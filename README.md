--- conflicted
+++ resolved
@@ -99,37 +99,6 @@
 
 ## Contributors
 
-<<<<<<< HEAD
--	Yannick  Bäumer
--	Lawrence Benson
--	Timo     Djürken
--	Fabian   Dumke
--	Moritz   Eyssen
--	Martin   Fischer
--	Pedro    Flemming
--	Mathias  Flüggen
--	Johannes Frohnhofen
--	Adrian   Holfter
--	Sven     Ihde
--	Michael  Janke
--	Max      Jendruk
--	Marvin   Keller
--	Sven     Lehmann
--	Jan      Mattfeld
--	Arne     Mayer
--	Torben   Meyer
--	Leander  Neiß
--	David    Schumann
--	Arthur   Silber
--	Daniel   Stolpe
--	Jonathan Striebel
--	Nils     Thamm
--	Carsten  Walther
--	Marcel   Weisgut
--	Lukas    Wenzel
--	Fabian   Wiebe
--	Tim      Zimmermann
-=======
 -   Yannick   Bäumer
 -   Lawrence  Benson
 -   Timo      Djürken
@@ -138,6 +107,7 @@
 -   Martin    Fischer
 -   Christian Flach
 -   Pedro     Flemming
+-   Mathias   Flüggen
 -   Johannes  Frohnhofen
 -   Adrian    Holfter
 -   Sven      Ihde
@@ -157,7 +127,7 @@
 -   Jonathan  Striebel
 -   Nils      Thamm
 -   Carsten   Walther
+-   Marcel    Weisgut
 -   Lukas     Wenzel
 -   Fabian    Wiebe
--   Tim       Zimmermann
->>>>>>> 7081afb2
+-   Tim       Zimmermann