[![Build Status](https://hyrise-ci.epic-hpi.de/buildStatus/icon?job=Hyrise/hyrise/master)](https://hyrise-ci.epic-hpi.de/blue/organizations/jenkins/hyrise%2Fhyrise/activity/)
[![Coverage Status](https://hyrise-coverage-badge.herokuapp.com/coverage_badge.svg)](https://hyrise-ci.epic-hpi.de/job/Hyrise/job/hyrise/job/master/lastStableBuild/Llvm-cov_5fReport/)
[![CodeFactor](https://www.codefactor.io/repository/github/hyrise/hyrise/badge)](https://www.codefactor.io/repository/github/hyrise/hyrise)

# Welcome to Hyrise

Hyrise is a research in-memory database system that has been developed [by HPI since 2009](https://www.vldb.org/pvldb/vol4/p105-grund.pdf) and has been entirely [rewritten in 2017](https://openproceedings.org/2019/conf/edbt/EDBT19_paper_152.pdf). Our goal is to provide a clean and flexible platform for research in the area of in-memory data management. Its architecture allows us, our students, and other researchers to conduct experiments around new data management concepts. To enable realistic experiments, Hyrise features comprehensive SQL support and performs powerful query plan optimizations. Well-known benchmarks, such as TPC-H or TPC-DS, can be executed with a single command and without any preparation.

This readme file focuses on the technical aspects of the repository. For more background on our research and for a list of publications, please visit the [Hyrise project page](https://hpi.de/plattner/projects/hyrise.html).

You can still find the (archived) previous version of Hyrise on [Github](https://github.com/hyrise/hyrise-v1).

## Citation

When referencing this version of Hyrise, please use the following bibtex entry:
<details><summary>(click to expand)</summary>
  
```bibtex
@inproceedings{DBLP:conf/edbt/DreselerK0KUP19,
  author    = {Markus Dreseler and
               Jan Kossmann and
               Martin Boissier and
               Stefan Klauck and
               Matthias Uflacker and
               Hasso Plattner},
  editor    = {Melanie Herschel and
               Helena Galhardas and
               Berthold Reinwald and
               Irini Fundulaki and
               Carsten Binnig and
               Zoi Kaoudi},
  title     = {Hyrise Re-engineered: An Extensible Database System for Research in
               Relational In-Memory Data Management},
  booktitle = {Advances in Database Technology - 22nd International Conference on
               Extending Database Technology, {EDBT} 2019, Lisbon, Portugal, March
               26-29, 2019},
  pages     = {313--324},
  publisher = {OpenProceedings.org},
  year      = {2019},
  url       = {https://doi.org/10.5441/002/edbt.2019.28},
  doi       = {10.5441/002/edbt.2019.28},
  timestamp = {Mon, 18 Mar 2019 16:09:00 +0100},
  biburl    = {https://dblp.org/rec/conf/edbt/DreselerK0KUP19.bib},
  bibsource = {dblp computer science bibliography, https://dblp.org}
}
```
</details>

## Supported Systems
Hyrise is developed for Linux (preferrably the most current Ubuntu version) and optimized to run on server hardware. We support Mac to facilitate the local development of Hyrise, but do not recommend it for benchmarking.

## Supported Benchmarks
We support a number of benchmarks out of the box. This makes it easy to generate performance numbers without having to set up the data generation, loading CSVs, and finding a query runner. You can run them using the `./hyriseBenchmark*` binaries.

| Benchmark  | Notes                                                                                                                    |
| ---------- | ------------------------------------------------------------------------------------------------------------------------ |
| TPC-DS     | [Query Plans](https://hyrise-ci.epic-hpi.de/job/hyrise/job/hyrise/job/master/lastStableBuild/artifact/query_plans/tpcds) |
| TPC-H      | [Query Plans](https://hyrise-ci.epic-hpi.de/job/hyrise/job/hyrise/job/master/lastStableBuild/artifact/query_plans/tpch)  |
| Join Order | [Query Plans](https://hyrise-ci.epic-hpi.de/job/hyrise/job/hyrise/job/master/lastStableBuild/artifact/query_plans/job)   |
| JCC-H      | Call the hyriseBenchmarkTPCH binary with the -j flag.                                                                    | 
| TPC-C      | In development, no proper optimization done yet                                                                          |

# Getting started

*Have a look at our [contributor guidelines](CONTRIBUTING.md)*.

You can find definitions of most of the terms and abbreviations used in the code in the [glossary](GLOSSARY.md). If you cannot find something that you are looking for, feel free to open an issue.

The [Step by Step Guide](https://github.com/hyrise/hyrise/wiki/Step-by-Step-Guide) is a good starting point to get to know Hyrise.

## Native Setup
You can install the dependencies on your own or use the install_dependencies.sh script (**recommended**) which installs all of the therein listed dependencies and submodules.
The install script was tested under macOS Big Sur (10.16) and Ubuntu 20.10 (apt-get).

See [dependencies](DEPENDENCIES.md) for a detailed list of dependencies to use with `brew install` or `apt-get install`, depending on your platform. As compilers, we generally use the most recent version of clang and gcc (Linux only). Please make sure that the system compiler points to the most recent version or use cmake (see below) accordingly.
Older versions may work, but are neither tested nor supported.

## Setup using Docker
If you want to create a Docker-based development environment using CLion, head over to our [dedicated tutorial](https://github.com/hyrise/hyrise/wiki/Use-Docker-with-CLion). 

Otherwise, to get all dependencies of Hyrise into a Docker image, run
```
docker build -t hyrise .
```

You can start the container via
```
docker run -it hyrise
```

Inside the container, you can then checkout Hyrise and run `./install_dependencies.sh` to download the required submodules.

## Building and Tooling
It is highly recommended to perform out-of-source builds, i.e., creating a separate directory for the build.
Advisable names for this directory would be `cmake-build-{debug,release}`, depending on the build type.
Within this directory call `cmake ..` to configure the build.
By default, we use very strict compiler flags (beyond `-Wextra`, including `-Werror`). If you use one of the officially supported environments, this should not be an issue. If you simply want to test Hyrise on a different system and run into issues, you can call `cmake -DHYRISE_RELAXED_BUILD=On ..`, which will disable these strict checks.
Subsequent calls to CMake, e.g., when adding files to the build will not be necessary, the generated Makefiles will take care of that.

### Compiler choice
CMake will default to your system's default compiler.
To use a different one, call `cmake -DCMAKE_C_COMPILER=clang -DCMAKE_CXX_COMPILER=clang++ ..` in a clean build directory. See [dependencies](DEPENDENCIES.md) for supported compiler versions.

### Unity Builds
Starting with cmake 3.16, you can use `-DCMAKE_UNITY_BUILD=On` to perform unity builds. For a complete (re-)build or when multiple files have to be rebuilt, these are usually faster, as the relative cost of starting a compiler process and loading the most common headers is reduced. However, this only makes sense for debug builds. See our [blog post](https://medium.com/hyrise/reducing-hyrises-build-time-8523135aed72) on reducing the compilation time for details.

### ccache
For development, you may want to use [ccache](https://ccache.samba.org/), which reduces the time needed for recompiles significantly. Especially when switching branches, this can reduce the time to recompile from several minutes to one or less. On the downside, we have seen random build failures on our CI server, which is why we do not recommend ccache anymore but merely list it as an option. To use ccache, add `-DCMAKE_CXX_COMPILER_LAUNCHER=ccache` to your cmake call. You will need to [adjust some ccache settings](https://ccache.dev/manual/latest.html#_precompiled_headers) either in your environment variables or in your [ccache config](https://ccache.dev/manual/latest.html#_configuration) so that ccache can handle the precompiled headers. On our CI server, this worked for us: `CCACHE_SLOPPINESS=file_macro,pch_defines,time_macros CCACHE_DEPEND=1`.

### Build
Simply call `make -j*`, where `*` denotes the number of threads to use.

Usually debug binaries are created.
To configure a build directory for a release build make sure it is empty and call CMake like `cmake -DCMAKE_BUILD_TYPE=Release`

### Lint
`./scripts/lint.sh` (Google's cpplint is used for the database code. In addition, we use _flake8_ for linting the Python scripts under /scripts.)

### Format
`./scripts/format.sh` (clang-format is used for the database code. We use _black_ for formatting the Python scripts under /scripts.)

### Test
Calling `make hyriseTest` from the build directory builds all available tests.
The binary can be executed with `./<YourBuildDirectory>/hyriseTest`.
Subsets of all available tests can be selected via `--gtest_filter=`.

### Coverage
`./scripts/coverage.sh` will print a summary to the command line and create detailed html reports at ./coverage/index.html

*Supports only clang on MacOS and only gcc on linux*

### Address/UndefinedBehavior Sanitizers
`cmake -DENABLE_ADDR_UB_SANITIZATION=ON` will generate Makefiles with AddressSanitizer and Undefined Behavior options.
Compile and run them as normal - if any issues are detected, they will be printed to the console.
It will fail on the first detected error and will print a summary.
To convert addresses to actual source code locations, make sure llvm-symbolizer is installed (included in the llvm package) and is available in `$PATH`.
To specify a custom location for the symbolizer, set `$ASAN_SYMBOLIZER_PATH` to the path of the executable.
This seems to work out of the box on macOS - If not, make sure to have llvm installed.
The binary can be executed with `LSAN_OPTIONS=suppressions=asan-ignore.txt ./<YourBuildDirectory>/hyriseTest`.

`cmake -DENABLE_THREAD_SANITIZATION=ON` will work as above but with the ThreadSanitizer. Some sanitizers are mutually exclusive, which is why we use two configurations for this.

### Compile Times
When trying to optimize the time spent building the project, it is often helpful to have an idea how much time is spent where.
`scripts/compile_time.sh` helps with that. Get usage instructions by running it without any arguments.

## Maintainers
- Jan Kossmann
- Marcel Weisgut
- Martin Boissier
- Stefan Halfpap

Contact: firstname.lastname@hpi.de

## Maintainer emeritus
- Markus Dreseler

## Contributors
<<<<<<< HEAD
-   Christopher Aust
-   Yannick     Bäumer
-   Lawrence    Benson
-   Timo        Djürken
-   Alexander   Dubrawski
-   Fabian      Dumke
-   Leonard     Geier
-   Richard     Ebeling
-   Fabian      Engel
-   Moritz      Eyssen
-   Martin      Fischer
-   Christian   Flach
-   Pedro       Flemming
-   Mathias     Flüggen
-   Johannes    Frohnhofen
-   Pascal      Führlich
-   Carl        Gödecken
-   Adrian      Holfter
-   Ben         Hurdelhey
-   Sven        Ihde
-   Ivan        Illic
-   Jonathan    Janetzki
-   Michael     Janke
-   Max         Jendruk
-   David       Justen
-   Youri       Kaminsky
-   Marvin      Keller
-   Mirko       Krause
-   Eva         Krebs
-   Sven        Lehmann
-   Till        Lehmann
-   Tom         Lichtenstein
-   Daniel      Lindner
-   Alexander   Löser
-   Moritz      Manner
-   Jan         Mattfeld
-   Arne        Mayer
-   Dominik     Meier
-   Julian      Menzler
-   Torben      Meyer
-   Leander     Neiß
-   Hendrik     Rätz
-   Alexander   Riese
-   Johannes    Schneider
-   David       Schumann
-   Simon       Siegert
-   Arthur      Silber
-   Toni        Stachewicz
-   Daniel      Stolpe
-   Jonathan    Striebel
-   Nils        Thamm
-   Hendrik     Tjabben
-   Justin      Trautmann
-   Petr        Tsayun
-   Carsten     Walther
-   Marcel      Weisgut
-   Lukas       Wenzel
-   Fabian      Wiebe
-   Tim         Zimmermann
=======
-   Yannick   Bäumer
-   Lawrence  Benson
-   Timo      Djürken
-   Alexander Dubrawski
-   Fabian    Dumke
-   Leonard   Geier
-   Richard   Ebeling
-   Fabian    Engel
-   Moritz    Eyssen
-   Martin    Fischer
-   Christian Flach
-   Pedro     Flemming
-   Mathias   Flüggen
-   Johannes  Frohnhofen
-   Pascal    Führlich
-   Carl      Gödecken
-   Adrian    Holfter
-   Ben       Hurdelhey
-   Sven      Ihde
-   Ivan      Illic
-   Jonathan  Janetzki
-   Michael   Janke
-   Max       Jendruk
-   David     Justen
-   Youri     Kaminsky
-   Marvin    Keller
-   Mirko     Krause
-   Eva       Krebs
-   Sven      Lehmann
-   Till      Lehmann
-   Tom       Lichtenstein
-   Daniel    Lindner
-   Alexander Löser
-   Jan       Mattfeld
-   Arne      Mayer
-   Dominik   Meier
-   Julian    Menzler
-   Torben    Meyer
-   Leander   Neiß
-   Hendrik   Rätz
-   Alexander Riese
-   Johannes  Schneider
-   David     Schumann
-   Simon     Siegert
-   Arthur    Silber
-   Toni      Stachewicz
-   Daniel    Stolpe
-   Jonathan  Striebel
-   Nils      Thamm
-   Hendrik   Tjabben
-   Justin    Trautmann
-   Carsten   Walther
-   Lukas     Wenzel
-   Fabian    Wiebe
-   Tim       Zimmermann
>>>>>>> 29167e43
<|MERGE_RESOLUTION|>--- conflicted
+++ resolved
@@ -156,120 +156,4 @@
 - Markus Dreseler
 
 ## Contributors
-<<<<<<< HEAD
--   Christopher Aust
--   Yannick     Bäumer
--   Lawrence    Benson
--   Timo        Djürken
--   Alexander   Dubrawski
--   Fabian      Dumke
--   Leonard     Geier
--   Richard     Ebeling
--   Fabian      Engel
--   Moritz      Eyssen
--   Martin      Fischer
--   Christian   Flach
--   Pedro       Flemming
--   Mathias     Flüggen
--   Johannes    Frohnhofen
--   Pascal      Führlich
--   Carl        Gödecken
--   Adrian      Holfter
--   Ben         Hurdelhey
--   Sven        Ihde
--   Ivan        Illic
--   Jonathan    Janetzki
--   Michael     Janke
--   Max         Jendruk
--   David       Justen
--   Youri       Kaminsky
--   Marvin      Keller
--   Mirko       Krause
--   Eva         Krebs
--   Sven        Lehmann
--   Till        Lehmann
--   Tom         Lichtenstein
--   Daniel      Lindner
--   Alexander   Löser
--   Moritz      Manner
--   Jan         Mattfeld
--   Arne        Mayer
--   Dominik     Meier
--   Julian      Menzler
--   Torben      Meyer
--   Leander     Neiß
--   Hendrik     Rätz
--   Alexander   Riese
--   Johannes    Schneider
--   David       Schumann
--   Simon       Siegert
--   Arthur      Silber
--   Toni        Stachewicz
--   Daniel      Stolpe
--   Jonathan    Striebel
--   Nils        Thamm
--   Hendrik     Tjabben
--   Justin      Trautmann
--   Petr        Tsayun
--   Carsten     Walther
--   Marcel      Weisgut
--   Lukas       Wenzel
--   Fabian      Wiebe
--   Tim         Zimmermann
-=======
--   Yannick   Bäumer
--   Lawrence  Benson
--   Timo      Djürken
--   Alexander Dubrawski
--   Fabian    Dumke
--   Leonard   Geier
--   Richard   Ebeling
--   Fabian    Engel
--   Moritz    Eyssen
--   Martin    Fischer
--   Christian Flach
--   Pedro     Flemming
--   Mathias   Flüggen
--   Johannes  Frohnhofen
--   Pascal    Führlich
--   Carl      Gödecken
--   Adrian    Holfter
--   Ben       Hurdelhey
--   Sven      Ihde
--   Ivan      Illic
--   Jonathan  Janetzki
--   Michael   Janke
--   Max       Jendruk
--   David     Justen
--   Youri     Kaminsky
--   Marvin    Keller
--   Mirko     Krause
--   Eva       Krebs
--   Sven      Lehmann
--   Till      Lehmann
--   Tom       Lichtenstein
--   Daniel    Lindner
--   Alexander Löser
--   Jan       Mattfeld
--   Arne      Mayer
--   Dominik   Meier
--   Julian    Menzler
--   Torben    Meyer
--   Leander   Neiß
--   Hendrik   Rätz
--   Alexander Riese
--   Johannes  Schneider
--   David     Schumann
--   Simon     Siegert
--   Arthur    Silber
--   Toni      Stachewicz
--   Daniel    Stolpe
--   Jonathan  Striebel
--   Nils      Thamm
--   Hendrik   Tjabben
--   Justin    Trautmann
--   Carsten   Walther
--   Lukas     Wenzel
--   Fabian    Wiebe
--   Tim       Zimmermann
->>>>>>> 29167e43
+See main repository.