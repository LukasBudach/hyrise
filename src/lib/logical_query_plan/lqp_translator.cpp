#include "lqp_translator.hpp"

#include <boost/hana/for_each.hpp>
#include <boost/hana/tuple.hpp>

#include <iostream>
#include <memory>
#include <string>
#include <vector>

#include "abstract_lqp_node.hpp"
#include "aggregate_node.hpp"
#include "alias_node.hpp"
#include "create_prepared_plan_node.hpp"
#include "create_table_node.hpp"
#include "create_view_node.hpp"
#include "delete_node.hpp"
#include "drop_table_node.hpp"
#include "drop_view_node.hpp"
#include "dummy_table_node.hpp"
#include "expression/abstract_expression.hpp"
#include "expression/abstract_predicate_expression.hpp"
#include "expression/between_expression.hpp"
#include "expression/binary_predicate_expression.hpp"
#include "expression/expression_utils.hpp"
#include "expression/is_null_expression.hpp"
#include "expression/list_expression.hpp"
#include "expression/lqp_column_expression.hpp"
#include "expression/lqp_subquery_expression.hpp"
#include "expression/pqp_column_expression.hpp"
#include "expression/pqp_subquery_expression.hpp"
#include "expression/value_expression.hpp"
#include "hyrise.hpp"
#include "insert_node.hpp"
#include "join_node.hpp"
#include "limit_node.hpp"
#include "operators/aggregate_hash.hpp"
#include "operators/alias_operator.hpp"
#include "operators/delete.hpp"
#include "operators/get_table.hpp"
#include "operators/index_scan.hpp"
#include "operators/insert.hpp"
#include "operators/join_hash.hpp"
#include "operators/join_index.hpp"
#include "operators/join_mpsm.hpp"
#include "operators/join_nested_loop.hpp"
#include "operators/join_proxy.hpp"
#include "operators/join_sort_merge.hpp"
#include "operators/limit.hpp"
#include "operators/maintenance/create_prepared_plan.hpp"
#include "operators/maintenance/create_table.hpp"
#include "operators/maintenance/create_view.hpp"
#include "operators/maintenance/drop_table.hpp"
#include "operators/maintenance/drop_view.hpp"
#include "operators/operator_join_predicate.hpp"
#include "operators/operator_scan_predicate.hpp"
#include "operators/product.hpp"
#include "operators/projection.hpp"
#include "operators/sort.hpp"
#include "operators/table_scan.hpp"
#include "operators/table_wrapper.hpp"
#include "operators/union_all.hpp"
#include "operators/union_positions.hpp"
#include "operators/update.hpp"
#include "operators/validate.hpp"
#include "predicate_node.hpp"
#include "projection_node.hpp"
#include "sort_node.hpp"
#include "static_table_node.hpp"
#include "stored_table_node.hpp"
#include "union_node.hpp"
#include "update_node.hpp"
#include "validate_node.hpp"

using namespace std::string_literals;  // NOLINT

namespace opossum {

std::shared_ptr<AbstractOperator> LQPTranslator::translate_node(const std::shared_ptr<AbstractLQPNode>& node) const {
  /**
   * Translate a node (i.e. call `_translate_by_node_type`) only if it hasn't been translated before, otherwise just
   * retrieve it from cache
   *
   * Without this caching, translating this kind of LQP
   *
   *    _____union____
   *   /              \
   *  predicate_a     predicate_b
   *  \                /
   *   \__predicate_c_/
   *          |
   *     table_int_float2
   *
   * would result in multiple operators created from predicate_c and thus in performance drops
   */

  const auto operator_iter = _operator_by_lqp_node.find(node);
  if (operator_iter != _operator_by_lqp_node.end()) {
    return operator_iter->second;
  }

  const auto pqp = _translate_by_node_type(node->type, node);
  _operator_by_lqp_node.emplace(node, pqp);

  return pqp;
}

std::shared_ptr<AbstractOperator> LQPTranslator::_translate_by_node_type(
    LQPNodeType type, const std::shared_ptr<AbstractLQPNode>& node) const {
  switch (type) {
    // clang-format off
    case LQPNodeType::Alias:              return _translate_alias_node(node);
    case LQPNodeType::StoredTable:        return _translate_stored_table_node(node);
    case LQPNodeType::Predicate:          return _translate_predicate_node(node);
    case LQPNodeType::Projection:         return _translate_projection_node(node);
    case LQPNodeType::Sort:               return _translate_sort_node(node);
    case LQPNodeType::Join:               return _translate_join_node(node);
    case LQPNodeType::Aggregate:          return _translate_aggregate_node(node);
    case LQPNodeType::Limit:              return _translate_limit_node(node);
    case LQPNodeType::Insert:             return _translate_insert_node(node);
    case LQPNodeType::Delete:             return _translate_delete_node(node);
    case LQPNodeType::DummyTable:         return _translate_dummy_table_node(node);
    case LQPNodeType::StaticTable:        return _translate_static_table_node(node);
    case LQPNodeType::Update:             return _translate_update_node(node);
    case LQPNodeType::Validate:           return _translate_validate_node(node);
    case LQPNodeType::Union:              return _translate_union_node(node);

      // Maintenance operators
    case LQPNodeType::CreateView:         return _translate_create_view_node(node);
    case LQPNodeType::DropView:           return _translate_drop_view_node(node);
    case LQPNodeType::CreateTable:        return _translate_create_table_node(node);
    case LQPNodeType::DropTable:          return _translate_drop_table_node(node);
    case LQPNodeType::CreatePreparedPlan: return _translate_create_prepared_plan_node(node);
      // clang-format on

    default:
      Fail("Unknown node type encountered.");
  }
}

std::shared_ptr<AbstractOperator> LQPTranslator::_translate_stored_table_node(
    const std::shared_ptr<AbstractLQPNode>& node) const {
  const auto stored_table_node = std::dynamic_pointer_cast<StoredTableNode>(node);
  return std::make_shared<GetTable>(stored_table_node->table_name, stored_table_node->pruned_chunk_ids(),
                                    stored_table_node->pruned_column_ids());
}

std::shared_ptr<AbstractOperator> LQPTranslator::_translate_predicate_node(
    const std::shared_ptr<AbstractLQPNode>& node) const {
  const auto input_node = node->left_input();
  const auto input_operator = translate_node(input_node);
  const auto predicate_node = std::dynamic_pointer_cast<PredicateNode>(node);

  switch (predicate_node->scan_type) {
    case ScanType::TableScan:
      return _translate_predicate_node_to_table_scan(predicate_node, input_operator);
    case ScanType::IndexScan:
      return _translate_predicate_node_to_index_scan(predicate_node, input_operator);
  }

  Fail("GCC thinks this is reachable");
}

std::shared_ptr<AbstractOperator> LQPTranslator::_translate_predicate_node_to_index_scan(
    const std::shared_ptr<PredicateNode>& node, const std::shared_ptr<AbstractOperator>& input_operator) const {
  /**
   * Not using OperatorScanPredicate, since it splits up BETWEEN into two scans for some cases that TableScan cannot handle
   */

  auto column_id = ColumnID{0};
  auto value_variant = AllTypeVariant{NullValue{}};
  auto value2_variant = std::optional<AllTypeVariant>{};

  // Currently, we will only use IndexScans if the predicate node directly follows a StoredTableNode.
  // Our IndexScan implementation does not work on reference segments yet.
  Assert(node->left_input()->type == LQPNodeType::StoredTable, "IndexScan must follow a StoredTableNode.");

  const auto predicate = std::dynamic_pointer_cast<AbstractPredicateExpression>(node->predicate());
  Assert(predicate, "Expected predicate");
  Assert(!predicate->arguments.empty(), "Expected arguments");

  column_id = node->left_input()->get_column_id(*predicate->arguments[0]);
  if (predicate->arguments.size() > 1) {
    const auto value_expression = std::dynamic_pointer_cast<ValueExpression>(predicate->arguments[1]);
    // This is necessary because we currently support single column indexes only
    Assert(value_expression, "Expected value as second argument for IndexScan");
    value_variant = value_expression->value;
  }
  if (predicate->arguments.size() > 2) {
    const auto value_expression = std::dynamic_pointer_cast<ValueExpression>(predicate->arguments[2]);
    // This is necessary because we currently support single column indexes only
    Assert(value_expression, "Expected value as third argument for IndexScan");
    value2_variant = value_expression->value;
  }

  const std::vector<ColumnID> column_ids = {column_id};
  const std::vector<AllTypeVariant> right_values = {value_variant};
  std::vector<AllTypeVariant> right_values2 = {};
  if (value2_variant) right_values2.emplace_back(*value2_variant);

  const auto stored_table_node = std::dynamic_pointer_cast<StoredTableNode>(node->left_input());
  const auto table_name = stored_table_node->table_name;
  const auto table = Hyrise::get().storage_manager.get_table(table_name);
  std::vector<ChunkID> indexed_chunks;

<<<<<<< HEAD
  // TODO(Sven): Each chunk could have different indices.. there needs to be an IndexScan for each occurring IndexType
  // This implementation assumes there is only a single index type per table.
  bool found_group_key_index = false;
  bool found_btree_index = false;
  auto chunk_count = table->chunk_count();
  for (ChunkID chunk_id{0u}; chunk_id < chunk_count; ++chunk_id) {
    const auto chunk = table->get_chunk(chunk_id);
    if (chunk->get_index(SegmentIndexType::GroupKey, column_ids)) {
      found_group_key_index = true;
=======
  const auto chunk_count = table->chunk_count();
  for (ChunkID chunk_id{0u}; chunk_id < chunk_count; ++chunk_id) {
    const auto chunk = table->get_chunk(chunk_id);
    if (chunk && chunk->get_index(SegmentIndexType::GroupKey, column_ids)) {
>>>>>>> 2d3dbf28
      indexed_chunks.emplace_back(chunk_id);
    }
    if (chunk->get_index(SegmentIndexType::BTree, column_ids)) {
      found_btree_index = true;
      indexed_chunks.emplace_back(chunk_id);
    }
    // Potentially there could be other index types, which are not handled yet.
  }

  Assert(
      found_group_key_index != found_btree_index,
      "LQPTranslator can only handle tables that contain either BTree or GroupKey indices, but neither both nor none.");

  // All chunks that have an index on column_ids are handled by an IndexScan. All other chunks are handled by
  // TableScan(s).
  std::shared_ptr<IndexScan> index_scan;
  if (found_group_key_index) {
    index_scan = std::make_shared<IndexScan>(input_operator, SegmentIndexType::GroupKey, column_ids,
                                             predicate->predicate_condition, right_values, right_values2);
  } else if (found_btree_index) {
    index_scan = std::make_shared<IndexScan>(input_operator, SegmentIndexType::BTree, column_ids,
                                             predicate->predicate_condition, right_values, right_values2);
  }

  Assert(index_scan, "LQPTranslator can only translate IndexScan for GroupKey and BTree Indices. Did not find either.");

  const auto table_scan = _translate_predicate_node_to_table_scan(node, input_operator);

  index_scan->included_chunk_ids = indexed_chunks;
  table_scan->excluded_chunk_ids = indexed_chunks;

  return std::make_shared<UnionAll>(index_scan, table_scan);
}

std::shared_ptr<TableScan> LQPTranslator::_translate_predicate_node_to_table_scan(
    const std::shared_ptr<PredicateNode>& node, const std::shared_ptr<AbstractOperator>& input_operator) const {
  return std::make_shared<TableScan>(input_operator, _translate_expression(node->predicate(), node->left_input()));
}

std::shared_ptr<AbstractOperator> LQPTranslator::_translate_alias_node(
    const std::shared_ptr<opossum::AbstractLQPNode>& node) const {
  const auto alias_node = std::dynamic_pointer_cast<AliasNode>(node);
  const auto input_node = alias_node->left_input();
  const auto input_operator = translate_node(input_node);

  auto column_ids = std::vector<ColumnID>();
  column_ids.reserve(alias_node->column_expressions().size());

  for (const auto& expression : alias_node->column_expressions()) {
    column_ids.emplace_back(input_node->get_column_id(*expression));
  }

  return std::make_shared<AliasOperator>(input_operator, column_ids, alias_node->aliases);
}

std::shared_ptr<AbstractOperator> LQPTranslator::_translate_projection_node(
    const std::shared_ptr<AbstractLQPNode>& node) const {
  const auto input_node = node->left_input();
  const auto projection_node = std::dynamic_pointer_cast<ProjectionNode>(node);
  const auto input_operator = translate_node(input_node);

  return std::make_shared<Projection>(input_operator,
                                      _translate_expressions(projection_node->node_expressions, input_node));
}

std::shared_ptr<AbstractOperator> LQPTranslator::_translate_sort_node(
    const std::shared_ptr<AbstractLQPNode>& node) const {
  const auto sort_node = std::dynamic_pointer_cast<SortNode>(node);
  auto input_operator = translate_node(node->left_input());

  /**
   * Go through all the order descriptions and create a sort operator for each of them.
   * Iterate in reverse because the sort operator does not support multiple columns, and instead relies on stable sort.
   * We therefore sort by the n+1-th column before sorting by the n-th column.
   */

  std::shared_ptr<AbstractOperator> current_pqp = input_operator;
  const auto& pqp_expressions = _translate_expressions(sort_node->node_expressions, node->left_input());
  if (pqp_expressions.size() > 1) {
    PerformanceWarning("Multiple ORDER BYs are executed one-by-one");
  }

  auto pqp_expression_iter = pqp_expressions.rbegin();
  auto order_by_mode_iter = sort_node->order_by_modes.rbegin();

  for (; pqp_expression_iter != pqp_expressions.rend(); ++pqp_expression_iter, ++order_by_mode_iter) {
    const auto& pqp_expression = *pqp_expression_iter;
    const auto pqp_column_expression = std::dynamic_pointer_cast<PQPColumnExpression>(pqp_expression);
    Assert(pqp_column_expression,
           "Sort Expression '"s + pqp_expression->as_column_name() + "' must be available as column, LQP is invalid");

    current_pqp = std::make_shared<Sort>(current_pqp, pqp_column_expression->column_id, *order_by_mode_iter);
  }

  return current_pqp;
}

std::shared_ptr<AbstractOperator> LQPTranslator::_translate_join_node(
    const std::shared_ptr<AbstractLQPNode>& node) const {
  const auto input_left_operator = translate_node(node->left_input());
  const auto input_right_operator = translate_node(node->right_input());

  auto join_node = std::dynamic_pointer_cast<JoinNode>(node);

  if (join_node->join_mode == JoinMode::Cross) {
    PerformanceWarning("CROSS join used");
    return std::make_shared<Product>(input_left_operator, input_right_operator);
  }

  Assert(!join_node->join_predicates().empty(), "Need predicate for non Cross Join");

  std::vector<OperatorJoinPredicate> join_predicates;
  join_predicates.reserve(join_node->join_predicates().size());

  for (const auto& predicate_expression : join_node->join_predicates()) {
    auto join_predicate =
        OperatorJoinPredicate::from_expression(*predicate_expression, *node->left_input(), *node->right_input());
    // Assert that the Join Predicates are simple, e.g. of the form <column_a> <predicate> <column_b>.
    // <column_a> and <column_b> must be on separate sides, but <column_a> need not be on the left.
    Assert(join_predicate, "Couldn't translate join predicate: "s + predicate_expression->as_column_name());
    join_predicates.emplace_back(*join_predicate);
  }

  const auto& primary_join_predicate = join_predicates.front();
  std::vector<OperatorJoinPredicate> secondary_join_predicates(join_predicates.cbegin() + 1, join_predicates.cend());

  if (join_node->join_type) {
    switch (*(join_node->join_type)) {
      case JoinType::Hash:
        return std::make_shared<JoinHash>(input_left_operator, input_right_operator, join_node->join_mode,
                                          primary_join_predicate, std::move(secondary_join_predicates));
      case JoinType::Index:
        return std::make_shared<JoinIndex>(input_left_operator, input_right_operator, join_node->join_mode,
                                           primary_join_predicate, std::move(secondary_join_predicates));
      case JoinType::MPSM:
        return std::make_shared<JoinMPSM>(input_left_operator, input_right_operator, join_node->join_mode,
                                          primary_join_predicate, std::move(secondary_join_predicates));
      case JoinType::NestedLoop:
        return std::make_shared<JoinNestedLoop>(input_left_operator, input_right_operator, join_node->join_mode,
                                                primary_join_predicate, std::move(secondary_join_predicates));
      case JoinType::SortMerge:
        return std::make_shared<JoinSortMerge>(input_left_operator, input_right_operator, join_node->join_mode,
                                               primary_join_predicate, std::move(secondary_join_predicates));
    }
  }

  // Default fallback -> Choose Join Implementation at runtime
  //return std::make_shared<JoinProxy>(input_left_operator, input_right_operator, join_node->join_mode,
  //                                   operator_join_predicate->column_ids, primary_join_predicate, std::move(secondary_join_predicates));

  auto join_operator = std::shared_ptr<AbstractOperator>{};

  const auto left_data_type = join_node->join_predicates().front()->arguments[0]->data_type();
  const auto right_data_type = join_node->join_predicates().front()->arguments[1]->data_type();

  // Lacking a proper cost model, we assume JoinHash is always faster than JoinSortMerge, which is faster than
  // JoinNestedLoop and thus check for an operator compatible with the JoinNode in that order
  constexpr auto JOIN_OPERATOR_PREFERENCE_ORDER =
      hana::to_tuple(hana::tuple_t<JoinHash, JoinSortMerge, JoinNestedLoop>);

  boost::hana::for_each(JOIN_OPERATOR_PREFERENCE_ORDER, [&](const auto join_operator_t) {
    using JoinOperator = typename decltype(join_operator_t)::type;

    if (join_operator) return;

    if (JoinOperator::supports({join_node->join_mode, primary_join_predicate.predicate_condition, left_data_type,
                                right_data_type, !secondary_join_predicates.empty()})) {
      join_operator = std::make_shared<JoinOperator>(input_left_operator, input_right_operator, join_node->join_mode,
                                                     primary_join_predicate, std::move(secondary_join_predicates));
    }
  });

  Assert(join_operator, "No operator implementation available for join '"s + join_node->description() + "'");

  return join_operator;
}

std::shared_ptr<AbstractOperator> LQPTranslator::_translate_aggregate_node(
    const std::shared_ptr<AbstractLQPNode>& node) const {
  const auto aggregate_node = std::dynamic_pointer_cast<AggregateNode>(node);

  const auto input_operator = translate_node(node->left_input());

  // Create AggregateColumnDefinitions from AggregateExpressions
  // All aggregate_pqp_expressions have to be AggregateExpressions and their argument() has to be a PQPColumnExpression
  std::vector<AggregateColumnDefinition> aggregate_column_definitions;
  aggregate_column_definitions.reserve(aggregate_node->aggregate_expressions_begin_idx);
  for (auto expression_idx = aggregate_node->aggregate_expressions_begin_idx;
       expression_idx < aggregate_node->node_expressions.size(); ++expression_idx) {
    const auto& expression = aggregate_node->node_expressions[expression_idx];

    Assert(
        expression->type == ExpressionType::Aggregate,
        "Expression '" + expression->as_column_name() + "' used as AggregateExpression is not an AggregateExpression");

    const auto& aggregate_expression = std::static_pointer_cast<AggregateExpression>(expression);

    // Always resolve the aggregate to a column, even if it is a Value. The Aggregate operator only takes columns as
    // arguments
    if (aggregate_expression->argument()) {
      const auto argument_column_id = node->left_input()->get_column_id(*aggregate_expression->argument());
      aggregate_column_definitions.emplace_back(argument_column_id, aggregate_expression->aggregate_function);

    } else {
      aggregate_column_definitions.emplace_back(std::nullopt, aggregate_expression->aggregate_function);
    }
  }

  // Create GroupByColumns from the GroupBy expressions
  std::vector<ColumnID> group_by_column_ids;
  group_by_column_ids.reserve(aggregate_node->node_expressions.size() -
                              aggregate_node->aggregate_expressions_begin_idx);

  for (auto expression_idx = size_t{0}; expression_idx < aggregate_node->aggregate_expressions_begin_idx;
       ++expression_idx) {
    const auto& expression = aggregate_node->node_expressions[expression_idx];
    const auto column_id = node->left_input()->find_column_id(*expression);
    Assert(column_id, "GroupBy expression '"s + expression->as_column_name() + "' not available as column");
    group_by_column_ids.emplace_back(*column_id);
  }

  return std::make_shared<AggregateHash>(input_operator, aggregate_column_definitions, group_by_column_ids);
}

std::shared_ptr<AbstractOperator> LQPTranslator::_translate_limit_node(
    const std::shared_ptr<AbstractLQPNode>& node) const {
  const auto input_operator = translate_node(node->left_input());
  auto limit_node = std::dynamic_pointer_cast<LimitNode>(node);
  return std::make_shared<Limit>(
      input_operator, _translate_expressions({limit_node->num_rows_expression()}, node->left_input()).front());
}

std::shared_ptr<AbstractOperator> LQPTranslator::_translate_insert_node(
    const std::shared_ptr<AbstractLQPNode>& node) const {
  const auto input_operator = translate_node(node->left_input());
  auto insert_node = std::dynamic_pointer_cast<InsertNode>(node);
  return std::make_shared<Insert>(insert_node->table_name, input_operator);
}

std::shared_ptr<AbstractOperator> LQPTranslator::_translate_delete_node(
    const std::shared_ptr<AbstractLQPNode>& node) const {
  const auto input_operator = translate_node(node->left_input());
  auto delete_node = std::dynamic_pointer_cast<DeleteNode>(node);
  return std::make_shared<Delete>(input_operator);
}

std::shared_ptr<AbstractOperator> LQPTranslator::_translate_update_node(
    const std::shared_ptr<AbstractLQPNode>& node) const {
  auto update_node = std::dynamic_pointer_cast<UpdateNode>(node);

  const auto input_operator_left = translate_node(node->left_input());
  const auto input_operator_right = translate_node(node->right_input());

  return std::make_shared<Update>(update_node->table_name, input_operator_left, input_operator_right);
}

std::shared_ptr<AbstractOperator> LQPTranslator::_translate_union_node(
    const std::shared_ptr<AbstractLQPNode>& node) const {
  const auto union_node = std::dynamic_pointer_cast<UnionNode>(node);

  const auto input_operator_left = translate_node(node->left_input());
  const auto input_operator_right = translate_node(node->right_input());

  switch (union_node->union_mode) {
    case UnionMode::Positions:
      return std::make_shared<UnionPositions>(input_operator_left, input_operator_right);
    case UnionMode::All:
      return std::make_shared<UnionAll>(input_operator_left, input_operator_right);
  }
  Fail("GCC thinks this is reachable");
}

std::shared_ptr<AbstractOperator> LQPTranslator::_translate_validate_node(
    const std::shared_ptr<AbstractLQPNode>& node) const {
  const auto input_operator = translate_node(node->left_input());
  return std::make_shared<Validate>(input_operator);
}

std::shared_ptr<AbstractOperator> LQPTranslator::_translate_create_view_node(
    const std::shared_ptr<AbstractLQPNode>& node) const {
  const auto create_view_node = std::dynamic_pointer_cast<CreateViewNode>(node);
  return std::make_shared<CreateView>(create_view_node->view_name, create_view_node->view,
                                      create_view_node->if_not_exists);
}

std::shared_ptr<AbstractOperator> LQPTranslator::_translate_drop_view_node(
    const std::shared_ptr<AbstractLQPNode>& node) const {
  const auto drop_view_node = std::dynamic_pointer_cast<DropViewNode>(node);
  return std::make_shared<DropView>(drop_view_node->view_name, drop_view_node->if_exists);
}

std::shared_ptr<AbstractOperator> LQPTranslator::_translate_create_table_node(
    const std::shared_ptr<AbstractLQPNode>& node) const {
  const auto create_table_node = std::dynamic_pointer_cast<CreateTableNode>(node);
  const auto input_node = create_table_node->left_input();
  return std::make_shared<CreateTable>(create_table_node->table_name, create_table_node->if_not_exists,
                                       translate_node(input_node));
}

std::shared_ptr<AbstractOperator> LQPTranslator::_translate_static_table_node(
    const std::shared_ptr<AbstractLQPNode>& node) const {
  const auto static_table_node = std::dynamic_pointer_cast<StaticTableNode>(node);
  return std::make_shared<TableWrapper>(static_table_node->table);
}

std::shared_ptr<AbstractOperator> LQPTranslator::_translate_drop_table_node(
    const std::shared_ptr<AbstractLQPNode>& node) const {
  const auto drop_table_node = std::dynamic_pointer_cast<DropTableNode>(node);
  return std::make_shared<DropTable>(drop_table_node->table_name, drop_table_node->if_exists);
}

std::shared_ptr<AbstractOperator> LQPTranslator::_translate_create_prepared_plan_node(
    const std::shared_ptr<opossum::AbstractLQPNode>& node) const {
  const auto create_prepared_plan_node = std::dynamic_pointer_cast<CreatePreparedPlanNode>(node);
  return std::make_shared<CreatePreparedPlan>(create_prepared_plan_node->name,
                                              create_prepared_plan_node->prepared_plan);
}

std::shared_ptr<AbstractOperator> LQPTranslator::_translate_dummy_table_node(
    const std::shared_ptr<AbstractLQPNode>& node) const {
  return std::make_shared<TableWrapper>(Projection::dummy_table());
}

std::shared_ptr<AbstractExpression> LQPTranslator::_translate_expression(
    const std::shared_ptr<AbstractExpression>& lqp_expression, const std::shared_ptr<AbstractLQPNode>& node) const {
  auto pqp_expression = lqp_expression->deep_copy();

  /**
    * Resolve Expressions to PQPColumnExpressions referencing columns from the input Operator. After this, no
    * LQPColumnExpressions remain in the pqp_expression and it is a valid PQP expression.
    */
  visit_expression(pqp_expression, [&](auto& expression) {
    // Try to resolve the Expression to a column from the input node
    const auto column_id = node->find_column_id(*expression);
    if (column_id) {
      const auto referenced_expression = node->column_expressions()[*column_id];
      expression =
          std::make_shared<PQPColumnExpression>(*column_id, referenced_expression->data_type(),
                                                node->is_column_nullable(node->get_column_id(*referenced_expression)),
                                                referenced_expression->as_column_name());
      return ExpressionVisitation::DoNotVisitArguments;
    }

    // Resolve SubqueryExpression
    if (expression->type == ExpressionType::LQPSubquery) {
      const auto subquery_expression = std::dynamic_pointer_cast<LQPSubqueryExpression>(expression);
      Assert(subquery_expression, "Expected LQPSubqueryExpression");

      const auto subquery_pqp = translate_node(subquery_expression->lqp);

      auto subquery_parameters = PQPSubqueryExpression::Parameters{};
      subquery_parameters.reserve(subquery_expression->parameter_count());

      for (auto parameter_idx = size_t{0}; parameter_idx < subquery_expression->parameter_count(); ++parameter_idx) {
        const auto parameter_column_id = node->get_column_id(*subquery_expression->parameter_expression(parameter_idx));
        subquery_parameters.emplace_back(subquery_expression->parameter_ids[parameter_idx], parameter_column_id);
      }

      // Only specify a type for the Subquery if it has exactly one column. Otherwise the DataType of the Expression
      // is undefined and obtaining it will result in a runtime error.
      if (subquery_expression->lqp->column_expressions().size() == 1u) {
        const auto subquery_data_type = subquery_expression->data_type();
        const auto subquery_nullable = subquery_expression->lqp->is_column_nullable(ColumnID{0});

        expression = std::make_shared<PQPSubqueryExpression>(subquery_pqp, subquery_data_type, subquery_nullable,
                                                             subquery_parameters);
      } else {
        expression = std::make_shared<PQPSubqueryExpression>(subquery_pqp, subquery_parameters);
      }
      return ExpressionVisitation::DoNotVisitArguments;
    }

    AssertInput(expression->type != ExpressionType::LQPColumn,
                "Failed to resolve Column '"s + expression->as_column_name() + "', LQP is invalid");

    return ExpressionVisitation::VisitArguments;
  });

  return pqp_expression;
}

std::vector<std::shared_ptr<AbstractExpression>> LQPTranslator::_translate_expressions(
    const std::vector<std::shared_ptr<AbstractExpression>>& lqp_expressions,
    const std::shared_ptr<AbstractLQPNode>& node) const {
  auto pqp_expressions = std::vector<std::shared_ptr<AbstractExpression>>(lqp_expressions.size());

  for (auto expression_idx = size_t{0}; expression_idx < pqp_expressions.size(); ++expression_idx) {
    pqp_expressions[expression_idx] = _translate_expression(lqp_expressions[expression_idx], node);
  }

  return pqp_expressions;
}

}  // namespace opossum<|MERGE_RESOLUTION|>--- conflicted
+++ resolved
@@ -203,47 +203,18 @@
   const auto table = Hyrise::get().storage_manager.get_table(table_name);
   std::vector<ChunkID> indexed_chunks;
 
-<<<<<<< HEAD
-  // TODO(Sven): Each chunk could have different indices.. there needs to be an IndexScan for each occurring IndexType
-  // This implementation assumes there is only a single index type per table.
-  bool found_group_key_index = false;
-  bool found_btree_index = false;
-  auto chunk_count = table->chunk_count();
-  for (ChunkID chunk_id{0u}; chunk_id < chunk_count; ++chunk_id) {
-    const auto chunk = table->get_chunk(chunk_id);
-    if (chunk->get_index(SegmentIndexType::GroupKey, column_ids)) {
-      found_group_key_index = true;
-=======
   const auto chunk_count = table->chunk_count();
   for (ChunkID chunk_id{0u}; chunk_id < chunk_count; ++chunk_id) {
     const auto chunk = table->get_chunk(chunk_id);
     if (chunk && chunk->get_index(SegmentIndexType::GroupKey, column_ids)) {
->>>>>>> 2d3dbf28
       indexed_chunks.emplace_back(chunk_id);
     }
-    if (chunk->get_index(SegmentIndexType::BTree, column_ids)) {
-      found_btree_index = true;
-      indexed_chunks.emplace_back(chunk_id);
-    }
-    // Potentially there could be other index types, which are not handled yet.
-  }
-
-  Assert(
-      found_group_key_index != found_btree_index,
-      "LQPTranslator can only handle tables that contain either BTree or GroupKey indices, but neither both nor none.");
+  }
 
   // All chunks that have an index on column_ids are handled by an IndexScan. All other chunks are handled by
   // TableScan(s).
-  std::shared_ptr<IndexScan> index_scan;
-  if (found_group_key_index) {
-    index_scan = std::make_shared<IndexScan>(input_operator, SegmentIndexType::GroupKey, column_ids,
-                                             predicate->predicate_condition, right_values, right_values2);
-  } else if (found_btree_index) {
-    index_scan = std::make_shared<IndexScan>(input_operator, SegmentIndexType::BTree, column_ids,
-                                             predicate->predicate_condition, right_values, right_values2);
-  }
-
-  Assert(index_scan, "LQPTranslator can only translate IndexScan for GroupKey and BTree Indices. Did not find either.");
+  auto index_scan = std::make_shared<IndexScan>(input_operator, SegmentIndexType::GroupKey, column_ids,
+                                                predicate->predicate_condition, right_values, right_values2);
 
   const auto table_scan = _translate_predicate_node_to_table_scan(node, input_operator);
 
