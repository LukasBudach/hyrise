#include "lqp_translator.hpp"

#include <iostream>
#include <memory>
#include <string>
#include <vector>

#include "abstract_lqp_node.hpp"
#include "aggregate_node.hpp"
#include "alias_node.hpp"
#include "create_prepared_plan_node.hpp"
#include "create_table_node.hpp"
#include "create_view_node.hpp"
#include "delete_node.hpp"
#include "drop_table_node.hpp"
#include "drop_view_node.hpp"
#include "dummy_table_node.hpp"
#include "expression/abstract_expression.hpp"
#include "expression/abstract_predicate_expression.hpp"
#include "expression/between_expression.hpp"
#include "expression/binary_predicate_expression.hpp"
#include "expression/expression_utils.hpp"
#include "expression/is_null_expression.hpp"
#include "expression/list_expression.hpp"
#include "expression/lqp_column_expression.hpp"
#include "expression/lqp_subquery_expression.hpp"
#include "expression/pqp_column_expression.hpp"
#include "expression/pqp_subquery_expression.hpp"
#include "expression/value_expression.hpp"
#include "insert_node.hpp"
#include "join_node.hpp"
#include "limit_node.hpp"
#include "operators/aggregate_hash.hpp"
#include "operators/alias_operator.hpp"
#include "operators/delete.hpp"
#include "operators/get_table.hpp"
#include "operators/index_scan.hpp"
#include "operators/insert.hpp"
#include "operators/join_hash.hpp"
#include "operators/join_index.hpp"
#include "operators/join_mpsm.hpp"
#include "operators/join_nested_loop.hpp"
#include "operators/join_proxy.hpp"
#include "operators/join_sort_merge.hpp"
#include "operators/limit.hpp"
#include "operators/maintenance/create_prepared_plan.hpp"
#include "operators/maintenance/create_table.hpp"
#include "operators/maintenance/create_view.hpp"
#include "operators/maintenance/drop_table.hpp"
#include "operators/maintenance/drop_view.hpp"
#include "operators/maintenance/show_columns.hpp"
#include "operators/maintenance/show_tables.hpp"
#include "operators/operator_join_predicate.hpp"
#include "operators/operator_scan_predicate.hpp"
#include "operators/product.hpp"
#include "operators/projection.hpp"
#include "operators/sort.hpp"
#include "operators/table_scan.hpp"
#include "operators/table_wrapper.hpp"
#include "operators/union_positions.hpp"
#include "operators/update.hpp"
#include "operators/validate.hpp"
#include "predicate_node.hpp"
#include "projection_node.hpp"
#include "show_columns_node.hpp"
#include "sort_node.hpp"
#include "storage/storage_manager.hpp"
#include "stored_table_node.hpp"
#include "union_node.hpp"
#include "update_node.hpp"
#include "validate_node.hpp"

using namespace std::string_literals;  // NOLINT

namespace opossum {

std::shared_ptr<AbstractOperator> LQPTranslator::translate_node(const std::shared_ptr<AbstractLQPNode>& node) const {
  /**
   * Translate a node (i.e. call `_translate_by_node_type`) only if it hasn't been translated before, otherwise just
   * retrieve it from cache
   *
   * Without this caching, translating this kind of LQP
   *
   *    _____union____
   *   /              \
   *  predicate_a     predicate_b
   *  \                /
   *   \__predicate_c_/
   *          |
   *     table_int_float2
   *
   * would result in multiple operators created from predicate_c and thus in performance drops
   */

  const auto operator_iter = _operator_by_lqp_node.find(node);
  if (operator_iter != _operator_by_lqp_node.end()) {
    return operator_iter->second;
  }

  const auto pqp = _translate_by_node_type(node->type, node);
  _operator_by_lqp_node.emplace(node, pqp);
  return pqp;
}

std::shared_ptr<AbstractOperator> LQPTranslator::_translate_by_node_type(
    LQPNodeType type, const std::shared_ptr<AbstractLQPNode>& node) const {
  switch (type) {
    // clang-format off
    case LQPNodeType::Alias:              return _translate_alias_node(node);
    case LQPNodeType::StoredTable:        return _translate_stored_table_node(node);
    case LQPNodeType::Predicate:          return _translate_predicate_node(node);
    case LQPNodeType::Projection:         return _translate_projection_node(node);
    case LQPNodeType::Sort:               return _translate_sort_node(node);
    case LQPNodeType::Join:               return _translate_join_node(node);
    case LQPNodeType::Aggregate:          return _translate_aggregate_node(node);
    case LQPNodeType::Limit:              return _translate_limit_node(node);
    case LQPNodeType::Insert:             return _translate_insert_node(node);
    case LQPNodeType::Delete:             return _translate_delete_node(node);
    case LQPNodeType::DummyTable:         return _translate_dummy_table_node(node);
    case LQPNodeType::Update:             return _translate_update_node(node);
    case LQPNodeType::Validate:           return _translate_validate_node(node);
    case LQPNodeType::Union:              return _translate_union_node(node);

      // Maintenance operators
    case LQPNodeType::ShowTables:         return _translate_show_tables_node(node);
    case LQPNodeType::ShowColumns:        return _translate_show_columns_node(node);
    case LQPNodeType::CreateView:         return _translate_create_view_node(node);
    case LQPNodeType::DropView:           return _translate_drop_view_node(node);
    case LQPNodeType::CreateTable:        return _translate_create_table_node(node);
    case LQPNodeType::DropTable:          return _translate_drop_table_node(node);
    case LQPNodeType::CreatePreparedPlan: return _translate_create_prepared_plan_node(node);
      // clang-format on

    default:
      Fail("Unknown node type encountered.");
  }
}

std::shared_ptr<AbstractOperator> LQPTranslator::_translate_stored_table_node(
    const std::shared_ptr<AbstractLQPNode>& node) const {
  const auto stored_table_node = std::dynamic_pointer_cast<StoredTableNode>(node);
  const auto get_table = std::make_shared<GetTable>(stored_table_node->table_name);
  get_table->set_excluded_chunk_ids(stored_table_node->excluded_chunk_ids());
  return get_table;
}

std::shared_ptr<AbstractOperator> LQPTranslator::_translate_predicate_node(
    const std::shared_ptr<AbstractLQPNode>& node) const {
  const auto input_node = node->left_input();
  const auto input_operator = translate_node(input_node);
  const auto predicate_node = std::dynamic_pointer_cast<PredicateNode>(node);

  switch (predicate_node->scan_type) {
    case ScanType::TableScan:
      return _translate_predicate_node_to_table_scan(predicate_node, input_operator);
    case ScanType::IndexScan:
      return _translate_predicate_node_to_index_scan(predicate_node, input_operator);
  }

  Fail("GCC thinks this is reachable");
}

std::shared_ptr<AbstractOperator> LQPTranslator::_translate_predicate_node_to_index_scan(
    const std::shared_ptr<PredicateNode>& node, const std::shared_ptr<AbstractOperator>& input_operator) const {
  /**
   * Not using OperatorScanPredicate, since it splits up BETWEEN into two scans for some cases that TableScan cannot handle
   */

  auto column_id = ColumnID{0};
  auto value_variant = AllTypeVariant{NullValue{}};
  auto value2_variant = std::optional<AllTypeVariant>{};

  // Currently, we will only use IndexScans if the predicate node directly follows a StoredTableNode.
  // Our IndexScan implementation does not work on reference segments yet.
  Assert(node->left_input()->type == LQPNodeType::StoredTable, "IndexScan must follow a StoredTableNode.");

  const auto predicate = std::dynamic_pointer_cast<AbstractPredicateExpression>(node->predicate());
  Assert(predicate, "Expected predicate");
  Assert(!predicate->arguments.empty(), "Expected arguments");

  column_id = node->left_input()->get_column_id(*predicate->arguments[0]);
  if (predicate->arguments.size() > 1) {
    const auto value_expression = std::dynamic_pointer_cast<ValueExpression>(predicate->arguments[1]);
    // This is necessary because we currently support single column indexes only
    Assert(value_expression, "Expected value as second argument for IndexScan");
    value_variant = value_expression->value;
  }
  if (predicate->arguments.size() > 2) {
    const auto value_expression = std::dynamic_pointer_cast<ValueExpression>(predicate->arguments[2]);
    // This is necessary because we currently support single column indexes only
    Assert(value_expression, "Expected value as third argument for IndexScan");
    value2_variant = value_expression->value;
  }

  const std::vector<ColumnID> column_ids = {column_id};
  const std::vector<AllTypeVariant> right_values = {value_variant};
  std::vector<AllTypeVariant> right_values2 = {};
  if (value2_variant) right_values2.emplace_back(*value2_variant);

  auto stored_table_node = std::dynamic_pointer_cast<StoredTableNode>(node->left_input());
  const auto table_name = stored_table_node->table_name;
  const auto table = StorageManager::get().get_table(table_name);
  std::vector<ChunkID> indexed_chunks;

  // TODO(Sven): Each chunk could have different indices.. there needs to be an IndexScan for each occurring IndexType
  // This implementation assumes there is only a single index type per table.
  bool found_group_key_index = false;
  bool found_btree_index = false;
  auto chunk_count = table->chunk_count();
  for (ChunkID chunk_id{0u}; chunk_id < chunk_count; ++chunk_id) {
    const auto chunk = table->get_chunk(chunk_id);
    if (chunk->get_index(SegmentIndexType::GroupKey, column_ids)) {
      found_group_key_index = true;
      indexed_chunks.emplace_back(chunk_id);
    }
    if (chunk->get_index(SegmentIndexType::BTree, column_ids)) {
      found_btree_index = true;
      indexed_chunks.emplace_back(chunk_id);
    }
    // Potentially there could be other index types, which are not handled yet.
  }

  Assert(
      found_group_key_index != found_btree_index,
      "LQPTranslator can only handle tables that contain either BTree or GroupKey indices, but neither both nor none.");

  // All chunks that have an index on column_ids are handled by an IndexScan. All other chunks are handled by
  // TableScan(s).
  std::shared_ptr<IndexScan> index_scan;
  if (found_group_key_index) {
    index_scan = std::make_shared<IndexScan>(input_operator, SegmentIndexType::GroupKey, column_ids,
                                             predicate->predicate_condition, right_values, right_values2);
  } else if (found_btree_index) {
    index_scan = std::make_shared<IndexScan>(input_operator, SegmentIndexType::BTree, column_ids,
                                             predicate->predicate_condition, right_values, right_values2);
  }

  Assert(index_scan, "LQPTranslator can only translate IndexScan for GroupKey and BTree Indices. Did not find either.");

  const auto table_scan = _translate_predicate_node_to_table_scan(node, input_operator);

  index_scan->set_included_chunk_ids(indexed_chunks);
  table_scan->set_excluded_chunk_ids(indexed_chunks);

  return std::make_shared<UnionPositions>(index_scan, table_scan);
}

std::shared_ptr<TableScan> LQPTranslator::_translate_predicate_node_to_table_scan(
    const std::shared_ptr<PredicateNode>& node, const std::shared_ptr<AbstractOperator>& input_operator) const {
  return std::make_shared<TableScan>(input_operator, _translate_expression(node->predicate(), node->left_input()));
}

std::shared_ptr<AbstractOperator> LQPTranslator::_translate_alias_node(
    const std::shared_ptr<opossum::AbstractLQPNode>& node) const {
  const auto alias_node = std::dynamic_pointer_cast<AliasNode>(node);
  const auto input_node = alias_node->left_input();
  const auto input_operator = translate_node(input_node);

  auto column_ids = std::vector<ColumnID>();
  column_ids.reserve(alias_node->column_expressions().size());

  for (const auto& expression : alias_node->column_expressions()) {
    column_ids.emplace_back(input_node->get_column_id(*expression));
  }

  return std::make_shared<AliasOperator>(input_operator, column_ids, alias_node->aliases);
}

std::shared_ptr<AbstractOperator> LQPTranslator::_translate_projection_node(
    const std::shared_ptr<AbstractLQPNode>& node) const {
  const auto input_node = node->left_input();
  const auto projection_node = std::dynamic_pointer_cast<ProjectionNode>(node);
  const auto input_operator = translate_node(input_node);

  return std::make_shared<Projection>(input_operator,
                                      _translate_expressions(projection_node->node_expressions, input_node));
}

std::shared_ptr<AbstractOperator> LQPTranslator::_translate_sort_node(
    const std::shared_ptr<AbstractLQPNode>& node) const {
  const auto sort_node = std::dynamic_pointer_cast<SortNode>(node);
  auto input_operator = translate_node(node->left_input());

  /**
   * Go through all the order descriptions and create a sort operator for each of them.
   * Iterate in reverse because the sort operator does not support multiple columns, and instead relies on stable sort.
   * We therefore sort by the n+1-th column before sorting by the n-th column.
   */

  std::shared_ptr<AbstractOperator> current_pqp = input_operator;
  const auto& pqp_expressions = _translate_expressions(sort_node->node_expressions, node->left_input());
  if (pqp_expressions.size() > 1) {
    PerformanceWarning("Multiple ORDER BYs are executed one-by-one");
  }

  auto pqp_expression_iter = pqp_expressions.rbegin();
  auto order_by_mode_iter = sort_node->order_by_modes.rbegin();

  for (; pqp_expression_iter != pqp_expressions.rend(); ++pqp_expression_iter, ++order_by_mode_iter) {
    const auto& pqp_expression = *pqp_expression_iter;
    const auto pqp_column_expression = std::dynamic_pointer_cast<PQPColumnExpression>(pqp_expression);
    Assert(pqp_column_expression,
           "Sort Expression '"s + pqp_expression->as_column_name() + "' must be available as column, LQP is invalid");

    current_pqp = std::make_shared<Sort>(current_pqp, pqp_column_expression->column_id, *order_by_mode_iter);
  }

  return current_pqp;
}

std::shared_ptr<AbstractOperator> LQPTranslator::_translate_join_node(
    const std::shared_ptr<AbstractLQPNode>& node) const {
  const auto input_left_operator = translate_node(node->left_input());
  const auto input_right_operator = translate_node(node->right_input());

  auto join_node = std::dynamic_pointer_cast<JoinNode>(node);

  if (join_node->join_mode == JoinMode::Cross) {
    PerformanceWarning("CROSS join used");
    return std::make_shared<Product>(input_left_operator, input_right_operator);
  }

  Assert(!join_node->join_predicates().empty(), "Need predicate for non Cross Join");

  std::vector<OperatorJoinPredicate> join_predicates;
  join_predicates.reserve(join_node->join_predicates().size());

  for (const auto& predicate_expression : join_node->join_predicates()) {
    auto join_predicate =
        OperatorJoinPredicate::from_expression(*predicate_expression, *node->left_input(), *node->right_input());
    // Assert that the Join Predicates are simple, e.g. of the form <column_a> <predicate> <column_b>.
    // <column_a> and <column_b> must be on separate sides, but <column_a> need not be on the left.
    Assert(join_predicate, "Couldn't translate join predicate: "s + predicate_expression->as_column_name());
    join_predicates.emplace_back(*join_predicate);
  }

<<<<<<< HEAD
  if (join_node->join_type) {
    switch (*(join_node->join_type)) {
      case JoinType::Hash:
        return std::make_shared<JoinHash>(input_left_operator, input_right_operator, join_node->join_mode,
                                          operator_join_predicate->column_ids, predicate_condition);
      case JoinType::Index:
        return std::make_shared<JoinIndex>(input_left_operator, input_right_operator, join_node->join_mode,
                                           operator_join_predicate->column_ids, predicate_condition);
      case JoinType::MPSM:
        return std::make_shared<JoinMPSM>(input_left_operator, input_right_operator, join_node->join_mode,
                                          operator_join_predicate->column_ids, predicate_condition);
      case JoinType::NestedLoop:
        return std::make_shared<JoinNestedLoop>(input_left_operator, input_right_operator, join_node->join_mode,
                                                operator_join_predicate->column_ids, predicate_condition);
      case JoinType::SortMerge:
        return std::make_shared<JoinSortMerge>(input_left_operator, input_right_operator, join_node->join_mode,
                                               operator_join_predicate->column_ids, predicate_condition);
    }
  }

  // Default fallback -> Choose Join Implementation at runtime
  //return std::make_shared<JoinProxy>(input_left_operator, input_right_operator, join_node->join_mode,
  //                                   operator_join_predicate->column_ids, predicate_condition);


  // TODO(Sven): These two conditions should be part of an Optimizer Rule.
  // Otherwise it will be hard for the Cost Model to handle Joins
  if (predicate_condition == PredicateCondition::Equals && join_node->join_mode != JoinMode::Outer) {
=======
  const auto& primary_join_predicate = join_predicates.front();
  std::vector<OperatorJoinPredicate> secondary_join_predicates(join_predicates.cbegin() + 1, join_predicates.cend());

  if (primary_join_predicate.predicate_condition == PredicateCondition::Equals &&
      join_node->join_mode != JoinMode::FullOuter) {
>>>>>>> 0451d82d
    return std::make_shared<JoinHash>(input_left_operator, input_right_operator, join_node->join_mode,
                                      primary_join_predicate, std::move(secondary_join_predicates));
  } else {
    return std::make_shared<JoinSortMerge>(input_left_operator, input_right_operator, join_node->join_mode,
                                           primary_join_predicate, std::move(secondary_join_predicates));
  }
}

std::shared_ptr<AbstractOperator> LQPTranslator::_translate_aggregate_node(
    const std::shared_ptr<AbstractLQPNode>& node) const {
  const auto aggregate_node = std::dynamic_pointer_cast<AggregateNode>(node);

  const auto input_operator = translate_node(node->left_input());

  // Create AggregateColumnDefinitions from AggregateExpressions
  // All aggregate_pqp_expressions have to be AggregateExpressions and their argument() has to be a PQPColumnExpression
  std::vector<AggregateColumnDefinition> aggregate_column_definitions;
  aggregate_column_definitions.reserve(aggregate_node->aggregate_expressions_begin_idx);
  for (auto expression_idx = aggregate_node->aggregate_expressions_begin_idx;
       expression_idx < aggregate_node->node_expressions.size(); ++expression_idx) {
    const auto& expression = aggregate_node->node_expressions[expression_idx];

    Assert(
        expression->type == ExpressionType::Aggregate,
        "Expression '" + expression->as_column_name() + "' used as AggregateExpression is not an AggregateExpression");

    const auto& aggregate_expression = std::static_pointer_cast<AggregateExpression>(expression);

    // Always resolve the aggregate to a column, even if it is a Value. The Aggregate operator only takes columns as
    // arguments
    if (aggregate_expression->argument()) {
      const auto argument_column_id = node->left_input()->get_column_id(*aggregate_expression->argument());
      aggregate_column_definitions.emplace_back(argument_column_id, aggregate_expression->aggregate_function);

    } else {
      aggregate_column_definitions.emplace_back(std::nullopt, aggregate_expression->aggregate_function);
    }
  }

  // Create GroupByColumns from the GroupBy expressions
  std::vector<ColumnID> group_by_column_ids;
  group_by_column_ids.reserve(aggregate_node->node_expressions.size() -
                              aggregate_node->aggregate_expressions_begin_idx);

  for (auto expression_idx = size_t{0}; expression_idx < aggregate_node->aggregate_expressions_begin_idx;
       ++expression_idx) {
    const auto& expression = aggregate_node->node_expressions[expression_idx];
    const auto column_id = node->left_input()->find_column_id(*expression);
    Assert(column_id, "GroupBy expression '"s + expression->as_column_name() + "' not available as column");
    group_by_column_ids.emplace_back(*column_id);
  }

  return std::make_shared<AggregateHash>(input_operator, aggregate_column_definitions, group_by_column_ids);
}

std::shared_ptr<AbstractOperator> LQPTranslator::_translate_limit_node(
    const std::shared_ptr<AbstractLQPNode>& node) const {
  const auto input_operator = translate_node(node->left_input());
  auto limit_node = std::dynamic_pointer_cast<LimitNode>(node);
  return std::make_shared<Limit>(
      input_operator, _translate_expressions({limit_node->num_rows_expression()}, node->left_input()).front());
}

std::shared_ptr<AbstractOperator> LQPTranslator::_translate_insert_node(
    const std::shared_ptr<AbstractLQPNode>& node) const {
  const auto input_operator = translate_node(node->left_input());
  auto insert_node = std::dynamic_pointer_cast<InsertNode>(node);
  return std::make_shared<Insert>(insert_node->table_name, input_operator);
}

std::shared_ptr<AbstractOperator> LQPTranslator::_translate_delete_node(
    const std::shared_ptr<AbstractLQPNode>& node) const {
  const auto input_operator = translate_node(node->left_input());
  auto delete_node = std::dynamic_pointer_cast<DeleteNode>(node);
  return std::make_shared<Delete>(input_operator);
}

std::shared_ptr<AbstractOperator> LQPTranslator::_translate_update_node(
    const std::shared_ptr<AbstractLQPNode>& node) const {
  auto update_node = std::dynamic_pointer_cast<UpdateNode>(node);

  const auto input_operator_left = translate_node(node->left_input());
  const auto input_operator_right = translate_node(node->right_input());

  return std::make_shared<Update>(update_node->table_name, input_operator_left, input_operator_right);
}

std::shared_ptr<AbstractOperator> LQPTranslator::_translate_union_node(
    const std::shared_ptr<AbstractLQPNode>& node) const {
  const auto union_node = std::dynamic_pointer_cast<UnionNode>(node);

  const auto input_operator_left = translate_node(node->left_input());
  const auto input_operator_right = translate_node(node->right_input());

  switch (union_node->union_mode) {
    case UnionMode::Positions:
      return std::make_shared<UnionPositions>(input_operator_left, input_operator_right);
  }
  Fail("GCC thinks this is reachable");
}

std::shared_ptr<AbstractOperator> LQPTranslator::_translate_validate_node(
    const std::shared_ptr<AbstractLQPNode>& node) const {
  const auto input_operator = translate_node(node->left_input());
  return std::make_shared<Validate>(input_operator);
}

std::shared_ptr<AbstractOperator> LQPTranslator::_translate_show_tables_node(
    const std::shared_ptr<AbstractLQPNode>& node) const {
  DebugAssert(!node->left_input(), "ShowTables should not have an input operator.");
  return std::make_shared<ShowTables>();
}

std::shared_ptr<AbstractOperator> LQPTranslator::_translate_show_columns_node(
    const std::shared_ptr<AbstractLQPNode>& node) const {
  DebugAssert(!node->left_input(), "ShowColumns should not have an input operator.");
  const auto show_columns_node = std::dynamic_pointer_cast<ShowColumnsNode>(node);
  return std::make_shared<ShowColumns>(show_columns_node->table_name);
}

std::shared_ptr<AbstractOperator> LQPTranslator::_translate_create_view_node(
    const std::shared_ptr<AbstractLQPNode>& node) const {
  const auto create_view_node = std::dynamic_pointer_cast<CreateViewNode>(node);
  return std::make_shared<CreateView>(create_view_node->view_name, create_view_node->view,
                                      create_view_node->if_not_exists);
}

std::shared_ptr<AbstractOperator> LQPTranslator::_translate_drop_view_node(
    const std::shared_ptr<AbstractLQPNode>& node) const {
  const auto drop_view_node = std::dynamic_pointer_cast<DropViewNode>(node);
  return std::make_shared<DropView>(drop_view_node->view_name, drop_view_node->if_exists);
}

std::shared_ptr<AbstractOperator> LQPTranslator::_translate_create_table_node(
    const std::shared_ptr<AbstractLQPNode>& node) const {
  const auto create_table_node = std::dynamic_pointer_cast<CreateTableNode>(node);
  return std::make_shared<CreateTable>(create_table_node->table_name, create_table_node->column_definitions,
                                       create_table_node->if_not_exists);
}

std::shared_ptr<AbstractOperator> LQPTranslator::_translate_drop_table_node(
    const std::shared_ptr<AbstractLQPNode>& node) const {
  const auto drop_table_node = std::dynamic_pointer_cast<DropTableNode>(node);
  return std::make_shared<DropTable>(drop_table_node->table_name, drop_table_node->if_exists);
}

std::shared_ptr<AbstractOperator> LQPTranslator::_translate_create_prepared_plan_node(
    const std::shared_ptr<opossum::AbstractLQPNode>& node) const {
  const auto create_prepared_plan_node = std::dynamic_pointer_cast<CreatePreparedPlanNode>(node);
  return std::make_shared<CreatePreparedPlan>(create_prepared_plan_node->name,
                                              create_prepared_plan_node->prepared_plan);
}

std::shared_ptr<AbstractOperator> LQPTranslator::_translate_dummy_table_node(
    const std::shared_ptr<AbstractLQPNode>& node) const {
  return std::make_shared<TableWrapper>(Projection::dummy_table());
}

std::shared_ptr<AbstractExpression> LQPTranslator::_translate_expression(
    const std::shared_ptr<AbstractExpression>& lqp_expression, const std::shared_ptr<AbstractLQPNode>& node) const {
  auto pqp_expression = lqp_expression->deep_copy();

  /**
    * Resolve Expressions to PQPColumnExpressions referencing columns from the input Operator. After this, no
    * LQPColumnExpressions remain in the pqp_expression and it is a valid PQP expression.
    */
  visit_expression(pqp_expression, [&](auto& expression) {
    // Try to resolve the Expression to a column from the input node
    const auto column_id = node->find_column_id(*expression);
    if (column_id) {
      const auto referenced_expression = node->column_expressions()[*column_id];
      expression =
          std::make_shared<PQPColumnExpression>(*column_id, referenced_expression->data_type(),
                                                node->is_column_nullable(node->get_column_id(*referenced_expression)),
                                                referenced_expression->as_column_name());
      return ExpressionVisitation::DoNotVisitArguments;
    }

    // Resolve SubqueryExpression
    if (expression->type == ExpressionType::LQPSubquery) {
      const auto subquery_expression = std::dynamic_pointer_cast<LQPSubqueryExpression>(expression);
      Assert(subquery_expression, "Expected LQPSubqueryExpression");

      const auto subquery_pqp = translate_node(subquery_expression->lqp);

      auto subquery_parameters = PQPSubqueryExpression::Parameters{};
      subquery_parameters.reserve(subquery_expression->parameter_count());

      for (auto parameter_idx = size_t{0}; parameter_idx < subquery_expression->parameter_count(); ++parameter_idx) {
        const auto parameter_column_id = node->get_column_id(*subquery_expression->parameter_expression(parameter_idx));
        subquery_parameters.emplace_back(subquery_expression->parameter_ids[parameter_idx], parameter_column_id);
      }

      // Only specify a type for the Subquery if it has exactly one column. Otherwise the DataType of the Expression
      // is undefined and obtaining it will result in a runtime error.
      if (subquery_expression->lqp->column_expressions().size() == 1u) {
        const auto subquery_data_type = subquery_expression->data_type();
        const auto subquery_nullable = subquery_expression->lqp->is_column_nullable(ColumnID{0});

        expression = std::make_shared<PQPSubqueryExpression>(subquery_pqp, subquery_data_type, subquery_nullable,
                                                             subquery_parameters);
      } else {
        expression = std::make_shared<PQPSubqueryExpression>(subquery_pqp, subquery_parameters);
      }
      return ExpressionVisitation::DoNotVisitArguments;
    }

    AssertInput(expression->type != ExpressionType::LQPColumn,
                "Failed to resolve Column '"s + expression->as_column_name() + "', LQP is invalid");

    return ExpressionVisitation::VisitArguments;
  });

  return pqp_expression;
}

std::vector<std::shared_ptr<AbstractExpression>> LQPTranslator::_translate_expressions(
    const std::vector<std::shared_ptr<AbstractExpression>>& lqp_expressions,
    const std::shared_ptr<AbstractLQPNode>& node) const {
  auto pqp_expressions = std::vector<std::shared_ptr<AbstractExpression>>(lqp_expressions.size());

  for (auto expression_idx = size_t{0}; expression_idx < pqp_expressions.size(); ++expression_idx) {
    pqp_expressions[expression_idx] = _translate_expression(lqp_expressions[expression_idx], node);
  }

  return pqp_expressions;
}

}  // namespace opossum<|MERGE_RESOLUTION|>--- conflicted
+++ resolved
@@ -334,42 +334,37 @@
     join_predicates.emplace_back(*join_predicate);
   }
 
-<<<<<<< HEAD
+  const auto& primary_join_predicate = join_predicates.front();
+  std::vector<OperatorJoinPredicate> secondary_join_predicates(join_predicates.cbegin() + 1, join_predicates.cend());
+
   if (join_node->join_type) {
     switch (*(join_node->join_type)) {
       case JoinType::Hash:
         return std::make_shared<JoinHash>(input_left_operator, input_right_operator, join_node->join_mode,
-                                          operator_join_predicate->column_ids, predicate_condition);
+                                          primary_join_predicate, std::move(secondary_join_predicates));
       case JoinType::Index:
         return std::make_shared<JoinIndex>(input_left_operator, input_right_operator, join_node->join_mode,
-                                           operator_join_predicate->column_ids, predicate_condition);
+                                           primary_join_predicate, std::move(secondary_join_predicates));
       case JoinType::MPSM:
         return std::make_shared<JoinMPSM>(input_left_operator, input_right_operator, join_node->join_mode,
-                                          operator_join_predicate->column_ids, predicate_condition);
+                                          primary_join_predicate, std::move(secondary_join_predicates));
       case JoinType::NestedLoop:
         return std::make_shared<JoinNestedLoop>(input_left_operator, input_right_operator, join_node->join_mode,
-                                                operator_join_predicate->column_ids, predicate_condition);
+                                                primary_join_predicate, std::move(secondary_join_predicates));
       case JoinType::SortMerge:
         return std::make_shared<JoinSortMerge>(input_left_operator, input_right_operator, join_node->join_mode,
-                                               operator_join_predicate->column_ids, predicate_condition);
+                                               primary_join_predicate, std::move(secondary_join_predicates));
     }
   }
 
   // Default fallback -> Choose Join Implementation at runtime
   //return std::make_shared<JoinProxy>(input_left_operator, input_right_operator, join_node->join_mode,
-  //                                   operator_join_predicate->column_ids, predicate_condition);
-
+  //                                   operator_join_predicate->column_ids, primary_join_predicate, std::move(secondary_join_predicates));
 
   // TODO(Sven): These two conditions should be part of an Optimizer Rule.
   // Otherwise it will be hard for the Cost Model to handle Joins
-  if (predicate_condition == PredicateCondition::Equals && join_node->join_mode != JoinMode::Outer) {
-=======
-  const auto& primary_join_predicate = join_predicates.front();
-  std::vector<OperatorJoinPredicate> secondary_join_predicates(join_predicates.cbegin() + 1, join_predicates.cend());
-
   if (primary_join_predicate.predicate_condition == PredicateCondition::Equals &&
       join_node->join_mode != JoinMode::FullOuter) {
->>>>>>> 0451d82d
     return std::make_shared<JoinHash>(input_left_operator, input_right_operator, join_node->join_mode,
                                       primary_join_predicate, std::move(secondary_join_predicates));
   } else {
