#include "join_node.hpp"

#include <limits>
#include <memory>
#include <numeric>
#include <optional>
#include <sstream>
#include <string>
#include <utility>
#include <vector>

#include "constant_mappings.hpp"
#include "expression/binary_predicate_expression.hpp"
#include "expression/expression_utils.hpp"
#include "expression/lqp_column_expression.hpp"
#include "operators/operator_join_predicate.hpp"
#include "statistics/table_statistics.hpp"
#include "types.hpp"
#include "utils/assert.hpp"

namespace opossum {

JoinNode::JoinNode(const JoinMode join_mode) : AbstractLQPNode(LQPNodeType::Join), join_mode(join_mode) {
  Assert(join_mode == JoinMode::Cross, "Only Cross Joins can be constructed without predicate");
}

<<<<<<< HEAD
JoinNode::JoinNode(const JoinMode join_mode, const std::shared_ptr<AbstractExpression>& join_predicate,
                   const std::optional<JoinType> join_type)
    : AbstractLQPNode(LQPNodeType::Join), join_mode(join_mode), join_type(join_type), join_predicate(join_predicate) {
=======
JoinNode::JoinNode(const JoinMode join_mode, const std::shared_ptr<AbstractExpression>& join_predicate)
    : AbstractLQPNode(LQPNodeType::Join, {join_predicate}), join_mode(join_mode) {
>>>>>>> 9f2097d4
  Assert(join_mode != JoinMode::Cross, "Cross Joins take no predicate");
}

std::string JoinNode::description() const {
  std::stringstream stream;
  stream << "[Join] Mode: " << join_mode_to_string.at(join_mode);

<<<<<<< HEAD
  if (join_type) stream << " " << join_type_to_string.at(*join_type);

  if (join_predicate) stream << " " << join_predicate->as_column_name();
=======
  if (join_predicate()) stream << " " << join_predicate()->as_column_name();
>>>>>>> 9f2097d4

  return stream.str();
}

const std::vector<std::shared_ptr<AbstractExpression>>& JoinNode::column_expressions() const {
  Assert(left_input() && right_input(), "Both inputs need to be set to determine a JoiNode's output expressions");

  /**
   * Update the JoinNode's output expressions every time they are requested. An overhead, but keeps the LQP code simple.
   * Previously we propagated _input_changed() calls through the LQP every time a node changed and that required a lot
   * of feeble code.
   */

  const auto& left_expressions = left_input()->column_expressions();
  const auto& right_expressions = right_input()->column_expressions();

  const auto output_both_inputs = join_mode != JoinMode::Semi && join_mode != JoinMode::Anti;

  _column_expressions.resize(left_expressions.size() + (output_both_inputs ? right_expressions.size() : 0));

  auto right_begin = std::copy(left_expressions.begin(), left_expressions.end(), _column_expressions.begin());

  if (output_both_inputs) std::copy(right_expressions.begin(), right_expressions.end(), right_begin);

  return _column_expressions;
}

std::shared_ptr<TableStatistics> JoinNode::derive_statistics_from(
    const std::shared_ptr<AbstractLQPNode>& left_input, const std::shared_ptr<AbstractLQPNode>& right_input) const {
  DebugAssert(left_input && right_input, "JoinNode needs left_input and right_input");

  const auto cross_join_statistics = std::make_shared<TableStatistics>(
      left_input->get_statistics()->estimate_cross_join(*right_input->get_statistics()));

  if (join_mode == JoinMode::Cross) {
    return cross_join_statistics;

  } else {
    Assert(join_predicate(), "Expected join predicate");

    const auto operator_join_predicate =
        OperatorJoinPredicate::from_expression(*join_predicate(), *left_input, *right_input);

    // TODO(anybody) (Complex) predicate we can't build statistics for
    if (!operator_join_predicate) return cross_join_statistics;

    return std::make_shared<TableStatistics>(left_input->get_statistics()->estimate_predicated_join(
        *right_input->get_statistics(), join_mode, operator_join_predicate->column_ids,
        operator_join_predicate->predicate_condition));
  }
}

std::shared_ptr<AbstractExpression> JoinNode::join_predicate() const {
  return node_expressions.empty() ? nullptr : node_expressions.front();
}

std::shared_ptr<AbstractLQPNode> JoinNode::_on_shallow_copy(LQPNodeMapping& node_mapping) const {
  if (join_predicate()) {
    return JoinNode::make(join_mode, expression_copy_and_adapt_to_different_lqp(*join_predicate(), node_mapping));
  } else {
    return JoinNode::make(join_mode);
  }
}

bool JoinNode::_on_shallow_equals(const AbstractLQPNode& rhs, const LQPNodeMapping& node_mapping) const {
  const auto& join_node = static_cast<const JoinNode&>(rhs);

  if ((join_predicate() == nullptr) != (join_node.join_predicate() == nullptr)) return false;
  if (join_mode != join_node.join_mode) return false;
  if (!join_predicate() && !join_node.join_predicate()) return true;

  return expression_equal_to_expression_in_different_lqp(*join_predicate(), *join_node.join_predicate(), node_mapping);
}

}  // namespace opossum<|MERGE_RESOLUTION|>--- conflicted
+++ resolved
@@ -24,14 +24,8 @@
   Assert(join_mode == JoinMode::Cross, "Only Cross Joins can be constructed without predicate");
 }
 
-<<<<<<< HEAD
-JoinNode::JoinNode(const JoinMode join_mode, const std::shared_ptr<AbstractExpression>& join_predicate,
-                   const std::optional<JoinType> join_type)
-    : AbstractLQPNode(LQPNodeType::Join), join_mode(join_mode), join_type(join_type), join_predicate(join_predicate) {
-=======
-JoinNode::JoinNode(const JoinMode join_mode, const std::shared_ptr<AbstractExpression>& join_predicate)
-    : AbstractLQPNode(LQPNodeType::Join, {join_predicate}), join_mode(join_mode) {
->>>>>>> 9f2097d4
+JoinNode::JoinNode(const JoinMode join_mode, const std::shared_ptr<AbstractExpression>& join_predicate, const std::optional<JoinType> join_type)
+    : AbstractLQPNode(LQPNodeType::Join, {join_predicate}), join_mode(join_mode), join_type(join_type) {
   Assert(join_mode != JoinMode::Cross, "Cross Joins take no predicate");
 }
 
@@ -39,13 +33,9 @@
   std::stringstream stream;
   stream << "[Join] Mode: " << join_mode_to_string.at(join_mode);
 
-<<<<<<< HEAD
   if (join_type) stream << " " << join_type_to_string.at(*join_type);
 
-  if (join_predicate) stream << " " << join_predicate->as_column_name();
-=======
   if (join_predicate()) stream << " " << join_predicate()->as_column_name();
->>>>>>> 9f2097d4
 
   return stream.str();
 }
