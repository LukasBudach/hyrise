--- conflicted
+++ resolved
@@ -35,11 +35,7 @@
 
 std::string JoinNode::description() const {
   std::stringstream stream;
-<<<<<<< HEAD
-  stream << "[Join] Mode: " << join_mode_to_string.left.at(join_mode);
-=======
   stream << "[Join] Mode: " << join_mode;
->>>>>>> beb1e0ad
 
   for (const auto& predicate : join_predicates()) {
     stream << " [" << predicate->as_column_name() << "]";
