--- conflicted
+++ resolved
@@ -205,15 +205,9 @@
 
 void lqp_insert_node(const std::shared_ptr<AbstractLQPNode>& parent_node, const LQPInputSide input_side,
                      const std::shared_ptr<AbstractLQPNode>& node_to_insert, const AllowRightInput allow_right_input) {
-<<<<<<< HEAD
-  DebugAssert(!node_to_insert->left_input(), "Expected node without a left input set.");
-  DebugAssert(!node_to_insert->right_input() || allow_right_input == AllowRightInput::Yes,
-              "Expected node without a right input set.");
-=======
   DebugAssert(!node_to_insert->left_input(), "Expected node without a left input.");
   DebugAssert(!node_to_insert->right_input() || allow_right_input == AllowRightInput::Yes,
               "Expected node without a right input.");
->>>>>>> 680210f5
   DebugAssert(node_to_insert->output_count() == 0, "Expected node without outputs.");
 
   const auto old_input = parent_node->input(input_side);
@@ -224,15 +218,9 @@
 void lqp_insert_node_above(const std::shared_ptr<AbstractLQPNode>& node,
                            const std::shared_ptr<AbstractLQPNode>& node_to_insert,
                            const AllowRightInput allow_right_input) {
-<<<<<<< HEAD
-  DebugAssert(!node_to_insert->left_input(), "Expected node without a left input set.");
-  DebugAssert(!node_to_insert->right_input() || allow_right_input == AllowRightInput::Yes,
-              "Expected node without a right input set.");
-=======
   DebugAssert(!node_to_insert->left_input(), "Expected node without a left input.");
   DebugAssert(!node_to_insert->right_input() || allow_right_input == AllowRightInput::Yes,
               "Expected node without a right input.");
->>>>>>> 680210f5
   DebugAssert(node_to_insert->output_count() == 0, "Expected node without outputs.");
 
   // Re-link @param node's outputs to @param node_to_insert
@@ -538,22 +526,6 @@
    */
 }
 
-<<<<<<< HEAD
-std::shared_ptr<AbstractLQPNode> find_diamond_bottom_root_node(
-    const std::shared_ptr<AbstractLQPNode>& union_root_node) {
-  Assert(union_root_node->type == LQPNodeType::Union, "Expecting UnionNode as the diamond's root node.");
-  DebugAssert(union_root_node->input_count() > 1, "Diamond root node does not have two inputs.");
-  bool is_diamond = true;
-  std::optional<std::shared_ptr<AbstractLQPNode>> diamond_bottom_root_node;
-  visit_lqp(union_root_node, [&](const auto& diamond_node) {
-    if (!is_diamond) return LQPVisitation::DoNotVisitInputs;
-    if (diamond_node->output_count() > 1) {
-      if (!diamond_bottom_root_node.has_value()) {
-        diamond_bottom_root_node = diamond_node;
-      } else if (diamond_bottom_root_node != diamond_node) {
-        // The LQP traversal should always end in the same bottom root node having multiple outputs. Since we found two
-        // different bottom root nodes, we abort the traversal.
-=======
 std::shared_ptr<AbstractLQPNode> find_diamond_origin_node(const std::shared_ptr<AbstractLQPNode>& union_root_node) {
   Assert(union_root_node->type == LQPNodeType::Union, "Expecting UnionNode as the diamond's root node.");
   DebugAssert(union_root_node->input_count() > 1, "Diamond root node does not have two inputs.");
@@ -569,21 +541,10 @@
       } else {
         // The LQP traversal should always end in the same origin node having multiple outputs. Since we found two
         // different origin nodes, we abort the traversal.
->>>>>>> 680210f5
         is_diamond = false;
       }
       return LQPVisitation::DoNotVisitInputs;
     } else if (!diamond_node->left_input()) {
-<<<<<<< HEAD
-      // We should have found a common bottom root node with multiple outputs at this point.
-      is_diamond = false;
-    }
-    return LQPVisitation::VisitInputs;
-  });
-
-  if (!is_diamond || !diamond_bottom_root_node.has_value()) return nullptr;
-  return diamond_bottom_root_node.value();
-=======
       // The traversal ends because we reached a MockNode, StoredTableNode or StaticTableNode. Since we did not find a
       // node with multiple outputs yet, union_root_node cannot be considered the root of a diamond.
       is_diamond = false;
@@ -594,7 +555,6 @@
 
   if (is_diamond && diamond_origin_node) return *diamond_origin_node;
   return nullptr;
->>>>>>> 680210f5
 }
 
 }  // namespace opossum