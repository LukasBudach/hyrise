--- conflicted
+++ resolved
@@ -17,12 +17,8 @@
  public:
   explicit UpdateNode(const std::string& init_table_name);
 
-<<<<<<< HEAD
-  std::string description() const override;
   OperatorType operator_type() const override;
-=======
   std::string description(const DescriptionMode mode = DescriptionMode::Short) const override;
->>>>>>> 41a3307d
   bool is_column_nullable(const ColumnID column_id) const override;
   std::vector<std::shared_ptr<AbstractExpression>> column_expressions() const override;
 
