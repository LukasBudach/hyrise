#include "between_expression.hpp"

#include <sstream>

#include "constant_mappings.hpp"
#include "utils/assert.hpp"

namespace opossum {

<<<<<<< HEAD
BetweenExpression::BetweenExpression(const PredicateCondition predicate_condition_between,
                                     const std::shared_ptr<AbstractExpression>& value,
                                     const std::shared_ptr<AbstractExpression>& lower_bound,
                                     const std::shared_ptr<AbstractExpression>& upper_bound)
    : AbstractPredicateExpression(predicate_condition_between, {value, lower_bound, upper_bound}) {
  Assert(is_between_predicate_condition(predicate_condition_between),
=======
BetweenExpression::BetweenExpression(const PredicateCondition init_predicate_condition,
                                     const std::shared_ptr<AbstractExpression>& value,
                                     const std::shared_ptr<AbstractExpression>& lower_bound,
                                     const std::shared_ptr<AbstractExpression>& upper_bound)
    : AbstractPredicateExpression(init_predicate_condition, {value, lower_bound, upper_bound}) {
  Assert(is_between_predicate_condition(predicate_condition),
>>>>>>> 41a3307d
         "Predicate Condition not supported by Between Expression");
}

const std::shared_ptr<AbstractExpression>& BetweenExpression::value() const { return arguments[0]; }

const std::shared_ptr<AbstractExpression>& BetweenExpression::lower_bound() const { return arguments[1]; }

const std::shared_ptr<AbstractExpression>& BetweenExpression::upper_bound() const { return arguments[2]; }

std::shared_ptr<AbstractExpression> BetweenExpression::deep_copy() const {
  return std::make_shared<BetweenExpression>(predicate_condition, value()->deep_copy(), lower_bound()->deep_copy(),
                                             upper_bound()->deep_copy());
}

std::string BetweenExpression::description(const DescriptionMode mode) const {
  std::stringstream stream;
  stream << _enclose_argument(*value(), mode) << " " << predicate_condition << " "
         << _enclose_argument(*lower_bound(), mode) << " AND " << _enclose_argument(*upper_bound(), mode);
  return stream.str();
}

ExpressionPrecedence BetweenExpression::_precedence() const { return ExpressionPrecedence::BinaryTernaryPredicate; }

}  // namespace opossum<|MERGE_RESOLUTION|>--- conflicted
+++ resolved
@@ -7,21 +7,12 @@
 
 namespace opossum {
 
-<<<<<<< HEAD
-BetweenExpression::BetweenExpression(const PredicateCondition predicate_condition_between,
-                                     const std::shared_ptr<AbstractExpression>& value,
-                                     const std::shared_ptr<AbstractExpression>& lower_bound,
-                                     const std::shared_ptr<AbstractExpression>& upper_bound)
-    : AbstractPredicateExpression(predicate_condition_between, {value, lower_bound, upper_bound}) {
-  Assert(is_between_predicate_condition(predicate_condition_between),
-=======
 BetweenExpression::BetweenExpression(const PredicateCondition init_predicate_condition,
                                      const std::shared_ptr<AbstractExpression>& value,
                                      const std::shared_ptr<AbstractExpression>& lower_bound,
                                      const std::shared_ptr<AbstractExpression>& upper_bound)
     : AbstractPredicateExpression(init_predicate_condition, {value, lower_bound, upper_bound}) {
   Assert(is_between_predicate_condition(predicate_condition),
->>>>>>> 41a3307d
          "Predicate Condition not supported by Between Expression");
 }
 
