#pragma once

#include <functional>
#include <memory>
#include <unordered_map>
#include <unordered_set>

#include "all_type_variant.hpp"
#include "expression_precedence.hpp"
#include "types.hpp"

namespace opossum {

class AbstractLQPNode;

enum class ExpressionType {
  Aggregate,
  Arithmetic,
  Cast,
  Case,
  CorrelatedParameter,
  PQPColumn,
  LQPColumn,
  Exists,
  Extract,
  Function,
  List,
  Logical,
  Placeholder,
  Predicate,
  PQPSubquery,
  LQPSubquery,
  UnaryMinus,
  Value
};

/**
 * AbstractExpression is the self-contained data structure describing Expressions in Hyrise.
 *
 * Expressions in Hyrise are everything down from Literals and Columns, over Arithmetics (a + b, ...),
 * Logicals (a AND b), up to Lists (`('a', 'b')`) and Subqueries. Check out the classes derived from AbstractExpression
 * for all available types.
 *
 * Expressions are evaluated (typically for all rows of a Chunk) using the ExpressionEvaluator.
 */
class AbstractExpression : public std::enable_shared_from_this<AbstractExpression> {
 public:
<<<<<<< HEAD
  std::shared_ptr<AbstractExpression> replaced_by;

  explicit AbstractExpression(const ExpressionType type,
                              const std::vector<std::shared_ptr<AbstractExpression>>& arguments);
=======
  explicit AbstractExpression(const ExpressionType init_type,
                              const std::vector<std::shared_ptr<AbstractExpression>>& init_arguments);
>>>>>>> 92eea1f6
  virtual ~AbstractExpression() = default;

  /**
   * Recursively check for Expression equality.
   * @pre Both expressions need to reference the same LQP
   */
  bool operator==(const AbstractExpression& other) const;
  bool operator!=(const AbstractExpression& other) const;

  /**
   * Certain expression types (Parameters, Literals, and Columns) don't require computation and therefore don't require
   * temporary columns with their result in them
   */
  virtual bool requires_computation() const;

  virtual std::shared_ptr<AbstractExpression> deep_copy() const = 0;

  /**
   * @return the expression's column name or, optionally, a more detailed description of the expression
   */
  enum class DescriptionMode {
    ColumnName,  // returns only the column name
    Detailed     // additionally includes the address of referenced nodes
  };
  virtual std::string description(const DescriptionMode mode = DescriptionMode::Detailed) const = 0;

  /**
   * @return a human readable string representing the Expression that can be used as a column name
   *         (shortcut for description(DescriptionMode::ColumnName))
   */
  std::string as_column_name() const;

  /**
   * @return the DataType of the result of the expression
   */
  virtual DataType data_type() const = 0;

  /**
   * @return    whether an expression, executed on the output of a plan, would
   *            produce a nullable result.
   * @note      Determining whether an Expression (isolated from a plan to execute it on) is nullable is intentionally
   *            not supported: This is because "expression X is nullable" does NOT always equal "a column containing
   *            expression X is nullable": An expression `a + 5` (with `a` being a non-nullable column),
   *            e.g., is actually nullable if `a` comes from the null-supplying side of an outer join.
   */
  bool is_nullable_on_lqp(const AbstractLQPNode& lqp) const;

  size_t hash() const;

  const ExpressionType type;
  std::vector<std::shared_ptr<AbstractExpression>> arguments;

 protected:
  /**
   * Override to check for equality without checking the arguments. No override needed if derived expression has no
   * data members.
   */
  virtual bool _shallow_equals(const AbstractExpression& expression) const = 0;

  /**
   * Override to hash data fields in derived types. No override needed if derived expression has no
   * data members.
   */
  virtual size_t _shallow_hash() const;

  virtual bool _on_is_nullable_on_lqp(const AbstractLQPNode& lqp) const;

  /**
   * Used internally in _enclose_argument to put parentheses around expression arguments if they have a lower
   * precedence than the expression itself.
   * Lower precedence indicates tighter binding, compare https://en.cppreference.com/w/cpp/language/operator_precedence
   *
   * @return  0 by default
   */
  virtual ExpressionPrecedence _precedence() const;

  /**
   * @return    argument.description(mode), enclosed by parentheses if the argument precedence is lower than
   *            this->_precedence()
   */
  std::string _enclose_argument(const AbstractExpression& argument, const DescriptionMode mode) const;
};

// So that google test, e.g., prints readable error messages
inline std::ostream& operator<<(std::ostream& stream, const AbstractExpression& expression) {
  return stream << expression.description();
}

// Wrapper around expression->hash(), to enable hash based containers containing std::shared_ptr<AbstractExpression>
struct ExpressionSharedPtrHash final {
  size_t operator()(const std::shared_ptr<AbstractExpression>& expression) const { return expression->hash(); }
  size_t operator()(const std::shared_ptr<const AbstractExpression>& expression) const { return expression->hash(); }
};

// Wrapper around AbstractExpression::operator==(), to enable hash based containers containing
// std::shared_ptr<AbstractExpression>
struct ExpressionSharedPtrEqual final {
  size_t operator()(const std::shared_ptr<const AbstractExpression>& expression_a,
                    const std::shared_ptr<const AbstractExpression>& expression_b) const {
    return *expression_a == *expression_b;
  }

  size_t operator()(const std::shared_ptr<AbstractExpression>& expression_a,
                    const std::shared_ptr<AbstractExpression>& expression_b) const {
    return *expression_a == *expression_b;
  }
};

template <typename Value>
using ExpressionUnorderedMap =
    std::unordered_map<std::shared_ptr<AbstractExpression>, Value, ExpressionSharedPtrHash, ExpressionSharedPtrEqual>;

template <typename Value>
using ConstExpressionUnorderedMap = std::unordered_map<std::shared_ptr<const AbstractExpression>, Value,
                                                       ExpressionSharedPtrHash, ExpressionSharedPtrEqual>;

using ExpressionUnorderedSet =
    std::unordered_set<std::shared_ptr<AbstractExpression>, ExpressionSharedPtrHash, ExpressionSharedPtrEqual>;

}  // namespace opossum<|MERGE_RESOLUTION|>--- conflicted
+++ resolved
@@ -45,15 +45,10 @@
  */
 class AbstractExpression : public std::enable_shared_from_this<AbstractExpression> {
  public:
-<<<<<<< HEAD
   std::shared_ptr<AbstractExpression> replaced_by;
-
-  explicit AbstractExpression(const ExpressionType type,
-                              const std::vector<std::shared_ptr<AbstractExpression>>& arguments);
-=======
+  
   explicit AbstractExpression(const ExpressionType init_type,
                               const std::vector<std::shared_ptr<AbstractExpression>>& init_arguments);
->>>>>>> 92eea1f6
   virtual ~AbstractExpression() = default;
 
   /**
