#include "function_expression.hpp"

#include <sstream>

#include "boost/functional/hash.hpp"

#include "constant_mappings.hpp"
#include "expression_utils.hpp"
#include "utils/assert.hpp"

namespace opossum {

<<<<<<< HEAD
FunctionExpression::FunctionExpression(const FunctionType function_type,
                                       const std::vector<std::shared_ptr<AbstractExpression>>& arguments_function)
    : AbstractExpression(ExpressionType::Function, arguments_function), function_type(function_type) {
=======
FunctionExpression::FunctionExpression(const FunctionType init_function_type,
                                       const std::vector<std::shared_ptr<AbstractExpression>>& init_arguments)
    : AbstractExpression(ExpressionType::Function, init_arguments), function_type(init_function_type) {
>>>>>>> 41a3307d
  switch (function_type) {
    case FunctionType::Substring:
      Assert(arguments_function.size() == 3, "Substring expects 3 parameters");
      break;
    case FunctionType::Concatenate:
      Assert(arguments_function.size() >= 2, "Concatenate expects at least 2 parameters");
      for (const auto& argument : arguments_function) {
        Assert(argument->data_type() == DataType::String || argument->data_type() == DataType::Null,
               "Concatenate takes only Strings and Nulls as arguments");
      }
      break;
  }
}

std::shared_ptr<AbstractExpression> FunctionExpression::deep_copy() const {
  return std::make_shared<FunctionExpression>(function_type, expressions_deep_copy(arguments));
}

std::string FunctionExpression::description(const DescriptionMode mode) const {
  std::stringstream stream;

  stream << function_type << "(";
  for (auto argument_idx = size_t{0}; argument_idx < arguments.size(); ++argument_idx) {
    stream << arguments[argument_idx]->description(mode);
    if (argument_idx + 1 < arguments.size()) stream << ",";
  }
  stream << ")";
  return stream.str();
}

DataType FunctionExpression::data_type() const {
  switch (function_type) {
    case FunctionType::Substring:
    case FunctionType::Concatenate:
      return DataType::String;
  }
  Fail("Invalid enum value");
}

bool FunctionExpression::_shallow_equals(const AbstractExpression& expression) const {
  DebugAssert(dynamic_cast<const FunctionExpression*>(&expression),
              "Different expression type should have been caught by AbstractExpression::operator==");

  const auto& function_expression = static_cast<const FunctionExpression&>(expression);
  return function_type == function_expression.function_type &&
         expressions_equal(arguments, function_expression.arguments);
}

size_t FunctionExpression::_shallow_hash() const { return boost::hash_value(static_cast<size_t>(function_type)); }

}  // namespace opossum<|MERGE_RESOLUTION|>--- conflicted
+++ resolved
@@ -10,22 +10,16 @@
 
 namespace opossum {
 
-<<<<<<< HEAD
-FunctionExpression::FunctionExpression(const FunctionType function_type,
-                                       const std::vector<std::shared_ptr<AbstractExpression>>& arguments_function)
-    : AbstractExpression(ExpressionType::Function, arguments_function), function_type(function_type) {
-=======
 FunctionExpression::FunctionExpression(const FunctionType init_function_type,
                                        const std::vector<std::shared_ptr<AbstractExpression>>& init_arguments)
     : AbstractExpression(ExpressionType::Function, init_arguments), function_type(init_function_type) {
->>>>>>> 41a3307d
   switch (function_type) {
     case FunctionType::Substring:
-      Assert(arguments_function.size() == 3, "Substring expects 3 parameters");
+      Assert(arguments.size() == 3, "Substring expects 3 parameters");
       break;
     case FunctionType::Concatenate:
-      Assert(arguments_function.size() >= 2, "Concatenate expects at least 2 parameters");
-      for (const auto& argument : arguments_function) {
+      Assert(arguments.size() >= 2, "Concatenate expects at least 2 parameters");
+      for (const auto& argument : arguments) {
         Assert(argument->data_type() == DataType::String || argument->data_type() == DataType::Null,
                "Concatenate takes only Strings and Nulls as arguments");
       }
