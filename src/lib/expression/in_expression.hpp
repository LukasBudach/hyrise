#pragma once

#include "abstract_predicate_expression.hpp"

namespace opossum {

/**
 * SQL's IN
 */
class InExpression : public AbstractPredicateExpression {
 public:
<<<<<<< HEAD
  InExpression(const PredicateCondition predicate_condition_in, const std::shared_ptr<AbstractExpression>& value,
=======
  InExpression(const PredicateCondition init_predicate_condition, const std::shared_ptr<AbstractExpression>& value,
>>>>>>> 41a3307d
               const std::shared_ptr<AbstractExpression>& set);

  /**
   * Utility for better readability
   * @return predicate_condition == PredicateCondition::NotIn
   */
  bool is_negated() const;

  const std::shared_ptr<AbstractExpression>& value() const;
  const std::shared_ptr<AbstractExpression>& set() const;

  std::shared_ptr<AbstractExpression> deep_copy() const override;
  std::string description(const DescriptionMode mode) const override;
};

}  // namespace opossum<|MERGE_RESOLUTION|>--- conflicted
+++ resolved
@@ -9,11 +9,7 @@
  */
 class InExpression : public AbstractPredicateExpression {
  public:
-<<<<<<< HEAD
-  InExpression(const PredicateCondition predicate_condition_in, const std::shared_ptr<AbstractExpression>& value,
-=======
   InExpression(const PredicateCondition init_predicate_condition, const std::shared_ptr<AbstractExpression>& value,
->>>>>>> 41a3307d
                const std::shared_ptr<AbstractExpression>& set);
 
   /**
