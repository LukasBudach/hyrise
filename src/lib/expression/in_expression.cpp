--- conflicted
+++ resolved
@@ -7,19 +7,11 @@
 
 namespace opossum {
 
-<<<<<<< HEAD
-InExpression::InExpression(const PredicateCondition predicate_condition_in,
-                           const std::shared_ptr<AbstractExpression>& value,
-                           const std::shared_ptr<AbstractExpression>& set)
-    : AbstractPredicateExpression(predicate_condition_in, {value, set}) {
-  DebugAssert(predicate_condition_in == PredicateCondition::In || predicate_condition_in == PredicateCondition::NotIn,
-=======
 InExpression::InExpression(const PredicateCondition init_predicate_condition,
                            const std::shared_ptr<AbstractExpression>& value,
                            const std::shared_ptr<AbstractExpression>& set)
     : AbstractPredicateExpression(init_predicate_condition, {value, set}) {
   DebugAssert(predicate_condition == PredicateCondition::In || predicate_condition == PredicateCondition::NotIn,
->>>>>>> 41a3307d
               "Expected either IN or NOT IN as PredicateCondition");
 }
 
