#pragma once

#include "abstract_expression.hpp"
#include "abstract_predicate_expression.hpp"
#include "types.hpp"

namespace opossum {

class IsNullExpression : public AbstractPredicateExpression {
 public:
<<<<<<< HEAD
  IsNullExpression(const PredicateCondition predicate_condition_is_null, const std::shared_ptr<AbstractExpression>& operand);
=======
  IsNullExpression(const PredicateCondition init_predicate_condition,
                   const std::shared_ptr<AbstractExpression>& operand);
>>>>>>> 41a3307d

  const std::shared_ptr<AbstractExpression>& operand() const;

  std::shared_ptr<AbstractExpression> deep_copy() const override;
  std::string description(const DescriptionMode mode) const override;

 protected:
  ExpressionPrecedence _precedence() const override;
  bool _on_is_nullable_on_lqp(const AbstractLQPNode& lqp) const override;
};

}  // namespace opossum<|MERGE_RESOLUTION|>--- conflicted
+++ resolved
@@ -8,12 +8,8 @@
 
 class IsNullExpression : public AbstractPredicateExpression {
  public:
-<<<<<<< HEAD
-  IsNullExpression(const PredicateCondition predicate_condition_is_null, const std::shared_ptr<AbstractExpression>& operand);
-=======
   IsNullExpression(const PredicateCondition init_predicate_condition,
                    const std::shared_ptr<AbstractExpression>& operand);
->>>>>>> 41a3307d
 
   const std::shared_ptr<AbstractExpression>& operand() const;
 
