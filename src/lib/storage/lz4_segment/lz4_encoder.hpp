--- conflicted
+++ resolved
@@ -1,9 +1,6 @@
 #pragma once
 
-<<<<<<< HEAD
 #include <lib/zdict.h>
-=======
->>>>>>> d8dc51b7
 #include <lz4hc.h>
 #include <zdict.h>
 
