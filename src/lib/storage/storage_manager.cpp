--- conflicted
+++ resolved
@@ -33,10 +33,6 @@
   // Create table statistics and chunk pruning statistics for added table.
   table->set_table_statistics(TableStatistics::from_table(*table));
   generate_chunk_pruning_statistics(table);
-<<<<<<< HEAD
-=======
-
->>>>>>> a223b983
   _tables.emplace(name, std::move(table));
 }
 
