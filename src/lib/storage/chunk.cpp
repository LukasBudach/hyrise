#include <algorithm>
#include <iterator>
#include <limits>
#include <memory>
#include <mutex>
#include <string>
#include <utility>
#include <vector>

#include "base_segment.hpp"
#include "chunk.hpp"
#include "index/abstract_index.hpp"
#include "reference_segment.hpp"
#include "resolve_type.hpp"
#include "utils/assert.hpp"

namespace opossum {

Chunk::Chunk(Segments segments, const std::shared_ptr<MvccData>& mvcc_data,
             const std::optional<PolymorphicAllocator<Chunk>>& alloc, Indexes indexes)
    : _segments(std::move(segments)), _mvcc_data(mvcc_data), _indexes(std::move(indexes)) {
  Assert(!_segments.empty(),
         "Chunks without Segments are not legal, as the row count of such a Chunk cannot be determined");

#if HYRISE_DEBUG
  const auto chunk_size = _segments.empty() ? 0u : _segments[0]->size();
  const auto is_reference_chunk =
      !_segments.empty() ? std::dynamic_pointer_cast<ReferenceSegment>(_segments.front()) != nullptr : false;

  DebugAssert(!_mvcc_data || _mvcc_data->size() == chunk_size, "Invalid MvccData size");
  for (const auto& segment : _segments) {
    DebugAssert(
        !mvcc_data || !std::dynamic_pointer_cast<ReferenceSegment>(segment),
        "Chunks containing ReferenceSegments should not contains MvccData. They implicitly use the MvccData of the "
        "referenced Table");
    DebugAssert(segment->size() == chunk_size, "Segments don't have the same length");
    DebugAssert((std::dynamic_pointer_cast<ReferenceSegment>(segment) != nullptr) == is_reference_chunk,
                "Chunk can either contain only ReferenceSegments or only non-ReferenceSegments");
  }
#endif

  if (alloc) _alloc = *alloc;
}

bool Chunk::is_mutable() const { return _is_mutable; }

void Chunk::mark_immutable() { _is_mutable = false; }

void Chunk::replace_segment(size_t column_id, const std::shared_ptr<BaseSegment>& segment) {
  std::atomic_store(&_segments.at(column_id), segment);
}

void Chunk::append(const std::vector<AllTypeVariant>& values) {
  DebugAssert(is_mutable(), "Can't append to immutable Chunk");

  // Do this first to ensure that the first thing to exist in a row is the MVCC data.
  if (has_mvcc_data()) get_scoped_mvcc_data_lock()->grow_by(1u, INVALID_TRANSACTION_ID, CommitID{0});

  // The added values, i.e., a new row, must have the same number of attributes as the table.
  DebugAssert((_segments.size() == values.size()),
              ("append: number of segments (" + std::to_string(_segments.size()) + ") does not match value list (" +
               std::to_string(values.size()) + ")"));

  auto segment_it = _segments.cbegin();
  auto value_it = values.begin();
  for (; segment_it != _segments.end(); segment_it++, value_it++) {
    const auto& base_value_segment = std::dynamic_pointer_cast<BaseValueSegment>(*segment_it);
    DebugAssert(base_value_segment, "Can't append to segment that is not a ValueSegment");
    base_value_segment->append(*value_it);
  }
}

std::shared_ptr<BaseSegment> Chunk::get_segment(ColumnID column_id) const {
  return std::atomic_load(&_segments.at(column_id));
}

const Segments& Chunk::segments() const { return _segments; }

uint16_t Chunk::column_count() const { return static_cast<uint16_t>(_segments.size()); }

uint32_t Chunk::size() const {
  if (_segments.empty()) return 0;
  auto first_segment = get_segment(ColumnID{0});
  return static_cast<uint32_t>(first_segment->size());
}

bool Chunk::has_mvcc_data() const { return _mvcc_data != nullptr; }

SharedScopedLockingPtr<MvccData> Chunk::get_scoped_mvcc_data_lock() const {
  DebugAssert((has_mvcc_data()), "Chunk does not have mvcc data");

  return {*_mvcc_data, _mvcc_data->_mutex};
}

std::shared_ptr<MvccData> Chunk::mvcc_data() const { return _mvcc_data; }

std::vector<std::shared_ptr<AbstractIndex>> Chunk::get_indexes(
    const std::vector<std::shared_ptr<const BaseSegment>>& segments) const {
  auto result = std::vector<std::shared_ptr<AbstractIndex>>();
  std::copy_if(_indexes.cbegin(), _indexes.cend(), std::back_inserter(result),
               [&](const auto& index) { return index->is_index_for(segments); });
  return result;
}

<<<<<<< HEAD
void Chunk::optimize_mvcc() {
  auto mvcc = get_scoped_mvcc_data_lock();

  if (mvcc->begin_cids.size() == 0) {
    return;
  }

  const auto max_begin_cid = *(std::max_element(mvcc->begin_cids.begin(), mvcc->begin_cids.end()));
  const auto max_end_cid = *(std::max_element(mvcc->end_cids.begin(), mvcc->end_cids.end()));
  const auto max_tid = *(std::max_element(mvcc->tids.begin(), mvcc->tids.end()));

  mvcc->max_begin_cid = max_begin_cid;
  mvcc->max_end_cid = max_end_cid;
  mvcc->max_tid = max_tid;
}

std::vector<std::shared_ptr<BaseIndex>> Chunk::get_indexes(const std::vector<ColumnID>& column_ids) const {
=======
std::vector<std::shared_ptr<AbstractIndex>> Chunk::get_indexes(const std::vector<ColumnID>& column_ids) const {
>>>>>>> 93e64459
  auto segments = _get_segments_for_ids(column_ids);
  return get_indexes(segments);
}

std::shared_ptr<AbstractIndex> Chunk::get_index(const SegmentIndexType index_type,
                                                const std::vector<std::shared_ptr<const BaseSegment>>& segments) const {
  auto index_it = std::find_if(_indexes.cbegin(), _indexes.cend(), [&](const auto& index) {
    return index->is_index_for(segments) && index->type() == index_type;
  });

  return (index_it == _indexes.cend()) ? nullptr : *index_it;
}

std::shared_ptr<AbstractIndex> Chunk::get_index(const SegmentIndexType index_type,
                                                const std::vector<ColumnID>& column_ids) const {
  auto segments = _get_segments_for_ids(column_ids);
  return get_index(index_type, segments);
}

void Chunk::remove_index(const std::shared_ptr<AbstractIndex>& index) {
  auto it = std::find(_indexes.cbegin(), _indexes.cend(), index);
  DebugAssert(it != _indexes.cend(), "Trying to remove a non-existing index");
  _indexes.erase(it);
}

bool Chunk::references_exactly_one_table() const {
  if (column_count() == 0) return false;

  auto first_segment = std::dynamic_pointer_cast<const ReferenceSegment>(get_segment(ColumnID{0}));
  if (!first_segment) return false;
  auto first_referenced_table = first_segment->referenced_table();
  auto first_pos_list = first_segment->pos_list();

  for (ColumnID column_id{1}; column_id < column_count(); ++column_id) {
    const auto segment = std::dynamic_pointer_cast<const ReferenceSegment>(get_segment(column_id));
    if (!segment) return false;

    if (first_referenced_table != segment->referenced_table()) return false;

    if (first_pos_list != segment->pos_list()) return false;
  }

  return true;
}

void Chunk::migrate(boost::container::pmr::memory_resource* memory_source) {
  // Migrating chunks with indexes is not implemented yet.
  if (!_indexes.empty()) {
    Fail("Cannot migrate Chunk with Indexes.");
  }

  _alloc = PolymorphicAllocator<size_t>(memory_source);
  Segments new_segments(_alloc);
  for (const auto& segment : _segments) {
    new_segments.push_back(segment->copy_using_allocator(_alloc));
  }
  _segments = std::move(new_segments);
}

const PolymorphicAllocator<Chunk>& Chunk::get_allocator() const { return _alloc; }

size_t Chunk::estimate_memory_usage() const {
  auto bytes = size_t{sizeof(*this)};

  for (const auto& segment : _segments) {
    bytes += segment->estimate_memory_usage();
  }

  // TODO(anybody) Index memory usage missing

  if (_mvcc_data) {
    bytes += sizeof(_mvcc_data->tids) + sizeof(_mvcc_data->begin_cids) + sizeof(_mvcc_data->end_cids);
    bytes += _mvcc_data->tids.size() * sizeof(decltype(_mvcc_data->tids)::value_type);
    bytes += _mvcc_data->begin_cids.size() * sizeof(decltype(_mvcc_data->begin_cids)::value_type);
    bytes += _mvcc_data->end_cids.size() * sizeof(decltype(_mvcc_data->end_cids)::value_type);
  }

  return bytes;
}

std::vector<std::shared_ptr<const BaseSegment>> Chunk::_get_segments_for_ids(
    const std::vector<ColumnID>& column_ids) const {
  DebugAssert(([&]() {
                for (auto column_id : column_ids)
                  if (column_id >= column_count()) return false;
                return true;
              }()),
              "column ids not within range [0, column_count()).");

  auto segments = std::vector<std::shared_ptr<const BaseSegment>>{};
  segments.reserve(column_ids.size());
  std::transform(column_ids.cbegin(), column_ids.cend(), std::back_inserter(segments),
                 [&](const auto& column_id) { return get_segment(column_id); });
  return segments;
}

const std::optional<ChunkPruningStatistics>& Chunk::pruning_statistics() const { return _pruning_statistics; }

void Chunk::set_pruning_statistics(const std::optional<ChunkPruningStatistics>& pruning_statistics) {
  Assert(!is_mutable(), "Cannot set pruning statistics on mutable chunks.");
  Assert(!pruning_statistics || pruning_statistics->size() == column_count(),
         "Pruning statistics must have same number of segments as Chunk");

  _pruning_statistics = pruning_statistics;
}
void Chunk::increase_invalid_row_count(const uint64_t count) const { _invalid_row_count += count; }

void Chunk::set_cleanup_commit_id(const CommitID cleanup_commit_id) {
  DebugAssert(!_cleanup_commit_id, "Cleanup commit ID can only be set once.");
  _cleanup_commit_id = cleanup_commit_id;
}

const std::optional<std::pair<ColumnID, OrderByMode>>& Chunk::ordered_by() const { return _ordered_by; }

void Chunk::set_ordered_by(const std::pair<ColumnID, OrderByMode>& ordered_by) { _ordered_by.emplace(ordered_by); }

}  // namespace opossum<|MERGE_RESOLUTION|>--- conflicted
+++ resolved
@@ -102,7 +102,6 @@
   return result;
 }
 
-<<<<<<< HEAD
 void Chunk::optimize_mvcc() {
   auto mvcc = get_scoped_mvcc_data_lock();
 
@@ -110,19 +109,10 @@
     return;
   }
 
-  const auto max_begin_cid = *(std::max_element(mvcc->begin_cids.begin(), mvcc->begin_cids.end()));
-  const auto max_end_cid = *(std::max_element(mvcc->end_cids.begin(), mvcc->end_cids.end()));
-  const auto max_tid = *(std::max_element(mvcc->tids.begin(), mvcc->tids.end()));
-
-  mvcc->max_begin_cid = max_begin_cid;
-  mvcc->max_end_cid = max_end_cid;
-  mvcc->max_tid = max_tid;
-}
-
-std::vector<std::shared_ptr<BaseIndex>> Chunk::get_indexes(const std::vector<ColumnID>& column_ids) const {
-=======
+  mvcc->max_begin_cid = *(std::max_element(mvcc->begin_cids.begin(), mvcc->begin_cids.end()));
+}
+
 std::vector<std::shared_ptr<AbstractIndex>> Chunk::get_indexes(const std::vector<ColumnID>& column_ids) const {
->>>>>>> 93e64459
   auto segments = _get_segments_for_ids(column_ids);
   return get_indexes(segments);
 }
