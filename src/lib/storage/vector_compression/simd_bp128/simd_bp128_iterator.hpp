--- conflicted
+++ resolved
@@ -20,19 +20,6 @@
   using Packing = SimdBp128Packing;
 
  public:
-<<<<<<< HEAD
-  SimdBp128Iterator(std::unique_ptr<SimdBp128Decompressor>&& decompressor, const size_t absolute_index = 0u)
-  : _decompressor{std::move(decompressor)},
-    _absolute_index{absolute_index} {}
-
-  SimdBp128Iterator(const SimdBp128Iterator& other)
-  : _decompressor{std::make_unique<SimdBp128Decompressor>(SimdBp128Decompressor(*other._decompressor))},
-    _absolute_index{other._absolute_index} {}
-
-  SimdBp128Iterator(SimdBp128Iterator&& other)
-  : _decompressor{std::move(other._decompressor)},
-    _absolute_index{std::move(other._absolute_index)} {}
-=======
   explicit SimdBp128Iterator(std::unique_ptr<SimdBp128Decompressor>&& decompressor, const size_t absolute_index = 0u)
       : _decompressor{std::move(decompressor)}, _absolute_index{absolute_index} {}
 
@@ -42,7 +29,6 @@
 
   explicit SimdBp128Iterator(SimdBp128Iterator&& other)
       : _decompressor{std::move(other._decompressor)}, _absolute_index{std::move(other._absolute_index)} {}
->>>>>>> 89160260
 
   SimdBp128Iterator& operator=(const SimdBp128Iterator& other) {
     if (this == &other) return *this;
@@ -59,31 +45,6 @@
  private:
   friend class boost::iterator_core_access;  // grants the boost::iterator_facade access to the private interface
 
-<<<<<<< HEAD
-  void increment() {
-    ++_absolute_index;
-  }
-
-  void decrement() {
-    --_absolute_index;
-  }
-
-  void advance(std::ptrdiff_t n) {
-    _absolute_index += n;
-  }
-
-  bool equal(const SimdBp128Iterator& other) const {
-    return _absolute_index == other._absolute_index;
-  }
-
-  std::ptrdiff_t distance_to(const SimdBp128Iterator& other) const {
-    return other._absolute_index - _absolute_index;
-  }
-
-  uint32_t dereference() const {
-    return _decompressor->get(_absolute_index);
-  }
-=======
   void increment() { ++_absolute_index; }
 
   void decrement() { --_absolute_index; }
@@ -95,7 +56,6 @@
   std::ptrdiff_t distance_to(const SimdBp128Iterator& other) const { return other._absolute_index - _absolute_index; }
 
   uint32_t dereference() const { return _decompressor->get(_absolute_index); }
->>>>>>> 89160260
 
  private:
   std::unique_ptr<SimdBp128Decompressor> _decompressor;
