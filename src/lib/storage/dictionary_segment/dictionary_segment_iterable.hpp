--- conflicted
+++ resolved
@@ -27,11 +27,11 @@
     resolve_compressed_vector_type(*_segment.attribute_vector(), [&](const auto& attribute_vector) {
       using ZsDecompressorType = std::decay_t<decltype(attribute_vector.create_decompressor())>;
 
-      auto begin = Iterator<ZsDecompressorType>{&_dictionary, _null_value_id,
-                                                                    attribute_vector.create_decompressor(), ChunkOffset{0u}};
-      auto end = Iterator<ZsDecompressorType>{&_dictionary, _null_value_id,
-                                                                      attribute_vector.create_decompressor(),
-                                                                      static_cast<ChunkOffset>(_segment.size())};
+      auto begin = Iterator<ZsDecompressorType>(&_dictionary, _null_value_id,
+                                                attribute_vector.create_decompressor(), ChunkOffset{0u});
+      auto end = Iterator<ZsDecompressorType>(&_dictionary, _null_value_id,
+                                              attribute_vector.create_decompressor(),
+                                              static_cast<ChunkOffset>(_segment.size()));
 
       functor(begin, end);
     });
@@ -42,22 +42,14 @@
     _segment.access_counter[SegmentAccessCounter::access_type(*position_filter)] += position_filter->size();
     resolve_compressed_vector_type(*_segment.attribute_vector(), [&](const auto& attribute_vector) {
       using ZsDecompressorType = std::decay_t<decltype(attribute_vector.create_decompressor())>;
+      using PosListIteratorType = decltype(position_filter->cbegin());
 
-<<<<<<< HEAD
-      auto begin = PointAccessIterator<ZsDecompressorType>{
+      auto begin = PointAccessIterator<ZsDecompressorType, PosListIteratorType>(
           &_dictionary, _null_value_id, attribute_vector.create_decompressor(), position_filter->cbegin(),
-          position_filter->cbegin()};
-      auto end = PointAccessIterator<ZsDecompressorType>{
+          position_filter->cbegin());
+      auto end = PointAccessIterator<ZsDecompressorType, PosListIteratorType>(
           &_dictionary, _null_value_id, attribute_vector.create_decompressor(), position_filter->cbegin(),
-=======
-      using PosListIteratorType = decltype(position_filter->cbegin());
-      auto begin = PointAccessIterator<ZsDecompressorType, DictionaryIteratorType, PosListIteratorType>{
-          _dictionary->cbegin(), _segment.null_value_id(), vector.create_decompressor(), position_filter->cbegin(),
-          position_filter->cbegin()};
-      auto end = PointAccessIterator<ZsDecompressorType, DictionaryIteratorType, PosListIteratorType>{
-          _dictionary->cbegin(), _segment.null_value_id(), vector.create_decompressor(), position_filter->cbegin(),
->>>>>>> 1985a719
-          position_filter->cend()};
+          position_filter->cend());
       functor(begin, end);
     });
   }
@@ -119,40 +111,22 @@
     ChunkOffset _chunk_offset;
   };
 
-<<<<<<< HEAD
-  template <typename ZsDecompressorType>
+  template <typename ZsDecompressorType, typename PosListIteratorType>
   class PointAccessIterator
-      : public BasePointAccessSegmentIterator<PointAccessIterator<ZsDecompressorType>,
-                                              SegmentPosition<T>> {
-=======
-  template <typename ZsDecompressorType, typename DictionaryIteratorType, typename PosListIteratorType>
-  class PointAccessIterator : public BasePointAccessSegmentIterator<
-                                  PointAccessIterator<ZsDecompressorType, DictionaryIteratorType, PosListIteratorType>,
-                                  SegmentPosition<T>, PosListIteratorType> {
->>>>>>> 1985a719
+      : public BasePointAccessSegmentIterator<PointAccessIterator<ZsDecompressorType, PosListIteratorType>,
+                                              SegmentPosition<T>, PosListIteratorType> {
    public:
     using ValueType = T;
     using IterableType = DictionarySegmentIterable<T, Dictionary>;
 
-<<<<<<< HEAD
     PointAccessIterator(const Dictionary* dictionary, const ValueID null_value_id,
-                        ZsDecompressorType attribute_decompressor, PosList::const_iterator position_filter_begin,
-                        PosList::const_iterator position_filter_it)
-        : BasePointAccessSegmentIterator<PointAccessIterator<ZsDecompressorType>,
-                                         SegmentPosition<T>>{std::move(position_filter_begin),
-                                                             std::move(position_filter_it)},
+                        ZsDecompressorType attribute_decompressor, PosListIteratorType position_filter_begin,
+                        PosListIteratorType position_filter_it)
+        : BasePointAccessSegmentIterator<PointAccessIterator<ZsDecompressorType, PosListIteratorType>,
+                                         SegmentPosition<T>, PosListIteratorType>{std::move(position_filter_begin),
+                                                                                  std::move(position_filter_it)},
           _dictionary{dictionary},
           _null_value_id(null_value_id),
-=======
-    PointAccessIterator(DictionaryIteratorType dictionary_begin_it, const ValueID null_value_id,
-                        ZsDecompressorType attribute_decompressor, PosListIteratorType position_filter_begin,
-                        PosListIteratorType position_filter_it)
-        : BasePointAccessSegmentIterator<
-              PointAccessIterator<ZsDecompressorType, DictionaryIteratorType, PosListIteratorType>, SegmentPosition<T>,
-              PosListIteratorType>{std::move(position_filter_begin), std::move(position_filter_it)},
-          _dictionary_begin_it{std::move(dictionary_begin_it)},
-          _null_value_id{null_value_id},
->>>>>>> 1985a719
           _attribute_decompressor{std::move(attribute_decompressor)} {}
 
    private:
