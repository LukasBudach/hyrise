#pragma once

#include <functional>
#include <unordered_map>

#include "types.hpp"
#include "utils/meta_tables/abstract_meta_table.hpp"

namespace opossum {

class Table;

class MetaTableManager : public Noncopyable {
 public:
  static inline const auto META_PREFIX = std::string{"meta_"};

  static bool is_meta_table_name(const std::string& name);

  // Returns a sorted list of all meta table names (without prefix)
  const std::vector<std::string>& table_names() const;

  bool has_table(const std::string& table_name) const;

  // Generates the meta table specified by table_name (which can include the prefix)
  std::shared_ptr<Table> generate_table(const std::string& table_name) const;

<<<<<<< HEAD
  // Generator methods for the different meta tables
  static std::shared_ptr<Table> generate_tables_table();
  static std::shared_ptr<Table> generate_columns_table();
  static std::shared_ptr<Table> generate_chunks_table();
  static std::shared_ptr<Table> generate_chunk_sort_orders_table();
  static std::shared_ptr<Table> generate_segments_table();
  static std::shared_ptr<Table> generate_workload_table();
  static std::shared_ptr<Table> generate_accurate_segments_table();
=======
  bool can_insert_into(const std::string& table_name) const;
  bool can_delete_from(const std::string& table_name) const;
  bool can_update(const std::string& table_name) const;
>>>>>>> 61942797

  void insert_into(const std::string& table_name, const std::shared_ptr<const Table>& values);
  void delete_from(const std::string& table_name, const std::shared_ptr<const Table>& values);
  void update(const std::string& table_name, const std::shared_ptr<const Table>& selected_values,
              const std::shared_ptr<const Table>& update_values);

 protected:
  friend class Hyrise;
  friend class MetaTableManagerTest;
  friend class ChangeMetaTableTest;

  MetaTableManager();

  void _add(const std::shared_ptr<AbstractMetaTable>& table);
  static std::string _trim_table_name(const std::string& table_name);

  std::unordered_map<std::string, std::shared_ptr<AbstractMetaTable>> _meta_tables;
  std::vector<std::string> _table_names;
};

}  // namespace opossum<|MERGE_RESOLUTION|>--- conflicted
+++ resolved
@@ -24,20 +24,9 @@
   // Generates the meta table specified by table_name (which can include the prefix)
   std::shared_ptr<Table> generate_table(const std::string& table_name) const;
 
-<<<<<<< HEAD
-  // Generator methods for the different meta tables
-  static std::shared_ptr<Table> generate_tables_table();
-  static std::shared_ptr<Table> generate_columns_table();
-  static std::shared_ptr<Table> generate_chunks_table();
-  static std::shared_ptr<Table> generate_chunk_sort_orders_table();
-  static std::shared_ptr<Table> generate_segments_table();
-  static std::shared_ptr<Table> generate_workload_table();
-  static std::shared_ptr<Table> generate_accurate_segments_table();
-=======
   bool can_insert_into(const std::string& table_name) const;
   bool can_delete_from(const std::string& table_name) const;
   bool can_update(const std::string& table_name) const;
->>>>>>> 61942797
 
   void insert_into(const std::string& table_name, const std::shared_ptr<const Table>& values);
   void delete_from(const std::string& table_name, const std::shared_ptr<const Table>& values);
