#include <chrono>
#include <thread>
#include <iostream>
#include <fstream>
#include "stdio.h"

#include "meta_table_manager.hpp"

#include "constant_mappings.hpp"
#include "hyrise.hpp"
#include "resolve_type.hpp"
#include "statistics/table_statistics.hpp"
#include "storage/base_encoded_segment.hpp"
#include "storage/dictionary_segment.hpp"
#include "storage/fixed_string_dictionary_segment.hpp"
#include "storage/segment_iterables/any_segment_iterable.hpp"
#include "storage/table.hpp"
#include "storage/table_column_definition.hpp"

namespace {

using namespace opossum;  // NOLINT

// TODO(anyone): #1968 introduced this namespace. With the expected growth of the meta table manager of time, there
//               might be a large number of helper function that are only loosely related to the core functionality
//               of the MetaTableManager. If this becomes the case, restructure and move the functions to other files.
size_t get_distinct_value_count(const std::shared_ptr<BaseSegment>& segment) {
  auto distinct_value_count = size_t{0};
  resolve_data_type(segment->data_type(), [&](auto type) {
    using ColumnDataType = typename decltype(type)::type;

    // For dictionary segments, an early (and much faster) exit is possible by using the dictionary size
    if (const auto dictionary_segment = std::dynamic_pointer_cast<const DictionarySegment<ColumnDataType>>(segment)) {
      distinct_value_count = dictionary_segment->dictionary()->size();
      return;
    } else if (const auto fs_dictionary_segment =
                   std::dynamic_pointer_cast<const FixedStringDictionarySegment<pmr_string>>(segment)) {
      distinct_value_count = fs_dictionary_segment->fixed_string_dictionary()->size();
      return;
    }

    std::unordered_set<ColumnDataType> distinct_values;
    auto iterable = create_any_segment_iterable<ColumnDataType>(*segment);
    iterable.with_iterators([&](auto it, auto end) {
      for (; it != end; ++it) {
        const auto segment_item = *it;
        if (!segment_item.is_null()) {
          distinct_values.insert(segment_item.value());
        }
      }
    });
    distinct_value_count = distinct_values.size();
  });
  return distinct_value_count;
}

auto gather_segment_meta_data(const std::shared_ptr<Table>& meta_table, const MemoryUsageCalculationMode mode) {
  for (const auto& [table_name, table] : Hyrise::get().storage_manager.tables()) {
    for (auto chunk_id = ChunkID{0}; chunk_id < table->chunk_count(); ++chunk_id) {
      for (auto column_id = ColumnID{0}; column_id < table->column_count(); ++column_id) {
        const auto& chunk = table->get_chunk(chunk_id);
        const auto& segment = chunk->get_segment(column_id);

        const auto data_type = pmr_string{data_type_to_string.left.at(table->column_data_type(column_id))};

        const auto estimated_size = segment->memory_usage(mode);
        AllTypeVariant encoding = NULL_VALUE;
        AllTypeVariant vector_compression = NULL_VALUE;
        if (const auto& encoded_segment = std::dynamic_pointer_cast<BaseEncodedSegment>(segment)) {
          encoding = pmr_string{encoding_type_to_string.left.at(encoded_segment->encoding_type())};

          if (encoded_segment->compressed_vector_type()) {
            std::stringstream ss;
            ss << *encoded_segment->compressed_vector_type();
            vector_compression = pmr_string{ss.str()};
          }
        }

        if (mode == MemoryUsageCalculationMode::Full) {
          const auto distinct_value_count = static_cast<int64_t>(get_distinct_value_count(segment));
          meta_table->append({pmr_string{table_name}, static_cast<int32_t>(chunk_id), static_cast<int32_t>(column_id),
                              pmr_string{table->column_name(column_id)}, data_type, distinct_value_count, encoding,
                              vector_compression, static_cast<int64_t>(estimated_size)});
        } else {
          meta_table->append({pmr_string{table_name}, static_cast<int32_t>(chunk_id), static_cast<int32_t>(column_id),
                              pmr_string{table->column_name(column_id)}, data_type, encoding, vector_compression,
                              static_cast<int64_t>(estimated_size)});
        }
      }
    }
  }
}

}  // namespace

namespace opossum {

MetaTableManager::MetaTableManager() {
  _methods["tables"] = &MetaTableManager::generate_tables_table;
  _methods["columns"] = &MetaTableManager::generate_columns_table;
  _methods["chunks"] = &MetaTableManager::generate_chunks_table;
  _methods["chunk_sort_orders"] = &MetaTableManager::generate_chunk_sort_orders_table;
  _methods["segments"] = &MetaTableManager::generate_segments_table;
<<<<<<< HEAD
  _methods["workload"] = &MetaTableManager::generate_workload_table;
=======
  _methods["segments_accurate"] = &MetaTableManager::generate_accurate_segments_table;
>>>>>>> bc91aad8

  _table_names.reserve(_methods.size());
  for (const auto& [table_name, _] : _methods) {
    _table_names.emplace_back(table_name);
  }
  std::sort(_table_names.begin(), _table_names.end());
}

const std::vector<std::string>& MetaTableManager::table_names() const { return _table_names; }

std::shared_ptr<Table> MetaTableManager::generate_table(const std::string& table_name) const {
  const auto table = _methods.at(table_name)();
  table->set_table_statistics(TableStatistics::from_table(*table));
  return table;
}

std::shared_ptr<Table> MetaTableManager::generate_tables_table() {
  const auto columns = TableColumnDefinitions{{"table_name", DataType::String, false},
                                              {"column_count", DataType::Int, false},
                                              {"row_count", DataType::Long, false},
                                              {"chunk_count", DataType::Int, false},
                                              {"max_chunk_size", DataType::Long, false}};
  auto output_table = std::make_shared<Table>(columns, TableType::Data, std::nullopt, UseMvcc::Yes);

  for (const auto& [table_name, table] : Hyrise::get().storage_manager.tables()) {
    output_table->append({pmr_string{table_name}, static_cast<int32_t>(table->column_count()),
                          static_cast<int64_t>(table->row_count()), static_cast<int32_t>(table->chunk_count()),
                          static_cast<int64_t>(table->max_chunk_size())});
  }

  return output_table;
}

std::shared_ptr<Table> MetaTableManager::generate_columns_table() {
  const auto columns = TableColumnDefinitions{{"table_name", DataType::String, false},
                                              {"column_name", DataType::String, false},
                                              {"data_type", DataType::String, false},
                                              {"nullable", DataType::Int, false}};
  auto output_table = std::make_shared<Table>(columns, TableType::Data, std::nullopt, UseMvcc::Yes);

  for (const auto& [table_name, table] : Hyrise::get().storage_manager.tables()) {
    for (auto column_id = ColumnID{0}; column_id < table->column_count(); ++column_id) {
      output_table->append({pmr_string{table_name}, static_cast<pmr_string>(table->column_name(column_id)),
                            static_cast<pmr_string>(data_type_to_string.left.at(table->column_data_type(column_id))),
                            static_cast<int32_t>(table->column_is_nullable(column_id))});
    }
  }

  return output_table;
}

std::shared_ptr<Table> MetaTableManager::generate_chunks_table() {
  const auto columns = TableColumnDefinitions{{"table_name", DataType::String, false},
                                              {"chunk_id", DataType::Int, false},
                                              {"row_count", DataType::Long, false},
                                              {"invalid_row_count", DataType::Long, false},
                                              {"cleanup_commit_id", DataType::Long, true}};
  auto output_table = std::make_shared<Table>(columns, TableType::Data, std::nullopt, UseMvcc::Yes);

  for (const auto& [table_name, table] : Hyrise::get().storage_manager.tables()) {
    for (auto chunk_id = ChunkID{0}; chunk_id < table->chunk_count(); ++chunk_id) {
      const auto& chunk = table->get_chunk(chunk_id);
      const auto cleanup_commit_id = chunk->get_cleanup_commit_id()
                                         ? AllTypeVariant{static_cast<int64_t>(*chunk->get_cleanup_commit_id())}
                                         : NULL_VALUE;
      output_table->append({pmr_string{table_name}, static_cast<int32_t>(chunk_id), static_cast<int64_t>(chunk->size()),
                            static_cast<int64_t>(chunk->invalid_row_count()), cleanup_commit_id});
    }
  }

  return output_table;
}

/**
 * At the moment, each chunk can be sorted by exactly one column or none. Hence, having a column within the chunk table
 * would be sufficient. However, this will change in the near future (e.g., when a sort-merge join evicts a chunk that
 * is sorted on two columns). To prepare for this change, this additional table stores the sort orders and allows a
 * chunk to have multiple sort orders. Cascading sort orders for chunks are currently not planned.
 */
std::shared_ptr<Table> MetaTableManager::generate_chunk_sort_orders_table() {
  const auto columns = TableColumnDefinitions{{"table_name", DataType::String, false},
                                              {"chunk_id", DataType::Int, false},
                                              {"column_id", DataType::Int, false},
                                              {"order_mode", DataType::String, false}};
  auto output_table = std::make_shared<Table>(columns, TableType::Data, std::nullopt, UseMvcc::Yes);

  for (const auto& [table_name, table] : Hyrise::get().storage_manager.tables()) {
    for (auto chunk_id = ChunkID{0}; chunk_id < table->chunk_count(); ++chunk_id) {
      const auto& chunk = table->get_chunk(chunk_id);
      const auto ordered_by = chunk->ordered_by();
      if (ordered_by) {
        std::stringstream order_by_mode_steam;
        order_by_mode_steam << ordered_by->second;
        output_table->append({pmr_string{table_name}, static_cast<int32_t>(chunk_id),
                              static_cast<int32_t>(ordered_by->first), pmr_string{order_by_mode_steam.str()}});
      }
    }
  }

  return output_table;
}

<<<<<<< HEAD
std::shared_ptr<Table> MetaTableManager::generate_workload_table() {
  const auto columns = TableColumnDefinitions{{"cpu_total_used", DataType::Float, false},
                                              {"cpu_process_used", DataType::Float, false},
                                              {"ram_available", DataType::Int, false},
                                              {"ram_total_used", DataType::Int, false},
                                              {"ram_process_used", DataType::Int, false}};

  auto output_table = std::make_shared<Table>(columns, TableType::Data, std::nullopt, UseMvcc::Yes);

  // delay between two cpu time measurements
  auto time_window = std::chrono::milliseconds(1000);

#if defined(__unix__) || defined(__unix) || defined(unix)
  // Linux

  // get system wide cpu usage
  std::ifstream stat_file;
  std::string cpu_line;

  stat_file.open("/proc/stat", std::ifstream::in);
  std::getline(stat_file, cpu_line);
  unsigned long long total_user_ref, total_user_nice_ref, total_system_ref, total_idle_ref;
  std::sscanf(cpu_line.c_str(), "cpu %llu %llu %llu %llu", &total_user_ref, &total_user_nice_ref, &total_system_ref, &total_idle_ref);
  stat_file.close();
  
  std::this_thread::sleep_for(time_window);
  
  stat_file.open("/proc/stat", std::ifstream::in);
  std::getline(stat_file, cpu_line);
  unsigned long long total_user, total_user_nice, total_system, total_idle;
  std::sscanf(cpu_line.c_str(), "cpu %llu %llu %llu %llu", &total_user, &total_user_nice, &total_system, &total_idle);
  stat_file.close();

  auto used = (total_user - total_user_ref) + (total_user_nice - total_user_nice_ref) + (total_system - total_system_ref);
  auto total = used + (total_idle - total_idle_ref);

  float system_cpu_usage = 100.0 * used / total;

  // get process cpu usage
  std::ifstream self_stat_file;
  std::string self_stat_token;
  self_stat_file.open("/proc/self/stat", std::ifstream::in);
  for (int field_index = 0; field_index < 13; ++field_index) {
    std::getline(self_stat_file, self_stat_token, ' ');
  }
  unsigned long long user_time_ref;
  std::sscanf(self_stat_token.c_str(), "%llu", &user_time_ref);

  std::getline(self_stat_file, self_stat_token, ' ');
  unsigned long long kernel_time_ref;
  std::sscanf(self_stat_token.c_str(), "%llu", &kernel_time_ref);

  std::this_thread::sleep_for(time_window);

  self_stat_file.open("/proc/self/stat", std::ifstream::in);
  for (int field_index = 0; field_index < 13; ++field_index) {
    std::getline(self_stat_file, self_stat_token, ' ');
  }
  unsigned long long user_time;
  std::sscanf(self_stat_token.c_str(), "%llu", &user_time);

  std::getline(self_stat_file, self_stat_token, ' ');
  unsigned long long kernel_time;
  std::sscanf(self_stat_token.c_str(), "%llu", &kernel_time);



  output_table->append({system_cpu_usage, float{0}, int32_t{0}, int32_t{0}, int32_t{0}});
  return output_table;

#else 
  // undefined OS
  return output_table;
#endif
=======
std::shared_ptr<Table> MetaTableManager::generate_segments_table() {
  const auto columns = TableColumnDefinitions{{"table_name", DataType::String, false},
                                              {"chunk_id", DataType::Int, false},
                                              {"column_id", DataType::Int, false},
                                              {"column_name", DataType::String, false},
                                              {"column_data_type", DataType::String, false},
                                              {"encoding_type", DataType::String, true},
                                              {"vector_compression_type", DataType::String, true},
                                              {"estimated_size_in_bytes", DataType::Long, false}};

  auto output_table = std::make_shared<Table>(columns, TableType::Data, std::nullopt, UseMvcc::Yes);
  gather_segment_meta_data(output_table, MemoryUsageCalculationMode::Sampled);

  return output_table;
}

std::shared_ptr<Table> MetaTableManager::generate_accurate_segments_table() {
  PerformanceWarning("Accurate segment information are expensive to gather. Use with caution.");
  const auto columns = TableColumnDefinitions{
      {"table_name", DataType::String, false},       {"chunk_id", DataType::Int, false},
      {"column_id", DataType::Int, false},           {"column_name", DataType::String, false},
      {"column_data_type", DataType::String, false}, {"distinct_value_count", DataType::Long, false},
      {"encoding_type", DataType::String, true},     {"vector_compression_type", DataType::String, true},
      {"size_in_bytes", DataType::Long, false}};

  auto output_table = std::make_shared<Table>(columns, TableType::Data, std::nullopt, UseMvcc::Yes);
  gather_segment_meta_data(output_table, MemoryUsageCalculationMode::Full);

  return output_table;
>>>>>>> bc91aad8
}

bool MetaTableManager::is_meta_table_name(const std::string& name) {
  const auto prefix_len = META_PREFIX.size();
  return name.size() > prefix_len && std::string_view{&name[0], prefix_len} == MetaTableManager::META_PREFIX;
}

}  // namespace opossum<|MERGE_RESOLUTION|>--- conflicted
+++ resolved
@@ -101,11 +101,8 @@
   _methods["chunks"] = &MetaTableManager::generate_chunks_table;
   _methods["chunk_sort_orders"] = &MetaTableManager::generate_chunk_sort_orders_table;
   _methods["segments"] = &MetaTableManager::generate_segments_table;
-<<<<<<< HEAD
   _methods["workload"] = &MetaTableManager::generate_workload_table;
-=======
   _methods["segments_accurate"] = &MetaTableManager::generate_accurate_segments_table;
->>>>>>> bc91aad8
 
   _table_names.reserve(_methods.size());
   for (const auto& [table_name, _] : _methods) {
@@ -208,7 +205,6 @@
   return output_table;
 }
 
-<<<<<<< HEAD
 std::shared_ptr<Table> MetaTableManager::generate_workload_table() {
   const auto columns = TableColumnDefinitions{{"cpu_total_used", DataType::Float, false},
                                               {"cpu_process_used", DataType::Float, false},
@@ -283,7 +279,8 @@
   // undefined OS
   return output_table;
 #endif
-=======
+}
+
 std::shared_ptr<Table> MetaTableManager::generate_segments_table() {
   const auto columns = TableColumnDefinitions{{"table_name", DataType::String, false},
                                               {"chunk_id", DataType::Int, false},
@@ -313,7 +310,6 @@
   gather_segment_meta_data(output_table, MemoryUsageCalculationMode::Full);
 
   return output_table;
->>>>>>> bc91aad8
 }
 
 bool MetaTableManager::is_meta_table_name(const std::string& name) {
