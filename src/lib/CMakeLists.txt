--- conflicted
+++ resolved
@@ -238,14 +238,11 @@
     operators/join_index.hpp
     operators/join_nested_loop.cpp
     operators/join_nested_loop.hpp
-<<<<<<< HEAD
     operators/join_proxy.cpp
     operators/join_proxy.hpp
     operators/join_sort_merge/column_materializer.hpp
     operators/join_verification.cpp
     operators/join_verification.hpp
-=======
->>>>>>> e4a6d59c
     operators/join_sort_merge.cpp
     operators/join_sort_merge.hpp
     operators/join_sort_merge/column_materializer.hpp
@@ -336,13 +333,10 @@
     optimizer/strategy/dependent_group_by_reduction_rule.hpp
     optimizer/strategy/expression_reduction_rule.cpp
     optimizer/strategy/expression_reduction_rule.hpp
-<<<<<<< HEAD
     optimizer/strategy/index_scan_rule.cpp
     optimizer/strategy/index_scan_rule.hpp
     optimizer/strategy/join_algorithm_rule.cpp
     optimizer/strategy/join_algorithm_rule.hpp
-=======
->>>>>>> e4a6d59c
     optimizer/strategy/in_expression_rewrite_rule.cpp
     optimizer/strategy/in_expression_rewrite_rule.hpp
     optimizer/strategy/index_scan_rule.cpp
