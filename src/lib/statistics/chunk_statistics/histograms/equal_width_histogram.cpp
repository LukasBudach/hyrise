#include "equal_width_histogram.hpp"

#include <cmath>

#include <algorithm>
#include <memory>
#include <numeric>
#include <string>
#include <utility>
#include <vector>

#include "histogram_utils.hpp"
#include "statistics/statistics_utils.hpp"

namespace opossum {

using namespace opossum::histogram;  // NOLINT

template <typename T>
EqualWidthHistogram<T>::EqualWidthHistogram(const T minimum, const T maximum,
                                            std::vector<HistogramCountType>&& bin_heights,
                                            std::vector<HistogramCountType>&& bin_distinct_counts,
                                            const BinID bin_count_with_larger_range)
    : AbstractHistogram<T>(),
      _bin_data(
          {minimum, maximum, std::move(bin_heights), std::move(bin_distinct_counts), bin_count_with_larger_range}) {
  Assert(!_bin_data.bin_heights.empty(), "Cannot have histogram without any bins.");
  Assert(_bin_data.bin_heights.size() == _bin_data.bin_distinct_counts.size(),
         "Must have heights and distinct counts for each bin.");
  Assert(_bin_data.minimum <= _bin_data.maximum, "Cannot have upper bound of histogram smaller than lower bound.");
  if constexpr (std::is_floating_point_v<T>) {
    Assert(_bin_data.bin_count_with_larger_range == 0, "Cannot have varying bin sizes in float histograms.")
  } else {
    Assert(_bin_data.bin_count_with_larger_range < _bin_data.bin_heights.size(),
           "Cannot have more or the same number of bins with a wider range than the number of bins itself.");
  }
}

template <>
EqualWidthHistogram<std::string>::EqualWidthHistogram(const std::string& minimum, const std::string& maximum,
                                                      std::vector<HistogramCountType>&& bin_heights,
                                                      std::vector<HistogramCountType>&& bin_distinct_counts,
                                                      const BinID bin_count_with_larger_range,
                                                      const std::string& supported_characters,
                                                      const size_t string_prefix_length)
    : AbstractHistogram<std::string>(supported_characters, string_prefix_length),
      _bin_data(
          {minimum, maximum, std::move(bin_heights), std::move(bin_distinct_counts), bin_count_with_larger_range}) {
  Assert(!_bin_data.bin_heights.empty(), "Cannot have histogram without any bins.");
  Assert(_bin_data.bin_heights.size() == _bin_data.bin_distinct_counts.size(),
         "Must have heights and distinct counts for each bin.");
  Assert(_bin_data.minimum <= _bin_data.maximum, "Cannot have upper bound of histogram smaller than lower bound.");
  Assert(_bin_data.bin_count_with_larger_range < _bin_data.bin_heights.size(),
         "Cannot have more or the same number of bins with a wider range than the number of bins itself.");
  Assert(_bin_data.minimum.find_first_not_of(supported_characters) == std::string::npos, "Unsupported characters.");
  Assert(_bin_data.maximum.find_first_not_of(supported_characters) == std::string::npos, "Unsupported characters.");
}

template <>
EqualWidthBinData<std::string> EqualWidthHistogram<std::string>::_build_bins(
    const std::vector<std::pair<std::string, HistogramCountType>>& value_counts, const BinID max_bin_count,
    const std::string& supported_characters, const size_t string_prefix_length) {
  // Bins shall have the same range.
  const auto min = value_counts.front().first;
  const auto max = value_counts.back().first;

  const auto repr_min = convert_string_to_number_representation(min, supported_characters, string_prefix_length);
  const auto repr_max = convert_string_to_number_representation(max, supported_characters, string_prefix_length);
  const auto base_width = repr_max - repr_min + 1;

  // Never have more bins than representable values.
  const auto bin_count = max_bin_count <= base_width ? max_bin_count : base_width;

  std::vector<HistogramCountType> bin_heights(bin_count);
  std::vector<HistogramCountType> bin_distinct_counts(bin_count);

  const auto bin_width = base_width / bin_count;
  const BinID bin_count_with_larger_range = base_width % bin_count;

  auto repr_current_bin_begin_value =
      convert_string_to_number_representation(min, supported_characters, string_prefix_length);
  auto current_bin_begin_it = value_counts.cbegin();

  for (auto current_bin_id = BinID{0}; current_bin_id < bin_count; current_bin_id++) {
    const auto repr_next_bin_begin_value =
        repr_current_bin_begin_value + bin_width + (current_bin_id < bin_count_with_larger_range ? 1 : 0);
    const auto current_bin_end_value = convert_number_representation_to_string(
        repr_next_bin_begin_value - 1, supported_characters, string_prefix_length);

    // This could be a binary search,
    // but we decided that for the relatively small number of values and bins it is not worth it,
    // as linear search tends to be just as fast or faster due to hardware optimizations for small vectors.
    // Feel free to change if this comes up in a profiler.
    auto next_bin_begin_it = current_bin_begin_it;
    while (next_bin_begin_it != value_counts.cend() && (*next_bin_begin_it).first <= current_bin_end_value) {
      next_bin_begin_it++;
    }

    bin_heights[current_bin_id] = std::accumulate(
        current_bin_begin_it, next_bin_begin_it, HistogramCountType{0},
        [](HistogramCountType a, std::pair<std::string, HistogramCountType> b) { return a + b.second; });
    bin_distinct_counts[current_bin_id] =
        static_cast<HistogramCountType>(std::distance(current_bin_begin_it, next_bin_begin_it));

    current_bin_begin_it = next_bin_begin_it;
    repr_current_bin_begin_value = repr_next_bin_begin_value;
  }

  return {min, max, std::move(bin_heights), std::move(bin_distinct_counts), bin_count_with_larger_range};
}

template <typename T>
std::shared_ptr<EqualWidthHistogram<T>> EqualWidthHistogram<T>::from_segment(
    const std::shared_ptr<const BaseSegment>& segment, const BinID max_bin_count,
    const std::optional<std::string>& supported_characters, const std::optional<uint32_t>& string_prefix_length) {
  const auto value_counts = AbstractHistogram<T>::_gather_value_distribution(segment);

  if (value_counts.empty()) {
    return nullptr;
  }

  if constexpr (std::is_same_v<T, std::string>) {
    const auto [characters, prefix_length] =  // NOLINT (Extra space before [)
        get_default_or_check_string_histogram_prefix_settings(supported_characters, string_prefix_length);
    auto bins = EqualWidthHistogram<T>::_build_bins(value_counts, max_bin_count, characters, prefix_length);
    return std::make_shared<EqualWidthHistogram<T>>(bins.minimum, bins.maximum, std::move(bins.bin_heights),
                                                    std::move(bins.bin_distinct_counts),
                                                    bins.bin_count_with_larger_range, characters, prefix_length);
  } else {
    DebugAssert(!supported_characters && !string_prefix_length,
                "Do not provide string prefix prefix arguments for non-string histograms.");
    auto bins = EqualWidthHistogram<T>::_build_bins(value_counts, max_bin_count);
    return std::make_shared<EqualWidthHistogram<T>>(bins.minimum, bins.maximum, std::move(bins.bin_heights),
                                                    std::move(bins.bin_distinct_counts),
                                                    bins.bin_count_with_larger_range);
  }
}

template <typename T>
HistogramType EqualWidthHistogram<T>::histogram_type() const {
  return HistogramType::EqualWidth;
}

template <typename T>
std::string EqualWidthHistogram<T>::histogram_name() const {
  return "EqualWidth";
}

template <typename T>
std::shared_ptr<AbstractHistogram<T>> EqualWidthHistogram<T>::clone() const {
  auto bin_distinct_counts = _bin_data.bin_distinct_counts;
  auto bin_heights = _bin_data.bin_heights;

  return std::make_shared<EqualWidthHistogram<T>>(_bin_data.minimum, _bin_data.maximum, std::move(bin_heights),
                                                  std::move(bin_distinct_counts),
                                                  _bin_data.bin_count_with_larger_range);
}

template <typename T>
BinID EqualWidthHistogram<T>::bin_count() const {
  return _bin_data.bin_heights.size();
}

template <typename T>
HistogramCountType EqualWidthHistogram<T>::bin_height(const BinID index) const {
  DebugAssert(index < _bin_data.bin_heights.size(), "Index is not a valid bin.");
  return _bin_data.bin_heights[index];
}

template <typename T>
HistogramCountType EqualWidthHistogram<T>::total_count() const {
  return std::accumulate(_bin_data.bin_heights.cbegin(), _bin_data.bin_heights.cend(), HistogramCountType{0});
}

template <typename T>
HistogramCountType EqualWidthHistogram<T>::total_distinct_count() const {
  return std::accumulate(_bin_data.bin_distinct_counts.cbegin(), _bin_data.bin_distinct_counts.cend(),
                         HistogramCountType{0});
}

template <typename T>
HistogramCountType EqualWidthHistogram<T>::bin_distinct_count(const BinID index) const {
  DebugAssert(index < _bin_data.bin_distinct_counts.size(), "Index is not a valid bin.");
  return _bin_data.bin_distinct_counts[index];
}

template <typename T>
typename AbstractHistogram<T>::HistogramWidthType EqualWidthHistogram<T>::_bin_width([
    [maybe_unused]] const BinID index) const {
  DebugAssert(index < bin_count(), "Index is not a valid bin.");

  const auto base_width = static_cast<T>(this->_get_next_value(_bin_data.maximum - _bin_data.minimum) / bin_count());

  if constexpr (std::is_integral_v<T>) {  // NOLINT
    return base_width + (index < _bin_data.bin_count_with_larger_range ? 1 : 0);
  }

  return base_width;
}

template <>
AbstractHistogram<std::string>::HistogramWidthType EqualWidthHistogram<std::string>::_bin_width(
    const BinID index) const {
  return AbstractHistogram<std::string>::_bin_width(index);
}

template <typename T>
T EqualWidthHistogram<T>::bin_minimum(const BinID index) const {
  DebugAssert(index < bin_count(), "Index is not a valid bin.");

  // If it's the first bin, return _minimum.
  if (index == 0u) {
    return _bin_data.minimum;
  }

  // Otherwise, return the next representable value of the previous bin's max.
  return this->_get_next_value(bin_maximum(index - 1));
}

template <typename T>
T EqualWidthHistogram<T>::bin_maximum(const BinID index) const {
  DebugAssert(index < bin_count(), "Index is not a valid bin.");

  // If it's the last bin, return max.
  if (index == bin_count() - 1) {
    return _bin_data.maximum;
  }

  // Calculate the lower edge of the bin right after index, assuming every bin has the same width.
  // If there are no wider bins, take the previous value from the lower edge of the following bin to get the
  // upper edge of this one.
  // Otherwise, add the index to compensate one element for every bin preceding this bin.
  // Add at most bin_count_with_larger_range - 1 because we already start adding from the next bin's lower edge.
  if constexpr (std::is_same_v<T, std::string>) {
    const auto repr_min = this->_convert_string_to_number_representation(_bin_data.minimum);
    const auto repr_max = this->_convert_string_to_number_representation(_bin_data.maximum);
    const auto base = repr_min + (index + 1u) * ((repr_max - repr_min + 1) / bin_count());
    const auto bin_max = _bin_data.bin_count_with_larger_range == 0u
                             ? previous_value(base)
                             : base + std::min(index, _bin_data.bin_count_with_larger_range - 1u);
    return this->_convert_number_representation_to_string(bin_max);
  } else {
    const auto base = static_cast<T>(_bin_data.minimum + (index + 1u) * _bin_width(bin_count() - 1u));
    return _bin_data.bin_count_with_larger_range == 0u
               ? previous_value(base)
               : base + static_cast<T>(std::min(index, _bin_data.bin_count_with_larger_range - 1u));
  }
}

template <typename T>
BinID EqualWidthHistogram<T>::_bin_for_value(const T& value) const {
  if (value < _bin_data.minimum || value > _bin_data.maximum) {
    return INVALID_BIN_ID;
  }

  if constexpr (std::is_same_v<T, std::string>) {
    const auto num_value = this->_convert_string_to_number_representation(value);

    BinID bin_id;
    if (_bin_data.bin_count_with_larger_range == 0u ||
        value <= bin_maximum(_bin_data.bin_count_with_larger_range - 1u)) {
      const auto repr_min = this->_convert_string_to_number_representation(_bin_data.minimum);
      bin_id = (num_value - repr_min) / this->_bin_width(0u);
    } else {
      const auto num_base_min =
          this->_convert_string_to_number_representation(bin_minimum(_bin_data.bin_count_with_larger_range));
      bin_id = _bin_data.bin_count_with_larger_range +
               (num_value - num_base_min) / this->_bin_width(_bin_data.bin_count_with_larger_range);
    }

    // We calculate numerical values for strings with substrings, and the bin edge calculation works with that.
    // Therefore, if the search string is longer than the supported prefix length and starts with the upper bin edge,
    // we have to return the next bin.
    // The exception is if this is the last bin, then it is actually part of the last bin,
    // because that edge is stored separately and therefore not trimmed to the prefix length.
    // We checked earlier that it is not larger than maximum().
    if (value.length() > this->_string_prefix_length && value.find(bin_maximum(bin_id)) == 0 &&
        bin_id < bin_count() - 1) {
      return bin_id + 1;
    }

    return bin_id;
  } else {
    if (_bin_data.bin_count_with_larger_range == 0u ||
        value <= bin_maximum(_bin_data.bin_count_with_larger_range - 1u)) {
      // All bins up to that point have the exact same width, so we can use index 0.
      const auto bin_id = (value - _bin_data.minimum) / _bin_width(0u);

      // The above calculation can lead to an index that is equal to or larger than the number of bins there are,
      // due to floating point arithmetic.
      // We checked before that the value is not larger than the maximum of the histogram,
      // so in that case, simply return the last bin.
      return std::min(static_cast<BinID>(bin_id), BinID{_bin_data.bin_heights.size() - 1});
    }

    // All bins after that point have the exact same width as well, so we use that as the new base and add it up.
<<<<<<< HEAD
    return _bin_data.bin_count_with_larger_range + (value - bin_minimum(_bin_data.bin_count_with_larger_range)) /
                                                       _bin_width(_bin_data.bin_count_with_larger_range);
=======
    return _bin_data.bin_count_with_larger_range +
           static_cast<BinID>((value - _bin_minimum(_bin_data.bin_count_with_larger_range)) /
                              _bin_width(_bin_data.bin_count_with_larger_range));
>>>>>>> 12c851b3
  }
}

template <typename T>
BinID EqualWidthHistogram<T>::_next_bin_for_value(const T& value) const {
  if (value < _bin_data.minimum) {
    return 0ul;
  }

  const auto index = _bin_for_value(value);
  if (index == INVALID_BIN_ID) return INVALID_BIN_ID;

  return index < bin_count() - 1 ? index + 1 : INVALID_BIN_ID;
}

template <typename T>
std::shared_ptr<AbstractStatisticsObject> EqualWidthHistogram<T>::scale_with_selectivity(
    const Selectivity selectivity) const {
  // Scale the number of values in the bin with the given selectivity.
  // Round up the numbers such that we tend to over- rather than underestimate.
  // Also, we avoid 0 as a height.
  auto bin_heights = std::vector<HistogramCountType>(_bin_data.bin_heights.size());
  auto bin_distinct_counts = std::vector<HistogramCountType>(_bin_data.bin_heights.size());
  for (auto bin_id = BinID{0}; bin_id < _bin_data.bin_heights.size(); bin_id++) {
    bin_heights[bin_id] = static_cast<HistogramCountType>(std::ceil(_bin_data.bin_heights[bin_id] * selectivity));
    bin_distinct_counts[bin_id] = static_cast<HistogramCountType>(std::ceil(
        scale_distinct_count(selectivity, _bin_data.bin_heights[bin_id], _bin_data.bin_distinct_counts[bin_id])));
  }

  return std::make_shared<EqualWidthHistogram<T>>(_bin_data.minimum, _bin_data.maximum, std::move(bin_heights),
                                                  std::move(bin_distinct_counts),
                                                  _bin_data.bin_count_with_larger_range);
}

EXPLICITLY_INSTANTIATE_DATA_TYPES(EqualWidthHistogram);

}  // namespace opossum<|MERGE_RESOLUTION|>--- conflicted
+++ resolved
@@ -294,14 +294,9 @@
     }
 
     // All bins after that point have the exact same width as well, so we use that as the new base and add it up.
-<<<<<<< HEAD
-    return _bin_data.bin_count_with_larger_range + (value - bin_minimum(_bin_data.bin_count_with_larger_range)) /
-                                                       _bin_width(_bin_data.bin_count_with_larger_range);
-=======
     return _bin_data.bin_count_with_larger_range +
-           static_cast<BinID>((value - _bin_minimum(_bin_data.bin_count_with_larger_range)) /
+           static_cast<BinID>((value - bin_minimum(_bin_data.bin_count_with_larger_range)) /
                               _bin_width(_bin_data.bin_count_with_larger_range));
->>>>>>> 12c851b3
   }
 }
 
