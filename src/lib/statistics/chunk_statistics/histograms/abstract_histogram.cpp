--- conflicted
+++ resolved
@@ -159,11 +159,7 @@
    *  That is, what is the share of values smaller than "gent" in the range ["gence", "j"]?
    */
   if constexpr (!std::is_same_v<T, std::string>) {
-<<<<<<< HEAD
-    return static_cast<float>(value - bin_minimum(bin_id)) / _bin_width(bin_id);
-=======
-    return static_cast<double>(value - _bin_minimum(bin_id)) / _bin_width(bin_id);
->>>>>>> 12c851b3
+    return static_cast<double>(value - bin_minimum(bin_id)) / _bin_width(bin_id);
   } else {
     const auto bin_min = bin_minimum(bin_id);
     const auto bin_max = bin_maximum(bin_id);
@@ -175,8 +171,7 @@
     const auto value_repr = _convert_string_to_number_representation(value.substr(common_prefix_len));
     const auto min_repr = _convert_string_to_number_representation(bin_min.substr(common_prefix_len));
     const auto max_repr = _convert_string_to_number_representation(bin_max.substr(common_prefix_len));
-<<<<<<< HEAD
-    const auto bin_share = static_cast<float>(value_repr - min_repr) / (max_repr - min_repr + 1);
+    const auto bin_share = static_cast<double>(value_repr - min_repr) / (max_repr - min_repr + 1);
 
     // bin_share == 1.0f can only happen due to floating point arithmetic inaccuracies
     if (bin_share == 1.0f) {
@@ -184,23 +179,14 @@
     } else {
       return bin_share;
     }
-=======
-    return static_cast<double>(value_repr - min_repr) / (max_repr - min_repr + 1);
->>>>>>> 12c851b3
-  }
-}
-
-template <typename T>
-<<<<<<< HEAD
+  }
+}
+
+template <typename T>
 bool AbstractHistogram<T>::_general_does_not_contain(const PredicateCondition predicate_type,
                                                      const AllTypeVariant& variant_value,
                                                      const std::optional<AllTypeVariant>& variant_value2) const {
-  const auto value = type_cast<T>(variant_value);
-=======
-bool AbstractHistogram<T>::_can_prune(const PredicateCondition predicate_type, const AllTypeVariant& variant_value,
-                                      const std::optional<AllTypeVariant>& variant_value2) const {
   const auto value = type_cast_variant<T>(variant_value);
->>>>>>> 12c851b3
 
   switch (predicate_type) {
     case PredicateCondition::Equals: {
@@ -225,13 +211,8 @@
         return true;
       }
 
-<<<<<<< HEAD
-      const auto value2 = type_cast<T>(*variant_value2);
+      const auto value2 = type_cast_variant<T>(*variant_value2);
       if (_does_not_contain(PredicateCondition::LessThanEquals, value2) || value2 < value) {
-=======
-      const auto value2 = type_cast_variant<T>(*variant_value2);
-      if (can_prune(PredicateCondition::LessThanEquals, value2) || value2 < value) {
->>>>>>> 12c851b3
         return true;
       }
 
@@ -276,17 +257,10 @@
 }
 
 template <>
-<<<<<<< HEAD
 bool AbstractHistogram<std::string>::_does_not_contain(const PredicateCondition predicate_type,
                                                        const AllTypeVariant& variant_value,
                                                        const std::optional<AllTypeVariant>& variant_value2) const {
-  const auto value = type_cast<std::string>(variant_value);
-=======
-bool AbstractHistogram<std::string>::can_prune(const PredicateCondition predicate_type,
-                                               const AllTypeVariant& variant_value,
-                                               const std::optional<AllTypeVariant>& variant_value2) const {
   const auto value = type_cast_variant<std::string>(variant_value);
->>>>>>> 12c851b3
 
   // Only allow supported characters in search value.
   // If predicate is (NOT) LIKE additionally allow wildcards.
@@ -466,11 +440,7 @@
         // we do not have to add anything of that bin and know the cardinality exactly.
         estimate_type = EstimateType::MatchesExactly;
       } else {
-<<<<<<< HEAD
-        cardinality += _share_of_bin_less_than_value(index, value) * bin_height(index);
-=======
-        cardinality += static_cast<float>(_share_of_bin_less_than_value(index, value)) * _bin_height(index);
->>>>>>> 12c851b3
+        cardinality += static_cast<float>(_share_of_bin_less_than_value(index, value)) * bin_height(index);
       }
 
       DebugAssert(index != INVALID_BIN_ID, "Should have been caught by _does_not_contain().");
@@ -559,17 +529,10 @@
 
 // Specialization for strings.
 template <>
-<<<<<<< HEAD
 CardinalityEstimate AbstractHistogram<std::string>::estimate_cardinality(
     const PredicateCondition predicate_type, const AllTypeVariant& variant_value,
     const std::optional<AllTypeVariant>& variant_value2) const {
-  const auto value = type_cast<std::string>(variant_value);
-=======
-float AbstractHistogram<std::string>::estimate_cardinality(const PredicateCondition predicate_type,
-                                                           const AllTypeVariant& variant_value,
-                                                           const std::optional<AllTypeVariant>& variant_value2) const {
   const auto value = type_cast_variant<std::string>(variant_value);
->>>>>>> 12c851b3
 
   // Only allow supported characters in search value.
   // If predicate is (NOT) LIKE additionally allow wildcards.
@@ -703,7 +666,7 @@
     return 0.f;
   }
 
-  const auto value = type_cast<T>(variant_value);
+  const auto value = type_cast_variant<T>(variant_value);
 
   switch (predicate_type) {
     case PredicateCondition::Equals: {
@@ -746,7 +709,7 @@
       return total_distinct_count() - estimate_distinct_count(PredicateCondition::LessThanEquals, value);
     case PredicateCondition::Between: {
       Assert(static_cast<bool>(variant_value2), "Between operator needs two values.");
-      const auto value2 = type_cast<T>(*variant_value2);
+      const auto value2 = type_cast_variant<T>(*variant_value2);
 
       if (value2 < value) {
         return 0.f;
@@ -787,7 +750,7 @@
     return std::make_shared<EmptyStatisticsObject>();
   }
 
-  const auto value = type_cast<T>(variant_value);
+  const auto value = type_cast_variant<T>(variant_value);
 
   std::vector<T> bin_minima;
   std::vector<T> bin_maxima;
