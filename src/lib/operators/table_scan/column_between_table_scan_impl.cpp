#include "column_between_table_scan_impl.hpp"

#include <memory>
#include <string>
#include <type_traits>

#include "expression/between_expression.hpp"
#include "sorted_segment_search.hpp"
#include "storage/chunk.hpp"
#include "storage/create_iterable_from_segment.hpp"
#include "storage/segment_iterables/create_iterable_from_attribute_vector.hpp"
#include "storage/segment_iterate.hpp"
#include "storage/table.hpp"

#include "utils/assert.hpp"

#include "resolve_type.hpp"
#include "type_comparison.hpp"

namespace opossum {

ColumnBetweenTableScanImpl::ColumnBetweenTableScanImpl(const std::shared_ptr<const Table>& in_table,
                                                       const ColumnID column_id, const AllTypeVariant& init_left_value,
                                                       const AllTypeVariant& init_right_value,
                                                       PredicateCondition init_predicate_condition)
    : AbstractDereferencedColumnTableScanImpl(in_table, column_id, init_predicate_condition),
      left_value{init_left_value},
      right_value{init_right_value},
      _column_is_nullable{in_table->column_is_nullable(column_id)} {
  const auto column_data_type = in_table->column_data_type(column_id);
  Assert(column_data_type == data_type_from_all_type_variant(left_value), "Type of lower bound has to match column");
  Assert(column_data_type == data_type_from_all_type_variant(right_value), "Type of upper bound has to match column");
}

std::string ColumnBetweenTableScanImpl::description() const { return "ColumnBetween"; }

void ColumnBetweenTableScanImpl::_scan_non_reference_segment(
<<<<<<< HEAD
    const BaseSegment& segment, const ChunkID chunk_id, RowIDPosList& matches,
    const std::shared_ptr<const AbstractPosList>& position_filter) const {
  const auto ordered_by = _in_table->get_chunk(chunk_id)->ordered_by();
  if (ordered_by && ordered_by->first == _column_id) {
    _scan_sorted_segment(segment, chunk_id, matches, position_filter, ordered_by->second);
    ++chunk_scans_sorted;
  } else {
    // Select optimized or generic scanning implementation based on segment type
    if (const auto* dictionary_segment = dynamic_cast<const BaseDictionarySegment*>(&segment)) {
      _scan_dictionary_segment(*dictionary_segment, chunk_id, matches, position_filter);
    } else {
      _scan_generic_segment(segment, chunk_id, matches, position_filter);
=======
    const AbstractSegment& segment, const ChunkID chunk_id, RowIDPosList& matches,
    const std::shared_ptr<const AbstractPosList>& position_filter) {
  const auto& chunk_sorted_by = _in_table->get_chunk(chunk_id)->sorted_by();

  // Check if a sorted scan is possible for the current predicate. Do not use the sorted search for predicates on
  // pre-filtered dictionary segments with string data. In this case, the optimized _scan_dictionary_segment() path if
  // faster than the sorted search. Without this workaround, TPC-H Q6 would lose up to 30%. When the iterator issues of
  // #1531 are resolved, the current workaround should be revisited.
  const auto* dictionary_segment = dynamic_cast<const BaseDictionarySegment*>(&segment);
  if (!chunk_sorted_by.empty() &&
      !(dictionary_segment && position_filter && _in_table->column_data_type(_column_id) == DataType::String)) {
    for (const auto& sorted_by : chunk_sorted_by) {
      if (sorted_by.column == _column_id) {
        _scan_sorted_segment(segment, chunk_id, matches, position_filter, sorted_by.sort_mode);
        ++chunk_scans_sorted;
        return;
      }
>>>>>>> 08ee7eb9
    }
  }

  // Select optimized or generic scanning implementation based on segment type
  if (dictionary_segment) {
    _scan_dictionary_segment(*dictionary_segment, chunk_id, matches, position_filter);
  } else {
    _scan_generic_segment(segment, chunk_id, matches, position_filter);
  }
}

void ColumnBetweenTableScanImpl::_scan_generic_segment(
    const AbstractSegment& segment, const ChunkID chunk_id, RowIDPosList& matches,
    const std::shared_ptr<const AbstractPosList>& position_filter) const {
  segment_with_iterators_filtered(segment, position_filter, [&](auto it, [[maybe_unused]] const auto end) {
    using ColumnDataType = typename decltype(it)::ValueType;

    // Don't instantiate this for this for DictionarySegments and ReferenceSegments to save compile time.
    // DictionarySegments are handled in _scan_dictionary_segment()
    // ReferenceSegments are handled via position_filter
    if constexpr (!is_dictionary_segment_iterable_v<typename decltype(it)::IterableType> &&
                  !is_reference_segment_iterable_v<typename decltype(it)::IterableType>) {
      const auto typed_left_value = boost::get<ColumnDataType>(left_value);
      const auto typed_right_value = boost::get<ColumnDataType>(right_value);

      with_between_comparator(predicate_condition, [&](auto between_comparator_function) {
        auto between_comparator = [&](const auto& position) {
          return between_comparator_function(position.value(), typed_left_value, typed_right_value);
        };
        _scan_with_iterators<true>(between_comparator, it, end, chunk_id, matches);
      });
    } else {
      Fail("Dictionary and Reference segments have their own code paths and should be handled there");
    }
  });
}

void ColumnBetweenTableScanImpl::_scan_dictionary_segment(
    const BaseDictionarySegment& segment, const ChunkID chunk_id, RowIDPosList& matches,
    const std::shared_ptr<const AbstractPosList>& position_filter) {
  ValueID lower_bound_value_id;
  if (is_lower_inclusive_between(predicate_condition)) {
    lower_bound_value_id = segment.lower_bound(left_value);
  } else {
    lower_bound_value_id = segment.upper_bound(left_value);
  }

  ValueID upper_bound_value_id;
  if (is_upper_inclusive_between(predicate_condition)) {
    upper_bound_value_id = segment.upper_bound(right_value);
  } else {
    upper_bound_value_id = segment.lower_bound(right_value);
  }

  auto attribute_vector_iterable = create_iterable_from_attribute_vector(segment);

  /**
   * Early out: All entries (except NULLs) match
   */
  // NOLINTNEXTLINE - cpplint is drunk
  if (lower_bound_value_id == ValueID{0} && upper_bound_value_id == INVALID_VALUE_ID) {
    attribute_vector_iterable.with_iterators(position_filter, [&](auto left_it, auto left_end) {
      static const auto always_true = [](const auto&) { return true; };
      _scan_with_iterators<true>(always_true, left_it, left_end, chunk_id, matches);
    });

    return;
  }

  /**
   * Early out: No entries match
   */
  if (lower_bound_value_id == INVALID_VALUE_ID || lower_bound_value_id >= upper_bound_value_id) {
    ++chunk_scans_skipped;
    return;
  }

  /**
   * No early out possible: Actually scan the attribute vector
   */

  // In order to avoid having to explicitly check for NULL (represented by a ValueID with the value
  // `segment.unique_values_count()`) we may have to adjust the upper bound to not include the NULL-ValueID
  if (upper_bound_value_id == INVALID_VALUE_ID) {
    upper_bound_value_id = segment.unique_values_count();
  }

  const auto value_id_diff = upper_bound_value_id - lower_bound_value_id;
  const auto comparator = [lower_bound_value_id, value_id_diff](const auto& position) {
    // Using < here because the right value id is the upper_bound. Also, because the value ids are integers, we can do
    // a little hack here: (x >= a && x < b) === ((x - a) < (b - a)); cf. https://stackoverflow.com/a/17095534/2204581
    // This is quite a bit faster.
    return (position.value() - lower_bound_value_id) < value_id_diff;
  };

  attribute_vector_iterable.with_iterators(position_filter, [&](auto left_it, auto left_end) {
    // No need to check for NULL because NULL would be represented as a value ID outside of our range
    _scan_with_iterators<false>(comparator, left_it, left_end, chunk_id, matches);
  });
}

void ColumnBetweenTableScanImpl::_scan_sorted_segment(const AbstractSegment& segment, const ChunkID chunk_id,
                                                      RowIDPosList& matches,
                                                      const std::shared_ptr<const AbstractPosList>& position_filter,
                                                      const SortMode sort_mode) const {
  resolve_data_and_segment_type(segment, [&](const auto type, const auto& typed_segment) {
    using ColumnDataType = typename decltype(type)::type;

    if constexpr (std::is_same_v<std::decay_t<decltype(typed_segment)>, ReferenceSegment>) {
      Fail("Expected ReferenceSegments to be handled before calling this method");
    } else {
      auto segment_iterable = create_iterable_from_segment(typed_segment);
      segment_iterable.with_iterators(position_filter, [&](auto segment_begin, auto segment_end) {
        const auto typed_left_value = boost::get<ColumnDataType>(left_value);
        const auto typed_right_value = boost::get<ColumnDataType>(right_value);
        auto sorted_segment_search = SortedSegmentSearch(segment_begin, segment_end, sort_mode, _column_is_nullable,
                                                         predicate_condition, typed_left_value, typed_right_value);

        sorted_segment_search.scan_sorted_segment([&](auto begin, auto end) {
          sorted_segment_search._write_rows_to_matches(begin, end, chunk_id, matches, position_filter);
        });
      });
    }
  });
}

}  // namespace opossum<|MERGE_RESOLUTION|>--- conflicted
+++ resolved
@@ -35,20 +35,6 @@
 std::string ColumnBetweenTableScanImpl::description() const { return "ColumnBetween"; }
 
 void ColumnBetweenTableScanImpl::_scan_non_reference_segment(
-<<<<<<< HEAD
-    const BaseSegment& segment, const ChunkID chunk_id, RowIDPosList& matches,
-    const std::shared_ptr<const AbstractPosList>& position_filter) const {
-  const auto ordered_by = _in_table->get_chunk(chunk_id)->ordered_by();
-  if (ordered_by && ordered_by->first == _column_id) {
-    _scan_sorted_segment(segment, chunk_id, matches, position_filter, ordered_by->second);
-    ++chunk_scans_sorted;
-  } else {
-    // Select optimized or generic scanning implementation based on segment type
-    if (const auto* dictionary_segment = dynamic_cast<const BaseDictionarySegment*>(&segment)) {
-      _scan_dictionary_segment(*dictionary_segment, chunk_id, matches, position_filter);
-    } else {
-      _scan_generic_segment(segment, chunk_id, matches, position_filter);
-=======
     const AbstractSegment& segment, const ChunkID chunk_id, RowIDPosList& matches,
     const std::shared_ptr<const AbstractPosList>& position_filter) {
   const auto& chunk_sorted_by = _in_table->get_chunk(chunk_id)->sorted_by();
@@ -66,7 +52,6 @@
         ++chunk_scans_sorted;
         return;
       }
->>>>>>> 08ee7eb9
     }
   }
 
