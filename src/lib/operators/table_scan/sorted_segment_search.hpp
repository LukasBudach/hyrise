--- conflicted
+++ resolved
@@ -10,55 +10,6 @@
 #include "all_type_variant.hpp"
 #include "constant_mappings.hpp"
 #include "types.hpp"
-
-namespace {
-
-// https://github.com/gcc-mirror/gcc/blob/51e010b5f75c1fff06425a72702c1bf82a3ab053/libstdc%2B%2B-v3/include/bits/stl_algobase.h#L1337
-template<typename Iterator, typename SearchType, typename Functor>
-Iterator hyrise_lower_bound(Iterator __first, Iterator __last, const SearchType& __val, Functor __comp) {
-  typedef typename std::iterator_traits<Iterator>::difference_type DistanceType;
-
-  DistanceType __len = __last - __first;
-
-  while (__len > 0) {
-    DistanceType __half = __len >> 1;
-    Iterator __middle = __first;
-    __middle += __half;
-    if (__comp(*__middle, __val)) {
-      __first = __middle;
-      ++__first;
-      __len = __len - __half - 1;
-    } else {
-      __len = __half;
-    }
-  }
-
-  return __first;
-}
-
-// https://github.com/gcc-mirror/gcc/blob/51e010b5f75c1fff06425a72702c1bf82a3ab053/libstdc%2B%2B-v3/include/bits/stl_algo.h#L2115
-template<typename Iterator, typename SearchType, typename Functor>
-Iterator hyrise_upper_bound(Iterator __first, Iterator __last, const SearchType& __val, Functor __comp) {
-  typedef typename std::iterator_traits<Iterator>::difference_type DistanceType;
-
-  DistanceType __len = __last - __first;
-
-  while (__len > 0) {
-    DistanceType __half = __len >> 1;
-    Iterator __middle = __first;
-    __middle += __half;
-    if (__comp(__val, *__middle)) {
-      __len = __half;
-    } else {
-      __first = __middle;
-      ++__first;
-      __len = __len - __half - 1;
-    }
-  }
-  return __first;
-}
-
-} // namespace
 
 namespace opossum {
 
@@ -103,27 +54,15 @@
   IteratorType _get_first_bound(const SearchValueType& search_value, const IteratorType begin,
                                 const IteratorType end) const {
     if (_is_ascending) {
-<<<<<<< HEAD
-      // TODO: make segment iterators random access iterators
-      return hyrise_lower_bound(_begin, _end, _search_value, [](const auto& segment_position, const auto& search_value) {
-        return segment_position.value() < search_value;
-=======
       return std::lower_bound(begin, end, search_value, [](const auto& segment_position, const auto& value) {
         return segment_position.value() < value;
->>>>>>> a223b983
       });
       // return std::lower_bound(_begin, _end, _search_value, [](const auto& segment_position, const auto& search_value) {
       //   return segment_position.value() < search_value;
       // });
     } else {
-<<<<<<< HEAD
-      // TODO: make segment iterators random access iterators
-      return hyrise_lower_bound(_begin, _end, _search_value, [](const auto& segment_position, const auto& search_value) {
-        return segment_position.value() > search_value;
-=======
       return std::lower_bound(begin, end, search_value, [](const auto& segment_position, const auto& value) {
         return segment_position.value() > value;
->>>>>>> a223b983
       });
       // return std::lower_bound(_begin, _end, _search_value, [](const auto& segment_position, const auto& search_value) {
       //   return segment_position.value() > search_value;
@@ -134,31 +73,13 @@
   IteratorType _get_last_bound(const SearchValueType& search_value, const IteratorType begin,
                                const IteratorType end) const {
     if (_is_ascending) {
-<<<<<<< HEAD
-      // TODO: make segment iterators random access iterators
-      return hyrise_upper_bound(_begin, _end, _search_value, [](const auto& search_value, const auto& segment_position) {
-        return segment_position.value() > search_value;
-=======
       return std::upper_bound(begin, end, search_value, [](const auto& value, const auto& segment_position) {
         return segment_position.value() > value;
->>>>>>> a223b983
       });
-      // return std::upper_bound(_begin, _end, _search_value, [](const auto& search_value, const auto& segment_position) {
-      //   return segment_position.value() > search_value;
-      // });
-    } else {
-<<<<<<< HEAD
-      // TODO: make segment iterators random access iterators
-      return hyrise_upper_bound(_begin, _end, _search_value, [](const auto& search_value, const auto& segment_position) {
-        return segment_position.value() < search_value;
-=======
+    } else {
       return std::upper_bound(begin, end, search_value, [](const auto& value, const auto& segment_position) {
         return segment_position.value() < value;
->>>>>>> a223b983
       });
-      // return std::upper_bound(_begin, _end, _search_value, [](const auto& search_value, const auto& segment_position) {
-      //   return segment_position.value() < search_value;
-      // });
     }
   }
 
@@ -323,21 +244,6 @@
  public:
   template <typename ResultConsumer>
   void scan_sorted_segment(const ResultConsumer& result_consumer) {
-<<<<<<< HEAD
-    // decrease the effective sort range by excluding null values based on their ordering
-    if (_is_nulls_first) {
-      // TODO: make segment iterators random access iterators
-      _begin = hyrise_lower_bound(_begin, _end, false,
-                                [](const auto& segment_position, const auto& _) { return segment_position.is_null(); });
-      // _begin = std::lower_bound(_begin, _end, false,
-      //                           [](const auto& segment_position, const auto& _) { return segment_position.is_null(); });
-    } else {
-      // TODO: make segment iterators random access iterators
-      _end = hyrise_lower_bound(_begin, _end, true,
-                              [](const auto& segment_position, const auto& _) { return !segment_position.is_null(); });
-      // _end = std::lower_bound(_begin, _end, true,
-      //                         [](const auto& segment_position, const auto& _) { return !segment_position.is_null(); });
-=======
     if (_second_search_value) {
       // decrease the effective sort range by excluding null values based on their ordering (first or last)
       if (_nullable) {
@@ -371,7 +277,6 @@
         _set_begin_and_end_positions_for_vs_value_scan();
         result_consumer(_begin, _end);
       }
->>>>>>> a223b983
     }
   }
 
