#include "column_vs_value_table_scan_impl.hpp"

#include <memory>
#include <utility>
#include <vector>

#include "sorted_segment_search.hpp"
#include "storage/base_dictionary_segment.hpp"
#include "storage/create_iterable_from_segment.hpp"
#include "storage/resolve_encoded_segment_type.hpp"
#include "storage/segment_iterables/create_iterable_from_attribute_vector.hpp"
#include "storage/segment_iterate.hpp"

#include "resolve_type.hpp"
#include "type_comparison.hpp"

namespace opossum {

ColumnVsValueTableScanImpl::ColumnVsValueTableScanImpl(const std::shared_ptr<const Table>& in_table,
                                                       const ColumnID column_id,
                                                       const PredicateCondition& init_predicate_condition,
                                                       const AllTypeVariant& value)
    : AbstractDereferencedColumnTableScanImpl{in_table, column_id, init_predicate_condition},
      value{value},
      _column_is_nullable{in_table->column_is_nullable(column_id)} {
  Assert(in_table->column_data_type(column_id) == data_type_from_all_type_variant(value),
         "Cannot use ColumnVsValueTableScanImpl for scan where column and value data type do not match. Use "
         "ExpressionEvaluatorTableScanImpl.");
}

std::string ColumnVsValueTableScanImpl::description() const { return "ColumnVsValue"; }

void ColumnVsValueTableScanImpl::_scan_non_reference_segment(
    const BaseSegment& segment, const ChunkID chunk_id, PosList& matches,
    const std::shared_ptr<const PosList>& position_filter) const {
  const auto ordered_by = _in_table->get_chunk(chunk_id)->ordered_by();
  if (ordered_by && ordered_by->first == _column_id) {
    _scan_sorted_segment(segment, chunk_id, matches, position_filter, ordered_by->second);
  } else {
    // Select optimized or generic scanning implementation based on segment type
    if (const auto* dictionary_segment = dynamic_cast<const BaseDictionarySegment*>(&segment)) {
      _scan_dictionary_segment(*dictionary_segment, chunk_id, matches, position_filter);
    } else {
      _scan_generic_segment(segment, chunk_id, matches, position_filter);
    }
  }
}

void ColumnVsValueTableScanImpl::_scan_generic_segment(const BaseSegment& segment, const ChunkID chunk_id,
                                                       PosList& matches,
                                                       const std::shared_ptr<const PosList>& position_filter) const {
  segment_with_iterators_filtered(segment, position_filter, [&](auto it, [[maybe_unused]] const auto end) {
    // Don't instantiate this for this for DictionarySegments and ReferenceSegments to save compile time.
    // DictionarySegments are handled in _scan_dictionary_segment()
    // ReferenceSegments are handled via position_filter
    if constexpr (!is_dictionary_segment_iterable_v<typename decltype(it)::IterableType> &&
                  !is_reference_segment_iterable_v<typename decltype(it)::IterableType>) {
      using ColumnDataType = typename decltype(it)::ValueType;

      const auto typed_value = boost::get<ColumnDataType>(value);

      with_comparator(predicate_condition, [&](auto predicate_comparator) {
        auto comparator = [predicate_comparator, typed_value](const auto& position) {
          return predicate_comparator(position.value(), typed_value);
        };
        _scan_with_iterators<true>(comparator, it, end, chunk_id, matches);
      });
    } else {
      Fail("Dictionary- and ReferenceSegments have their own code paths and should be handled there");
    }
  });
}

void ColumnVsValueTableScanImpl::_scan_dictionary_segment(const BaseDictionarySegment& segment, const ChunkID chunk_id,
                                                          PosList& matches,
                                                          const std::shared_ptr<const PosList>& position_filter) const {
  /**
   * ValueID search_vid;              // left value id
   * AllTypeVariant search_vid_value; // dict.value_by_value_id(search_vid)
   * Variant value;                  // right value
   *
   * A ValueID value_id from the attribute vector is included in the result iff
   *
   * Operator         |  Condition
   * column == value  |  dict.value_by_value_id(dict.lower_bound(value)) == value && value_id == dict.lower_bound(value)
   * column != value  |  dict.value_by_value_id(dict.lower_bound(value)) != value || value_id != dict.lower_bound(value)
   * column <  value  |  value_id < dict.lower_bound(value)
   * column <= value  |  value_id < dict.upper_bound(value)
   * column >  value  |  value_id >= dict.upper_bound(value)
   * column >= value  |  value_id >= dict.lower_bound(value)
   */

  const auto search_value_id = _get_search_value_id(segment);

  /**
   * Early Outs
   *
   * Operator        | All rows match if:                                     | No rows match if:
   * column == value | search_vid_value == value && unique_values_count == 1  | search_vid_value != value
   * column != value | search_vid_value != value                              | search_vid_value == value && unique_values_count == 1
   * column <  value | search_vid == INVALID_VALUE_ID                         | search_vid == 0
   * column <= value | search_vid == INVALID_VALUE_ID                         | search_vid == 0
   * column >  value | search_vid == 0                                        | search_vid == INVALID_VALUE_ID
   * column >= value | search_vid == 0                                        | search_vid == INVALID_VALUE_ID
   */

  auto iterable = create_iterable_from_attribute_vector(segment);

  if (_value_matches_all(segment, search_value_id)) {
    iterable.with_iterators(position_filter, [&](auto it, auto end) {
      static const auto always_true = [](const auto&) { return true; };
      // Matches all, so include all rows except those with NULLs in the result.
      _scan_with_iterators<true>(always_true, it, end, chunk_id, matches);
    });

    return;
  }

  if (_value_matches_none(segment, search_value_id)) {
    return;
  }

  _with_operator_for_dict_segment_scan([&](auto predicate_comparator) {
    auto comparator = [predicate_comparator, search_value_id](const auto& position) {
      return predicate_comparator(position.value(), search_value_id);
    };
    iterable.with_iterators(position_filter, [&](auto it, auto end) {
      // dictionary.size() represents a NULL in the AttributeVector. For some PredicateConditions, we can
      // avoid explicitly checking for it, since the condition (e.g., LessThan) would never return true for
      // dictionary.size() anyway.
      if (predicate_condition == PredicateCondition::Equals ||
          predicate_condition == PredicateCondition::LessThanEquals ||
          predicate_condition == PredicateCondition::LessThan) {
        _scan_with_iterators<false>(comparator, it, end, chunk_id, matches);
      } else {
        _scan_with_iterators<true>(comparator, it, end, chunk_id, matches);
      }
    });
  });
}

void ColumnVsValueTableScanImpl::_scan_sorted_segment(const BaseSegment& segment, const ChunkID chunk_id,
                                                      PosList& matches,
                                                      const std::shared_ptr<const PosList>& position_filter,
                                                      const OrderByMode order_by_mode) const {
  resolve_data_and_segment_type(segment, [&](const auto type, const auto& typed_segment) {
    using ColumnDataType = typename decltype(type)::type;

    if constexpr (std::is_same_v<std::decay_t<decltype(typed_segment)>, ReferenceSegment>) {
      Fail("Expected ReferenceSegments to be handled before calling this method");
    } else {
      auto segment_iterable = create_iterable_from_segment(typed_segment);
      segment_iterable.with_iterators(position_filter, [&](auto segment_begin, auto segment_end) {
        auto sorted_segment_search = SortedSegmentSearch(segment_begin, segment_end, order_by_mode, _column_is_nullable,
                                                         predicate_condition, boost::get<ColumnDataType>(value));

        sorted_segment_search.scan_sorted_segment([&](auto begin, auto end) {
<<<<<<< HEAD
          if (begin == end) return;

          // General note: If the predicate is NotEquals, there might be two matching ranges. scan_sorted_segment
          // combines these two ranges into a single one via boost::join(range_1, range_2).
          // See sorted_segment_search.hpp for further details.

          size_t output_idx = matches.size();

          // TODO: make segment iterators random access iterators
          matches.resize(matches.size() + (end - begin));
          // matches.resize(matches.size() + std::distance(begin, end));

          /**
           * If the range of matches consists of continuous ChunkOffsets we can speed up the writing
           * by calculating the offsets based on the first offset instead of calling chunk_offset()
           * for every match.
           * ChunkOffsets in position_filter are not necessarily continuous. The same is true for
           * NotEquals because the result might consist of 2 ranges.
           */
          if (position_filter || predicate_condition == PredicateCondition::NotEquals) {
            for (; begin != end; ++begin) {
              matches[output_idx++] = RowID{chunk_id, begin->chunk_offset()};
            }
          } else {
            const auto first_offset = begin->chunk_offset();
            // TODO: make segment iterators random access iterators
            const auto distance = end - begin;
            // const auto distance = std::distance(begin, end);

            for (auto chunk_offset = 0; chunk_offset < distance; ++chunk_offset) {
              matches[output_idx++] = RowID{chunk_id, first_offset + chunk_offset};
            }
          }
=======
          sorted_segment_search._write_rows_to_matches(begin, end, chunk_id, matches, position_filter);
>>>>>>> a223b983
        });
      });
    }
  });
}

ValueID ColumnVsValueTableScanImpl::_get_search_value_id(const BaseDictionarySegment& segment) const {
  switch (predicate_condition) {
    case PredicateCondition::Equals:
    case PredicateCondition::NotEquals:
    case PredicateCondition::LessThan:
    case PredicateCondition::GreaterThanEquals:
      return segment.lower_bound(value);

    case PredicateCondition::LessThanEquals:
    case PredicateCondition::GreaterThan:
      return segment.upper_bound(value);

    default:
      Fail("Unsupported comparison type encountered");
  }
}

bool ColumnVsValueTableScanImpl::_value_matches_all(const BaseDictionarySegment& segment,
                                                    const ValueID search_value_id) const {
  switch (predicate_condition) {
    case PredicateCondition::Equals:
      return search_value_id != INVALID_VALUE_ID && segment.value_of_value_id(search_value_id) == value &&
             segment.unique_values_count() == size_t{1u};

    case PredicateCondition::NotEquals:
      return search_value_id == INVALID_VALUE_ID || segment.value_of_value_id(search_value_id) != value;

    case PredicateCondition::LessThan:
    case PredicateCondition::LessThanEquals:
      return search_value_id == INVALID_VALUE_ID;

    case PredicateCondition::GreaterThanEquals:
    case PredicateCondition::GreaterThan:
      return search_value_id == ValueID{0u};

    default:
      Fail("Unsupported comparison type encountered");
  }
}

bool ColumnVsValueTableScanImpl::_value_matches_none(const BaseDictionarySegment& segment,
                                                     const ValueID search_value_id) const {
  switch (predicate_condition) {
    case PredicateCondition::Equals:
      return search_value_id == INVALID_VALUE_ID || value != segment.value_of_value_id(search_value_id);

    case PredicateCondition::NotEquals:
      return search_value_id != INVALID_VALUE_ID && value == segment.value_of_value_id(search_value_id) &&
             segment.unique_values_count() == size_t{1u};

    case PredicateCondition::LessThan:
    case PredicateCondition::LessThanEquals:
      return search_value_id == ValueID{0u};

    case PredicateCondition::GreaterThan:
    case PredicateCondition::GreaterThanEquals:
      return search_value_id == INVALID_VALUE_ID;

    default:
      Fail("Unsupported comparison type encountered");
  }
}

}  // namespace opossum<|MERGE_RESOLUTION|>--- conflicted
+++ resolved
@@ -155,43 +155,7 @@
                                                          predicate_condition, boost::get<ColumnDataType>(value));
 
         sorted_segment_search.scan_sorted_segment([&](auto begin, auto end) {
-<<<<<<< HEAD
-          if (begin == end) return;
-
-          // General note: If the predicate is NotEquals, there might be two matching ranges. scan_sorted_segment
-          // combines these two ranges into a single one via boost::join(range_1, range_2).
-          // See sorted_segment_search.hpp for further details.
-
-          size_t output_idx = matches.size();
-
-          // TODO: make segment iterators random access iterators
-          matches.resize(matches.size() + (end - begin));
-          // matches.resize(matches.size() + std::distance(begin, end));
-
-          /**
-           * If the range of matches consists of continuous ChunkOffsets we can speed up the writing
-           * by calculating the offsets based on the first offset instead of calling chunk_offset()
-           * for every match.
-           * ChunkOffsets in position_filter are not necessarily continuous. The same is true for
-           * NotEquals because the result might consist of 2 ranges.
-           */
-          if (position_filter || predicate_condition == PredicateCondition::NotEquals) {
-            for (; begin != end; ++begin) {
-              matches[output_idx++] = RowID{chunk_id, begin->chunk_offset()};
-            }
-          } else {
-            const auto first_offset = begin->chunk_offset();
-            // TODO: make segment iterators random access iterators
-            const auto distance = end - begin;
-            // const auto distance = std::distance(begin, end);
-
-            for (auto chunk_offset = 0; chunk_offset < distance; ++chunk_offset) {
-              matches[output_idx++] = RowID{chunk_id, first_offset + chunk_offset};
-            }
-          }
-=======
           sorted_segment_search._write_rows_to_matches(begin, end, chunk_id, matches, position_filter);
->>>>>>> a223b983
         });
       });
     }
