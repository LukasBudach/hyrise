--- conflicted
+++ resolved
@@ -42,12 +42,8 @@
 
 TableScan::TableScan(const std::shared_ptr<const AbstractOperator>& in,
                      const std::shared_ptr<AbstractExpression>& predicate)
-<<<<<<< HEAD
-    : AbstractReadOnlyOperator{OperatorType::TableScan, in, nullptr, std::make_unique<TableScanPerformanceData>()}, _predicate(predicate) {}
-=======
     : AbstractReadOnlyOperator{OperatorType::TableScan, in, nullptr, std::make_unique<TableScanPerformanceData>()},
       _predicate(predicate) {}
->>>>>>> 0fe598a0
 
 const std::shared_ptr<AbstractExpression>& TableScan::predicate() const { return _predicate; }
 
