--- conflicted
+++ resolved
@@ -124,14 +124,11 @@
   // Set parameters (AllParameterVariants or CorrelatedParameterExpressions) to their respective values
   void set_parameters(const std::unordered_map<ParameterID, AllTypeVariant>& parameters);
 
-<<<<<<< HEAD
+  // Enum to denote stages of the operator which can be written to struct StagedOperatorPerformance
   enum class OperatorStages : uint8_t {};
 
-  std::chrono::nanoseconds get_stage_runtime(OperatorStages stage) const;
-=======
   // LQP node with which this operator has been created. Might be uninitialized.
   std::shared_ptr<const AbstractLQPNode> lqp_node;
->>>>>>> 4afbe3c9
 
  protected:
   // abstract method to actually execute the operator
