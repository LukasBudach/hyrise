#include "aggregate_hash.hpp"

#include <cmath>
#include <memory>
#include <optional>
#include <string>
#include <unordered_map>
#include <utility>
#include <vector>

#include <magic_enum.hpp>

#include "aggregate/aggregate_traits.hpp"
#include "constant_mappings.hpp"
#include "expression/pqp_column_expression.hpp"
#include "hyrise.hpp"
#include "resolve_type.hpp"
#include "scheduler/abstract_task.hpp"
#include "scheduler/job_task.hpp"
#include "storage/create_iterable_from_segment.hpp"
#include "storage/segment_iterate.hpp"
#include "utils/aligned_size.hpp"
#include "utils/assert.hpp"
#include "utils/performance_warning.hpp"
#include "utils/timer.hpp"

namespace {
using namespace opossum;  // NOLINT

// Given an AggregateKey key, and a RowId row_id where this AggregateKey was encountered, this first checks if the
// AggregateKey was seen before. If not, a new aggregate result is inserted into results and connected to the row id.
// This is important so that we can reconstruct the original values later. In any case, a reference to the result is
// returned so that result information, such as the aggregate's count or sum, can be modified by the caller.
template <typename ResultIds, typename Results, typename AggregateKey>
typename Results::reference get_or_add_result(ResultIds& result_ids, Results& results, const AggregateKey& key,
                                              const RowID& row_id) {
  // Get the result id for the current key or add it to the id map
  if constexpr (std::is_same_v<AggregateKey, EmptyAggregateKey>) {
    if (results.empty()) {
      results.emplace_back();
      results[0].row_id = row_id;
    }
    return results[0];
  } else {
    auto it = result_ids.find(key);
    if (it != result_ids.end()) return results[it->second];

    auto result_id = results.size();

    result_ids.emplace_hint(it, key, result_id);

    // If it was added to the id map, add the current row id to the result list so that we can revert the
    // value(s) -> key mapping
    results.emplace_back();
    results[result_id].row_id = row_id;

    return results[result_id];
  }
}

template <typename AggregateKey>
const AggregateKey& get_aggregate_key([[maybe_unused]] const KeysPerChunk<AggregateKey>& keys_per_chunk,
                                      [[maybe_unused]] const ChunkID chunk_id,
                                      [[maybe_unused]] const ChunkOffset chunk_offset) {
  if constexpr (!std::is_same_v<AggregateKey, EmptyAggregateKey>) {
    const auto& hash_keys = keys_per_chunk[chunk_id];

    return hash_keys[chunk_offset];
  } else {
    // We have to return a reference to something, so we create a static EmptyAggregateKey here which is used by
    // every call.
    static EmptyAggregateKey empty_aggregate_key;
    return empty_aggregate_key;
  }
}

}  // namespace

namespace opossum {

AggregateHash::AggregateHash(const std::shared_ptr<AbstractOperator>& in,
                             const std::vector<std::shared_ptr<AggregateExpression>>& aggregates,
                             const std::vector<ColumnID>& groupby_column_ids)
    : AbstractAggregateOperator(in, aggregates, groupby_column_ids,
                                std::make_unique<OperatorPerformanceData<OperatorSteps>>()) {
  _has_aggregate_functions =
      !_aggregates.empty() && !std::all_of(_aggregates.begin(), _aggregates.end(), [](const auto aggregate_expression) {
        return aggregate_expression->aggregate_function == AggregateFunction::Any;
      });
}

const std::string& AggregateHash::name() const {
  static const auto name = std::string{"AggregateHash"};
  return name;
}

std::shared_ptr<AbstractOperator> AggregateHash::_on_deep_copy(
    const std::shared_ptr<AbstractOperator>& copied_left_input,
    const std::shared_ptr<AbstractOperator>& copied_right_input) const {
  return std::make_shared<AggregateHash>(copied_left_input, _aggregates, _groupby_column_ids);
}

void AggregateHash::_on_set_parameters(const std::unordered_map<ParameterID, AllTypeVariant>& parameters) {}

void AggregateHash::_on_cleanup() { _contexts_per_column.clear(); }

/*
Visitor context for the AggregateVisitor. The AggregateResultContext can be used without knowing the
AggregateKey, the AggregateContext is the "full" version.
*/
template <typename ColumnDataType, typename AggregateType>
struct AggregateResultContext : SegmentVisitorContext {
  using AggregateResultAllocator = PolymorphicAllocator<AggregateResults<ColumnDataType, AggregateType>>;

  AggregateResultContext() : results(AggregateResultAllocator{&buffer}) {}

  boost::container::pmr::monotonic_buffer_resource buffer;
  AggregateResults<ColumnDataType, AggregateType> results;
};

template <typename ColumnDataType, typename AggregateType, typename AggregateKey>
struct AggregateContext : public AggregateResultContext<ColumnDataType, AggregateType> {
  AggregateContext() {
    auto allocator = AggregateResultIdMapAllocator<AggregateKey>{&this->buffer};

    // Unused if AggregateKey == EmptyAggregateKey, but we initialize it anyway to reduce the number of diverging code
    // paths.
    // NOLINTNEXTLINE(clang-analyzer-core.CallAndMessage) - false warning: called C++ object (result_ids) is null
    result_ids = std::make_unique<AggregateResultIdMap<AggregateKey>>(allocator);
  }

  std::unique_ptr<AggregateResultIdMap<AggregateKey>> result_ids;
};

template <typename ColumnDataType, AggregateFunction function, typename AggregateKey>
__attribute__((hot)) void AggregateHash::_aggregate_segment(ChunkID chunk_id, ColumnID column_index,
                                                            const AbstractSegment& abstract_segment,
                                                            const KeysPerChunk<AggregateKey>& keys_per_chunk) {
  using AggregateType = typename AggregateTraits<ColumnDataType, function>::AggregateType;

  auto aggregator = AggregateFunctionBuilder<ColumnDataType, AggregateType, function>().get_aggregate_function();

  auto& context = *std::static_pointer_cast<AggregateContext<ColumnDataType, AggregateType, AggregateKey>>(
      _contexts_per_column[column_index]);

  auto& result_ids = *context.result_ids;
  auto& results = context.results;

  ChunkOffset chunk_offset{0};

<<<<<<< HEAD
  segment_iterate<ColumnDataType>(base_segment, [&](const auto position) {
=======
  segment_iterate<ColumnDataType>(abstract_segment, [&](const auto& position) {
>>>>>>> 37d36653
    auto& result =
        get_or_add_result(result_ids, results, get_aggregate_key<AggregateKey>(keys_per_chunk, chunk_id, chunk_offset),
                          RowID{chunk_id, chunk_offset});

    /**
    * If the value is NULL, the current aggregate value does not change.
    */
    if (!position.is_null()) {
      if constexpr (function == AggregateFunction::CountDistinct) {
        // For the case of CountDistinct, insert the current value into the set to keep track of distinct values
        result.ensure_distinct_values_initialized(context.buffer);
        result.distinct_values().emplace(position.value());
      } else if constexpr (function == AggregateFunction::StandardDeviationSample) {  // NOLINT
        result.ensure_secondary_aggregates_initialized(context.buffer);
        aggregator(position.value(), result.current_primary_aggregate, result.current_secondary_aggregates());
      } else {
        aggregator(position.value(), result.current_primary_aggregate);
      }

      if constexpr (function == AggregateFunction::Avg || function == AggregateFunction::Count ||
                    function == AggregateFunction::StandardDeviationSample) {  // NOLINT
        // Increase the counter of non-NULL values only for aggregation functions that use it.
        ++result.aggregate_count;
      }
    }

    ++chunk_offset;
  });
}

/**
 * Partition the input chunks by the given group key(s). This is done by creating a vector that contains the
 * AggregateKey for each row. It is gradually built by visitors, one for each group segment.
 */
template <typename AggregateKey>
KeysPerChunk<AggregateKey> AggregateHash::_partition_by_groupby_keys() const {
  KeysPerChunk<AggregateKey> keys_per_chunk;

  if constexpr (!std::is_same_v<AggregateKey, EmptyAggregateKey>) {
    const auto& input_table = left_input_table();
    const auto chunk_count = input_table->chunk_count();

    // Create the actual data structure
    keys_per_chunk = KeysPerChunk<AggregateKey>{};
    keys_per_chunk.reserve(chunk_count);
    for (ChunkID chunk_id{0}; chunk_id < chunk_count; ++chunk_id) {
      const auto chunk = input_table->get_chunk(chunk_id);
      if (!chunk) continue;

      if constexpr (std::is_same_v<AggregateKey, AggregateKeySmallVector>) {
        keys_per_chunk.emplace_back(chunk->size(), AggregateKey(_groupby_column_ids.size()));
      } else {
        keys_per_chunk.emplace_back(chunk->size(), AggregateKey{});
      }
    }

    // Now that we have the data structures in place, we can start the actual work. We want to fill
    // keys_per_chunk[chunk_id][chunk_offset] with something that uniquely identifies the group into which that
    // position belongs. There are a couple of options here (cf. AggregateHash::_on_execute):
    //
    // 0 GROUP BY columns:   No partitioning needed; we don't reach this point because of the check for
    //                       EmptyAggregateKey above
    // 1 GROUP BY column:    The AggregateKey is one dimensional, i.e., the same as AggregateKeyEntry
    // > 1 GROUP BY columns: The AggregateKey is multi-dimensional. The value in
    //                       keys_per_chunk[chunk_id][chunk_offset] is subscripted with the index of the GROUP BY
    //                       columns (not the same as the GROUP BY column_id)
    //
    // To generate a unique identifier, we create a map from the value found in the respective GROUP BY column to
    // a unique uint64_t. The value 0 is reserved for NULL.
    //
    // This has the cost of a hashmap lookup and potential insert for each row and each GROUP BY column. There are
    // some cases in which we can avoid this. These make use of the fact that we can only have 2^64 - 2*2^32 values
    // in a table (due to INVALID_VALUE_ID and INVALID_CHUNK_OFFSET limiting the range of RowIDs).
    //
    // (1) For types smaller than AggregateKeyEntry, such as int32_t, their value range can be immediately mapped into
    //     uint64_t. We cannot do the same for int64_t because we need to account for NULL values.
    // (2) For strings not longer than five characters, there are 1+2^(1*8)+2^(2*8)+2^(3*8)+2^(4*8) potential values.
    //     We can immediately map these into a numerical representation by reinterpreting their byte storage as an
    //     integer. The calculation is described below. Note that this is done on a per-string basis and does not
    //     require all strings in the given column to be that short.
    std::vector<std::shared_ptr<AbstractTask>> jobs;
    jobs.reserve(_groupby_column_ids.size());

    for (size_t group_column_index = 0; group_column_index < _groupby_column_ids.size(); ++group_column_index) {
      jobs.emplace_back(std::make_shared<JobTask>([&input_table, group_column_index, &keys_per_chunk, chunk_count,
                                                   this]() {
        const auto groupby_column_id = _groupby_column_ids.at(group_column_index);
        const auto data_type = input_table->column_data_type(groupby_column_id);

        resolve_data_type(data_type, [&](auto type) {
          using ColumnDataType = typename decltype(type)::type;

          if constexpr (std::is_same_v<ColumnDataType, int32_t>) {
            // For values with a smaller type than AggregateKeyEntry, we can use the value itself as an
            // AggregateKeyEntry. We cannot do this for types with the same size as AggregateKeyEntry as we need to have
            // a special NULL value. By using the value itself, we can save us the effort of building the id_map.
            for (ChunkID chunk_id{0}; chunk_id < chunk_count; ++chunk_id) {
              const auto chunk_in = input_table->get_chunk(chunk_id);
              const auto abstract_segment = chunk_in->get_segment(groupby_column_id);
              ChunkOffset chunk_offset{0};
<<<<<<< HEAD
              segment_iterate<ColumnDataType>(*base_segment, [&](const auto position) {
=======
              segment_iterate<ColumnDataType>(*abstract_segment, [&](const auto& position) {
>>>>>>> 37d36653
                const auto int_to_uint = [](const int32_t value) {
                  // We need to convert a potentially negative int32_t value into the uint64_t space. We do not care
                  // about preserving the value, just its uniqueness. Subtract the minimum value in int32_t (which is
                  // negative itself) to get a positive number.
                  const auto shifted_value = static_cast<int64_t>(value) - std::numeric_limits<int32_t>::min();
                  DebugAssert(shifted_value >= 0, "Type conversion failed");
                  return static_cast<uint64_t>(shifted_value);
                };

                if constexpr (std::is_same_v<AggregateKey, AggregateKeyEntry>) {
                  if (position.is_null()) {
                    keys_per_chunk[chunk_id][chunk_offset] = 0;
                  } else {
                    keys_per_chunk[chunk_id][chunk_offset] = int_to_uint(position.value()) + 1;
                  }
                } else {
                  if (position.is_null()) {
                    keys_per_chunk[chunk_id][chunk_offset][group_column_index] = 0;
                  } else {
                    keys_per_chunk[chunk_id][chunk_offset][group_column_index] = int_to_uint(position.value()) + 1;
                  }
                }
                ++chunk_offset;
              });
            }
          } else {
            /*
            Store unique IDs for equal values in the groupby column (similar to dictionary encoding).
            The ID 0 is reserved for NULL values. The combined IDs build an AggregateKey for each row.
            */

            // This time, we have no idea how much space we need, so we take some memory and then rely on the automatic
            // resizing. The size is quite random, but since single memory allocations do not cost too much, we rather
            // allocate a bit too much.
            auto temp_buffer = boost::container::pmr::monotonic_buffer_resource(1'000'000);
            auto allocator = PolymorphicAllocator<std::pair<const ColumnDataType, AggregateKeyEntry>>{&temp_buffer};

            auto id_map = tsl::robin_map<ColumnDataType, AggregateKeyEntry, std::hash<ColumnDataType>, std::equal_to<>,
                                         decltype(allocator)>(allocator);
            AggregateKeyEntry id_counter = 1u;

            if constexpr (std::is_same_v<ColumnDataType, pmr_string>) {
              // We store strings shorter than five characters without using the id_map. For that, we need to reserve
              // the IDs used for short strings (see below).
              id_counter = 5'000'000'000;
            }

            for (auto chunk_id = ChunkID{0}; chunk_id < chunk_count; ++chunk_id) {
              const auto chunk_in = input_table->get_chunk(chunk_id);
              if (!chunk_in) continue;

              const auto abstract_segment = chunk_in->get_segment(groupby_column_id);
              ChunkOffset chunk_offset{0};
<<<<<<< HEAD
              segment_iterate<ColumnDataType>(*base_segment, [&](const auto position) {
=======
              segment_iterate<ColumnDataType>(*abstract_segment, [&](const auto& position) {
>>>>>>> 37d36653
                if (position.is_null()) {
                  if constexpr (std::is_same_v<AggregateKey, AggregateKeyEntry>) {
                    keys_per_chunk[chunk_id][chunk_offset] = 0u;
                  } else {
                    keys_per_chunk[chunk_id][chunk_offset][group_column_index] = 0u;
                  }
                } else {
                  // We need to generate an ID that is unique for the value. In some cases, we can use an optimization,
                  // in others, we can't. We need to somehow track whether we have found an ID or not. For this, we
                  // first set `id` to its maximum value. If after all branches it is still that max value, no optimized
                  // ID generation was applied and we need to generate the ID using the value->ID map.
                  auto id = std::numeric_limits<AggregateKeyEntry>::max();

                  if constexpr (std::is_same_v<ColumnDataType, pmr_string>) {
                    const auto& string = position.value();
                    if (string.size() < 5) {
                      static_assert(std::is_same_v<AggregateKeyEntry, uint64_t>, "Calculation only valid for uint64_t");

                      const auto char_to_uint = [](const char in, const uint bits) {
                        // chars may be signed or unsigned. For the calculation as described below, we need signed
                        // chars.
                        return static_cast<uint64_t>(*reinterpret_cast<const uint8_t*>(&in)) << bits;
                      };

                      switch (string.size()) {
                          // Optimization for short strings (see above):
                          //
                          // NULL:              0
                          // str.length() == 0: 1
                          // str.length() == 1: 2 + (uint8_t) str            // maximum: 257 (2 + 0xff)
                          // str.length() == 2: 258 + (uint16_t) str         // maximum: 65'793 (258 + 0xffff)
                          // str.length() == 3: 65'794 + (uint24_t) str      // maximum: 16'843'009
                          // str.length() == 4: 16'843'010 + (uint32_t) str  // maximum: 4'311'810'305
                          // str.length() >= 5: map-based identifiers, starting at 5'000'000'000 for better distinction
                          //
                          // This could be extended to longer strings if the size of the input table (and thus the
                          // maximum number of distinct strings) is taken into account. For now, let's not make it even
                          // more complicated.

                        case 0: {
                          id = uint64_t{1};
                        } break;

                        case 1: {
                          id = uint64_t{2} + char_to_uint(string[0], 0);
                        } break;

                        case 2: {
                          id = uint64_t{258} + char_to_uint(string[1], 8) + char_to_uint(string[0], 0);
                        } break;

                        case 3: {
                          id = uint64_t{65'794} + char_to_uint(string[2], 16) + char_to_uint(string[1], 8) +
                               char_to_uint(string[0], 0);
                        } break;

                        case 4: {
                          id = uint64_t{16'843'010} + char_to_uint(string[3], 24) + char_to_uint(string[2], 16) +
                               char_to_uint(string[1], 8) + char_to_uint(string[0], 0);
                        } break;
                      }
                    }
                  }

                  if (id == std::numeric_limits<AggregateKeyEntry>::max()) {
                    // Could not take the shortcut above, either because we don't have a string or because it is too
                    // long
                    auto inserted = id_map.try_emplace(position.value(), id_counter);

                    id = inserted.first->second;

                    // if the id_map didn't have the value as a key and a new element was inserted
                    if (inserted.second) ++id_counter;
                  }

                  if constexpr (std::is_same_v<AggregateKey, AggregateKeyEntry>) {
                    keys_per_chunk[chunk_id][chunk_offset] = id;
                  } else {
                    keys_per_chunk[chunk_id][chunk_offset][group_column_index] = id;
                  }
                }

                ++chunk_offset;
              });
            }
          }
        });
      }));
      jobs.back()->schedule();
    }

    Hyrise::get().scheduler()->wait_for_tasks(jobs);
  }

  return keys_per_chunk;
}

template <typename AggregateKey>
void AggregateHash::_aggregate() {
  const auto& input_table = left_input_table();

  if constexpr (HYRISE_DEBUG) {
    for (const auto& groupby_column_id : _groupby_column_ids) {
      Assert(groupby_column_id < input_table->column_count(), "GroupBy column index out of bounds");
    }
  }

  // Check for invalid aggregates
  _validate_aggregates();

  auto& step_performance_data = dynamic_cast<OperatorPerformanceData<OperatorSteps>&>(*performance_data);
  Timer timer;

  /**
   * PARTITIONING STEP
   */
  const auto keys_per_chunk = _partition_by_groupby_keys<AggregateKey>();
  step_performance_data.set_step_runtime(OperatorSteps::GroupByKeyPartitioning, timer.lap());

  /**
   * AGGREGATION STEP
   */
  _contexts_per_column = std::vector<std::shared_ptr<SegmentVisitorContext>>(_aggregates.size());

  if (!_has_aggregate_functions) {
    /*
    Insert a dummy context for the DISTINCT implementation.
    That way, _contexts_per_column will always have at least one context with results.
    This is important later on when we write the group keys into the table.

    We choose int8_t for column type and aggregate type because it's small.
    */
    auto context = std::make_shared<AggregateContext<DistinctColumnType, DistinctAggregateType, AggregateKey>>();
    _contexts_per_column.push_back(context);
  }

  /**
   * Create an AggregateContext for each column in the input table that a normal (i.e. non-DISTINCT) aggregate is
   * created on. We do this here, and not in the per-chunk-loop below, because there might be no Chunks in the input
   * and _write_aggregate_output() needs these contexts anyway.
   */
  for (ColumnID aggregate_idx{0}; aggregate_idx < _aggregates.size(); ++aggregate_idx) {
    const auto& aggregate = _aggregates[aggregate_idx];

    const auto& pqp_column = static_cast<const PQPColumnExpression&>(*aggregate->argument());
    const auto input_column_id = pqp_column.column_id;

    if (input_column_id == INVALID_COLUMN_ID) {
      Assert(aggregate->aggregate_function == AggregateFunction::Count, "Only COUNT may have an invalid ColumnID");
      // SELECT COUNT(*) - we know the template arguments, so we don't need a visitor
      auto context = std::make_shared<AggregateContext<CountColumnType, CountAggregateType, AggregateKey>>();
      _contexts_per_column[aggregate_idx] = context;
      continue;
    }
    const auto data_type = input_table->column_data_type(input_column_id);
    _contexts_per_column[aggregate_idx] =
        _create_aggregate_context<AggregateKey>(data_type, aggregate->aggregate_function);
  }

  // Process Chunks and perform aggregations
  const auto chunk_count = input_table->chunk_count();
  for (ChunkID chunk_id{0}; chunk_id < chunk_count; ++chunk_id) {
    const auto chunk_in = input_table->get_chunk(chunk_id);
    if (!chunk_in) continue;

    // Sometimes, gcc is really bad at accessing loop conditions only once, so we cache that here.
    const auto input_chunk_size = chunk_in->size();

    if (!_has_aggregate_functions) {
      /**
       * DISTINCT implementation
       *
       * In Opossum we handle the SQL keyword DISTINCT by grouping without aggregation.
       *
       * For a query like "SELECT DISTINCT * FROM A;"
       * we would assume that all columns from A are part of 'groupby_columns',
       * respectively any columns that were specified in the projection.
       * The optimizer is responsible to take care of passing in the correct columns.
       *
       * How does this operation work?
       * Distinct rows are retrieved by grouping by vectors of values. Similar as for the usual aggregation
       * these vectors are used as keys in the 'column_results' map.
       *
       * At this point we've got all the different keys from the chunks and accumulate them in 'column_results'.
       * In order to reuse the aggregation implementation, we add a dummy AggregateResult.
       * One could optimize here in the future.
       *
       * Obviously this implementation is also used for plain GroupBy's.
       */

      auto context =
          std::static_pointer_cast<AggregateContext<DistinctColumnType, DistinctAggregateType, AggregateKey>>(
              _contexts_per_column[0]);

      auto& result_ids = *context->result_ids;
      auto& results = context->results;

      for (ChunkOffset chunk_offset{0}; chunk_offset < input_chunk_size; chunk_offset++) {
        // Make sure the value or combination of values is added to the list of distinct value(s)
        get_or_add_result(result_ids, results, get_aggregate_key<AggregateKey>(keys_per_chunk, chunk_id, chunk_offset),
                          RowID{chunk_id, chunk_offset});
      }
    } else {
      ColumnID aggregate_idx{0};
      for (const auto& aggregate : _aggregates) {
        /**
         * Special COUNT(*) implementation.
         * Because COUNT(*) does not have a specific target column, we use the maximum ColumnID.
         * We then go through the keys_per_chunk map and count the occurrences of each group key.
         * The results are saved in the regular aggregate_count variable so that we don't need a
         * specific output logic for COUNT(*).
         */

        const auto& pqp_column = static_cast<const PQPColumnExpression&>(*aggregate->argument());
        const auto input_column_id = pqp_column.column_id;

        if (input_column_id == INVALID_COLUMN_ID) {
          Assert(aggregate->aggregate_function == AggregateFunction::Count, "Only COUNT may have an invalid ColumnID");
          auto context = std::static_pointer_cast<AggregateContext<CountColumnType, CountAggregateType, AggregateKey>>(
              _contexts_per_column[aggregate_idx]);

          auto& result_ids = *context->result_ids;
          auto& results = context->results;

          if constexpr (std::is_same_v<AggregateKey, EmptyAggregateKey>) {
            // Not grouped by anything, simply count the number of rows
            results.resize(1);
            results[0].aggregate_count += input_chunk_size;
          } else {
            // count occurrences for each group key
            for (ChunkOffset chunk_offset{0}; chunk_offset < input_chunk_size; chunk_offset++) {
              auto& result = get_or_add_result(result_ids, results,
                                               get_aggregate_key<AggregateKey>(keys_per_chunk, chunk_id, chunk_offset),
                                               RowID{chunk_id, chunk_offset});
              ++result.aggregate_count;
            }
          }

          ++aggregate_idx;
          continue;
        }

        const auto abstract_segment = chunk_in->get_segment(input_column_id);
        const auto data_type = input_table->column_data_type(input_column_id);

        /*
        Invoke correct aggregator for each segment
        */

        resolve_data_type(data_type, [&, aggregate](auto type) {
          using ColumnDataType = typename decltype(type)::type;

          switch (aggregate->aggregate_function) {
            case AggregateFunction::Min:
              _aggregate_segment<ColumnDataType, AggregateFunction::Min, AggregateKey>(
                  chunk_id, aggregate_idx, *abstract_segment, keys_per_chunk);
              break;
            case AggregateFunction::Max:
              _aggregate_segment<ColumnDataType, AggregateFunction::Max, AggregateKey>(
                  chunk_id, aggregate_idx, *abstract_segment, keys_per_chunk);
              break;
            case AggregateFunction::Sum:
              _aggregate_segment<ColumnDataType, AggregateFunction::Sum, AggregateKey>(
                  chunk_id, aggregate_idx, *abstract_segment, keys_per_chunk);
              break;
            case AggregateFunction::Avg:
              _aggregate_segment<ColumnDataType, AggregateFunction::Avg, AggregateKey>(
                  chunk_id, aggregate_idx, *abstract_segment, keys_per_chunk);
              break;
            case AggregateFunction::Count:
              _aggregate_segment<ColumnDataType, AggregateFunction::Count, AggregateKey>(
                  chunk_id, aggregate_idx, *abstract_segment, keys_per_chunk);
              break;
            case AggregateFunction::CountDistinct:
              _aggregate_segment<ColumnDataType, AggregateFunction::CountDistinct, AggregateKey>(
                  chunk_id, aggregate_idx, *abstract_segment, keys_per_chunk);
              break;
            case AggregateFunction::StandardDeviationSample:
              _aggregate_segment<ColumnDataType, AggregateFunction::StandardDeviationSample, AggregateKey>(
                  chunk_id, aggregate_idx, *abstract_segment, keys_per_chunk);
              break;
            case AggregateFunction::Any:
              // ANY is a pseudo-function and is handled by _write_groupby_output
              break;
          }
        });

        ++aggregate_idx;
      }
    }
  }
  step_performance_data.set_step_runtime(OperatorSteps::Aggregating, timer.lap());
}  // NOLINT(readability/fn_size)

std::shared_ptr<const Table> AggregateHash::_on_execute() {
  // We do not want the overhead of a vector with heap storage when we have a limited number of aggregate columns.
  // However, more specializations mean more compile time. We now have specializations for 0, 1, 2, and >2 GROUP BY
  // columns.
  switch (_groupby_column_ids.size()) {
    case 0:
      _aggregate<EmptyAggregateKey>();
      break;
    case 1:
      // No need for a complex data structure if we only have one entry
      _aggregate<AggregateKeyEntry>();
      break;
    case 2:
      _aggregate<std::array<AggregateKeyEntry, 2>>();
      break;
    default:
      _aggregate<AggregateKeySmallVector>();
      break;
  }

  const auto num_output_columns = _groupby_column_ids.size() + _aggregates.size();
  _output_column_definitions.resize(num_output_columns);
  _output_segments.resize(num_output_columns);

  /**
   * If only GROUP BY columns (including ANY pseudo-aggregates) are written, we need to call _write_groupby_output.
   *   Example: SELECT c_custkey, c_name FROM customer GROUP BY c_custkey, c_name (same as SELECT DISTINCT), which
   *            is rewritten to group only on c_custkey and collect c_name as an ANY pseudo-aggregate.
   * Otherwise, it is called by the first call to _write_aggregate_output.
   **/
  if (!_has_aggregate_functions) {
    auto context = std::static_pointer_cast<AggregateResultContext<DistinctColumnType, DistinctAggregateType>>(
        _contexts_per_column[0]);
    auto pos_list = RowIDPosList();
    pos_list.reserve(context->results.size());
    for (const auto& result : context->results) {
      pos_list.push_back(result.row_id);
    }
    _write_groupby_output(pos_list);
  }

  // _aggregate and _write_groupby_output have their own, internal timer. Start measuring once they are done.
  auto& step_performance_data = static_cast<OperatorPerformanceData<OperatorSteps>&>(*performance_data);
  Timer timer;

  /*
  Write the aggregated columns to the output
  */
  const auto& input_table = left_input_table();
  ColumnID aggregate_idx{0};
  for (const auto& aggregate : _aggregates) {
    const auto& pqp_column = static_cast<const PQPColumnExpression&>(*aggregate->argument());
    const auto input_column_id = pqp_column.column_id;

    // Output column for COUNT(*).
    const auto data_type =
        input_column_id == INVALID_COLUMN_ID ? DataType::Long : input_table->column_data_type(input_column_id);

    resolve_data_type(data_type, [&, aggregate_idx](auto type) {
      _write_aggregate_output(type, aggregate_idx, aggregate->aggregate_function);
    });

    ++aggregate_idx;
  }
  step_performance_data.set_step_runtime(OperatorSteps::AggregateColumnsWriting, timer.lap());

  // Write the output
  auto output = std::make_shared<Table>(_output_column_definitions, TableType::Data);
  if (_output_segments.at(0)->size() > 0) {
    output->append_chunk(_output_segments);
  }

  step_performance_data.set_step_runtime(OperatorSteps::OutputWriting, timer.lap());

  return output;
}

/*
The following template functions write the aggregated values for the different aggregate functions.
They are separate and templated to avoid compiler errors for invalid type/function combinations.
*/
// MIN, MAX, SUM, ANY write the current aggregated value
template <typename ColumnDataType, typename AggregateType, AggregateFunction func>
std::enable_if_t<func == AggregateFunction::Min || func == AggregateFunction::Max || func == AggregateFunction::Sum ||
                     func == AggregateFunction::Any,
                 void>
write_aggregate_values(pmr_vector<AggregateType>& values, pmr_vector<bool>& null_values,
                       const AggregateResults<ColumnDataType, AggregateType>& results) {
  values.resize(results.size());
  null_values.resize(results.size());

  size_t output_offset = 0;
  for (const auto& result : results) {
    null_values[output_offset] = !result.current_primary_aggregate;

    if (result.current_primary_aggregate) {
      values[output_offset] = *result.current_primary_aggregate;
    }
    ++output_offset;
  }
}

// COUNT writes the aggregate counter
template <typename ColumnDataType, typename AggregateType, AggregateFunction func>
std::enable_if_t<func == AggregateFunction::Count, void> write_aggregate_values(
    pmr_vector<AggregateType>& values, pmr_vector<bool>& null_values,
    const AggregateResults<ColumnDataType, AggregateType>& results) {
  values.resize(results.size());

  size_t output_offset = 0;
  for (const auto& result : results) {
    values[output_offset] = result.aggregate_count;
    ++output_offset;
  }
}

// COUNT(DISTINCT) writes the number of distinct values
template <typename ColumnDataType, typename AggregateType, AggregateFunction func>
std::enable_if_t<func == AggregateFunction::CountDistinct, void> write_aggregate_values(
    pmr_vector<AggregateType>& values, pmr_vector<bool>& null_values,
    const AggregateResults<ColumnDataType, AggregateType>& results) {
  values.resize(results.size());

  size_t output_offset = 0;
  for (const auto& result : results) {
    values[output_offset] = result.distinct_values().size();
    ++output_offset;
  }
}

// AVG writes the calculated average from current aggregate and the aggregate counter
template <typename ColumnDataType, typename AggregateType, AggregateFunction func>
std::enable_if_t<func == AggregateFunction::Avg && std::is_arithmetic_v<AggregateType>, void> write_aggregate_values(
    pmr_vector<AggregateType>& values, pmr_vector<bool>& null_values,
    const AggregateResults<ColumnDataType, AggregateType>& results) {
  values.resize(results.size());
  null_values.resize(results.size());

  auto output_offset = ChunkOffset{0};
  for (const auto& result : results) {
    null_values[output_offset] = !result.current_primary_aggregate;

    if (result.current_primary_aggregate) {
      values[output_offset] = *result.current_primary_aggregate / static_cast<AggregateType>(result.aggregate_count);
    }
    ++output_offset;
  }
}

// AVG is not defined for non-arithmetic types. Avoiding compiler errors.
template <typename ColumnDataType, typename AggregateType, AggregateFunction func>
std::enable_if_t<func == AggregateFunction::Avg && !std::is_arithmetic_v<AggregateType>, void> write_aggregate_values(
    pmr_vector<AggregateType>& values, pmr_vector<bool>& null_values,
    const AggregateResults<ColumnDataType, AggregateType>& results) {
  Fail("Invalid aggregate");
}

// STDDEV_SAMP writes the calculated standard deviation from current aggregate and the aggregate counter
template <typename ColumnDataType, typename AggregateType, AggregateFunction func>
std::enable_if_t<func == AggregateFunction::StandardDeviationSample && std::is_arithmetic_v<AggregateType>, void>
write_aggregate_values(pmr_vector<AggregateType>& values, pmr_vector<bool>& null_values,
                       const AggregateResults<ColumnDataType, AggregateType>& results) {
  values.resize(results.size());
  null_values.resize(results.size());

  auto output_offset = ChunkOffset{0};
  for (const auto& result : results) {
    const auto count = static_cast<AggregateType>(result.aggregate_count);

    if (result.current_primary_aggregate && count > 1) {
      values[output_offset] = *result.current_primary_aggregate;
    } else {
      null_values[output_offset] = true;
    }
    ++output_offset;
  }
}

// STDDEV_SAMP is not defined for non-arithmetic types. Avoiding compiler errors.
template <typename ColumnDataType, typename AggregateType, AggregateFunction func>
std::enable_if_t<func == AggregateFunction::StandardDeviationSample && !std::is_arithmetic_v<AggregateType>, void>
write_aggregate_values(pmr_vector<AggregateType>& values, pmr_vector<bool>& null_values,
                       const AggregateResults<ColumnDataType, AggregateType>& results) {
  Fail("Invalid aggregate");
}

void AggregateHash::_write_groupby_output(RowIDPosList& pos_list) {
  auto& step_performance_data = static_cast<OperatorPerformanceData<OperatorSteps>&>(*performance_data);
  Timer timer;  // _aggregate above has its own, internal timer. Start measuring once _aggregate is done.

  auto input_table = left_input_table();

  auto unaggregated_columns = std::vector<std::pair<ColumnID, ColumnID>>{};
  {
    auto output_column_id = ColumnID{0};
    for (const auto& input_column_id : _groupby_column_ids) {
      unaggregated_columns.emplace_back(input_column_id, output_column_id);
      ++output_column_id;
    }
    for (const auto& aggregate : _aggregates) {
      if (aggregate->aggregate_function == AggregateFunction::Any) {
        const auto& pqp_column = static_cast<const PQPColumnExpression&>(*aggregate->argument());
        const auto input_column_id = pqp_column.column_id;
        unaggregated_columns.emplace_back(input_column_id, output_column_id);
      }
      ++output_column_id;
    }
  }

  // For each GROUP BY column, resolve its type, iterate over its values, and add them to a new output ValueSegment
  for (const auto& unaggregated_column : unaggregated_columns) {
    // Structured bindings do not work with the capture below :/
    const auto input_column_id = unaggregated_column.first;
    const auto output_column_id = unaggregated_column.second;

    _output_column_definitions[output_column_id] =
        TableColumnDefinition{input_table->column_name(input_column_id), input_table->column_data_type(input_column_id),
                              input_table->column_is_nullable(input_column_id)};

    resolve_data_type(input_table->column_data_type(input_column_id), [&](const auto typed_value) {
      using ColumnDataType = typename decltype(typed_value)::type;

      const auto column_is_nullable = input_table->column_is_nullable(input_column_id);

      auto values = pmr_vector<ColumnDataType>(pos_list.size());
      auto null_values = pmr_vector<bool>(column_is_nullable ? pos_list.size() : 0);
      std::vector<std::unique_ptr<AbstractSegmentAccessor<ColumnDataType>>> accessors(input_table->chunk_count());

      auto output_offset = ChunkOffset{0};

      for (const auto& row_id : pos_list) {
        // pos_list was generated by grouping the input data. While it might point to rows that contain NULL
        // values, no new NULL values should have been added.
        DebugAssert(!row_id.is_null(), "Did not expect NULL value here");

        auto& accessor = accessors[row_id.chunk_id];
        if (!accessor) {
          accessor = create_segment_accessor<ColumnDataType>(
              input_table->get_chunk(row_id.chunk_id)->get_segment(input_column_id));
        }

<<<<<<< HEAD
        using ReceiveType = typename std::conditional_t<std::is_same_v<ColumnDataType, pmr_string>, const std::optional<ColumnDataType>&, const std::optional<ColumnDataType>>;
        const ReceiveType optional_value = accessor->access(row_id.chunk_offset);
=======
        const auto& optional_value = accessor->access(row_id.chunk_offset);
        DebugAssert(optional_value || column_is_nullable, "Only nullable columns should contain optional values");
>>>>>>> 37d36653
        if (!optional_value) {
          null_values[output_offset] = true;
        } else {
          values[output_offset] = *optional_value;
        }
        ++output_offset;
      }

      auto value_segment = std::shared_ptr<ValueSegment<ColumnDataType>>{};
      if (column_is_nullable) {
        value_segment = std::make_shared<ValueSegment<ColumnDataType>>(std::move(values), std::move(null_values));
      } else {
        value_segment = std::make_shared<ValueSegment<ColumnDataType>>(std::move(values));
      }

      _output_segments[output_column_id] = value_segment;
    });
  }

  step_performance_data.set_step_runtime(OperatorSteps::GroupByColumnsWriting, timer.lap());
}

template <typename ColumnDataType>
void AggregateHash::_write_aggregate_output(boost::hana::basic_type<ColumnDataType> type, ColumnID column_index,
                                            AggregateFunction function) {
  switch (function) {
    case AggregateFunction::Min:
      write_aggregate_output<ColumnDataType, AggregateFunction::Min>(column_index);
      break;
    case AggregateFunction::Max:
      write_aggregate_output<ColumnDataType, AggregateFunction::Max>(column_index);
      break;
    case AggregateFunction::Sum:
      write_aggregate_output<ColumnDataType, AggregateFunction::Sum>(column_index);
      break;
    case AggregateFunction::Avg:
      write_aggregate_output<ColumnDataType, AggregateFunction::Avg>(column_index);
      break;
    case AggregateFunction::Count:
      write_aggregate_output<ColumnDataType, AggregateFunction::Count>(column_index);
      break;
    case AggregateFunction::CountDistinct:
      write_aggregate_output<ColumnDataType, AggregateFunction::CountDistinct>(column_index);
      break;
    case AggregateFunction::StandardDeviationSample:
      write_aggregate_output<ColumnDataType, AggregateFunction::StandardDeviationSample>(column_index);
      break;
    case AggregateFunction::Any:
      // written by _write_groupby_output
      break;
  }
}

template <typename ColumnDataType, AggregateFunction function>
void AggregateHash::write_aggregate_output(ColumnID aggregate_index) {
  // retrieve type information from the aggregation traits
  typename AggregateTraits<ColumnDataType, function>::AggregateType aggregate_type;
  auto aggregate_data_type = AggregateTraits<ColumnDataType, function>::AGGREGATE_DATA_TYPE;

  const auto& aggregate = _aggregates[aggregate_index];

  const auto& pqp_column = static_cast<const PQPColumnExpression&>(*aggregate->argument());
  const auto input_column_id = pqp_column.column_id;

  if (aggregate_data_type == DataType::Null) {
    // if not specified, it’s the input column’s type
    aggregate_data_type = left_input_table()->column_data_type(input_column_id);
  }

  auto context = std::static_pointer_cast<AggregateResultContext<ColumnDataType, decltype(aggregate_type)>>(
      _contexts_per_column[aggregate_index]);

  const auto& results = context->results;

  // Before writing the first aggregate column, write all group keys into the respective columns
  if (aggregate_index == 0) {
    auto pos_list = RowIDPosList(context->results.size());
    auto chunk_offset = ChunkOffset{0};
    for (auto& result : context->results) {
      pos_list[chunk_offset] = (result.row_id);
      ++chunk_offset;
    }
    _write_groupby_output(pos_list);
  }

  // Write aggregated values into the segment. While write_aggregate_values could track if an actual NULL value was
  // written or not, we rather make the output types consistent independent of the input types. Not sure what the
  // standard says about this.
  auto values = pmr_vector<decltype(aggregate_type)>{};
  auto null_values = pmr_vector<bool>{};

  constexpr bool NEEDS_NULL = (function != AggregateFunction::Count && function != AggregateFunction::CountDistinct);

  if (!results.empty()) {
    write_aggregate_values<ColumnDataType, decltype(aggregate_type), function>(values, null_values, results);
  } else if (_groupby_column_ids.empty()) {
    // If we did not GROUP BY anything and we have no results, we need to add NULL for most aggregates and 0 for count
    values.push_back(decltype(aggregate_type){});
    if (NEEDS_NULL) {
      null_values.push_back(true);
    }
  }

  DebugAssert(NEEDS_NULL || null_values.empty(), "write_aggregate_values unexpectedly wrote NULL values");
  const auto output_column_id = _groupby_column_ids.size() + aggregate_index;
  _output_column_definitions[output_column_id] =
      TableColumnDefinition{aggregate->as_column_name(), aggregate_data_type, NEEDS_NULL};

  auto output_segment = std::shared_ptr<ValueSegment<decltype(aggregate_type)>>{};
  if (!NEEDS_NULL) {
    output_segment = std::make_shared<ValueSegment<decltype(aggregate_type)>>(std::move(values));
  } else {
    output_segment =
        std::make_shared<ValueSegment<decltype(aggregate_type)>>(std::move(values), std::move(null_values));
  }
  _output_segments[output_column_id] = output_segment;
}

template <typename AggregateKey>
std::shared_ptr<SegmentVisitorContext> AggregateHash::_create_aggregate_context(
    const DataType data_type, const AggregateFunction function) const {
  std::shared_ptr<SegmentVisitorContext> context;
  resolve_data_type(data_type, [&](auto type) {
    using ColumnDataType = typename decltype(type)::type;
    switch (function) {
      case AggregateFunction::Min:
        context = std::make_shared<AggregateContext<
            ColumnDataType, typename AggregateTraits<ColumnDataType, AggregateFunction::Min>::AggregateType,
            AggregateKey>>();
        break;
      case AggregateFunction::Max:
        context = std::make_shared<AggregateContext<
            ColumnDataType, typename AggregateTraits<ColumnDataType, AggregateFunction::Max>::AggregateType,
            AggregateKey>>();
        break;
      case AggregateFunction::Sum:
        context = std::make_shared<AggregateContext<
            ColumnDataType, typename AggregateTraits<ColumnDataType, AggregateFunction::Sum>::AggregateType,
            AggregateKey>>();
        break;
      case AggregateFunction::Avg:
        context = std::make_shared<AggregateContext<
            ColumnDataType, typename AggregateTraits<ColumnDataType, AggregateFunction::Avg>::AggregateType,
            AggregateKey>>();
        break;
      case AggregateFunction::Count:
        context = std::make_shared<AggregateContext<
            ColumnDataType, typename AggregateTraits<ColumnDataType, AggregateFunction::Count>::AggregateType,
            AggregateKey>>();
        break;
      case AggregateFunction::CountDistinct:
        context = std::make_shared<AggregateContext<
            ColumnDataType, typename AggregateTraits<ColumnDataType, AggregateFunction::CountDistinct>::AggregateType,
            AggregateKey>>();
        break;
      case AggregateFunction::StandardDeviationSample:
        context = std::make_shared<AggregateContext<
            ColumnDataType,
            typename AggregateTraits<ColumnDataType, AggregateFunction::StandardDeviationSample>::AggregateType,
            AggregateKey>>();
        break;
      case AggregateFunction::Any:
        context = std::make_shared<AggregateContext<
            ColumnDataType, typename AggregateTraits<ColumnDataType, AggregateFunction::Any>::AggregateType,
            AggregateKey>>();
        break;
    }
  });
  return context;
}

}  // namespace opossum<|MERGE_RESOLUTION|>--- conflicted
+++ resolved
@@ -148,11 +148,7 @@
 
   ChunkOffset chunk_offset{0};
 
-<<<<<<< HEAD
-  segment_iterate<ColumnDataType>(base_segment, [&](const auto position) {
-=======
-  segment_iterate<ColumnDataType>(abstract_segment, [&](const auto& position) {
->>>>>>> 37d36653
+  segment_iterate<ColumnDataType>(abstract_segment, [&](const auto position) {
     auto& result =
         get_or_add_result(result_ids, results, get_aggregate_key<AggregateKey>(keys_per_chunk, chunk_id, chunk_offset),
                           RowID{chunk_id, chunk_offset});
@@ -253,11 +249,7 @@
               const auto chunk_in = input_table->get_chunk(chunk_id);
               const auto abstract_segment = chunk_in->get_segment(groupby_column_id);
               ChunkOffset chunk_offset{0};
-<<<<<<< HEAD
-              segment_iterate<ColumnDataType>(*base_segment, [&](const auto position) {
-=======
-              segment_iterate<ColumnDataType>(*abstract_segment, [&](const auto& position) {
->>>>>>> 37d36653
+              segment_iterate<ColumnDataType>(*abstract_segment, [&](const auto position) {
                 const auto int_to_uint = [](const int32_t value) {
                   // We need to convert a potentially negative int32_t value into the uint64_t space. We do not care
                   // about preserving the value, just its uniqueness. Subtract the minimum value in int32_t (which is
@@ -311,11 +303,7 @@
 
               const auto abstract_segment = chunk_in->get_segment(groupby_column_id);
               ChunkOffset chunk_offset{0};
-<<<<<<< HEAD
-              segment_iterate<ColumnDataType>(*base_segment, [&](const auto position) {
-=======
-              segment_iterate<ColumnDataType>(*abstract_segment, [&](const auto& position) {
->>>>>>> 37d36653
+              segment_iterate<ColumnDataType>(*abstract_segment, [&](const auto position) {
                 if (position.is_null()) {
                   if constexpr (std::is_same_v<AggregateKey, AggregateKeyEntry>) {
                     keys_per_chunk[chunk_id][chunk_offset] = 0u;
@@ -851,13 +839,9 @@
               input_table->get_chunk(row_id.chunk_id)->get_segment(input_column_id));
         }
 
-<<<<<<< HEAD
         using ReceiveType = typename std::conditional_t<std::is_same_v<ColumnDataType, pmr_string>, const std::optional<ColumnDataType>&, const std::optional<ColumnDataType>>;
         const ReceiveType optional_value = accessor->access(row_id.chunk_offset);
-=======
-        const auto& optional_value = accessor->access(row_id.chunk_offset);
         DebugAssert(optional_value || column_is_nullable, "Only nullable columns should contain optional values");
->>>>>>> 37d36653
         if (!optional_value) {
           null_values[output_offset] = true;
         } else {
