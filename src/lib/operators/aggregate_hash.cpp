#include "aggregate_hash.hpp"

#include <cmath>
#include <memory>
#include <optional>
#include <string>
#include <unordered_map>
#include <utility>
#include <vector>

#include <boost/container/pmr/monotonic_buffer_resource.hpp>
#include <magic_enum.hpp>

#include "aggregate/aggregate_traits.hpp"
#include "constant_mappings.hpp"
#include "expression/pqp_column_expression.hpp"
#include "hyrise.hpp"
#include "magic_enum.hpp"
#include "resolve_type.hpp"
#include "scheduler/abstract_task.hpp"
#include "scheduler/job_task.hpp"
#include "storage/create_iterable_from_segment.hpp"
#include "storage/segment_iterate.hpp"
#include "utils/aligned_size.hpp"
#include "utils/assert.hpp"
#include "utils/performance_warning.hpp"
#include "utils/timer.hpp"

namespace {
using namespace opossum;  // NOLINT

// Given an AggregateKey key, and a RowId row_id where this AggregateKey was encountered, this first checks if the
// AggregateKey was seen before. If not, a new aggregate result is inserted into results and connected to the row id.
// This is important so that we can reconstruct the original values later. In any case, a reference to the result is
// returned so that result information, such as the aggregate's count or sum, can be modified by the caller.
template <typename ResultIds, typename Results, typename AggregateKey>
typename Results::reference get_or_add_result(ResultIds& result_ids, Results& results, const AggregateKey& key,
                                              const RowID& row_id) {
  // Get the result id for the current key or add it to the id map
  if constexpr (std::is_same_v<AggregateKey, EmptyAggregateKey>) {
    if (results.empty()) {
      results.emplace_back();
      results[0].row_id = row_id;
    }
    return results[0];
  } else {
    auto it = result_ids.find(key);
    if (it != result_ids.end()) return results[it->second];

    auto result_id = results.size();

    result_ids.emplace_hint(it, key, result_id);

    // If it was added to the id map, add the current row id to the result list so that we can revert the
    // value(s) -> key mapping
    results.emplace_back();
    results[result_id].row_id = row_id;

    return results[result_id];
  }
}

template <typename AggregateKey>
const AggregateKey& get_aggregate_key([[maybe_unused]] const KeysPerChunk<AggregateKey>& keys_per_chunk,
                                      [[maybe_unused]] const ChunkID chunk_id,
                                      [[maybe_unused]] const ChunkOffset chunk_offset) {
  if constexpr (!std::is_same_v<AggregateKey, EmptyAggregateKey>) {
    const auto& hash_keys = keys_per_chunk[chunk_id];

    return hash_keys[chunk_offset];
  } else {
    // We have to return a reference to something, so we create a static EmptyAggregateKey here which is used by
    // every call.
    static EmptyAggregateKey empty_aggregate_key;
    return empty_aggregate_key;
  }
}

}  // namespace

namespace opossum {

AggregateHash::AggregateHash(const std::shared_ptr<AbstractOperator>& in,
                             const std::vector<std::shared_ptr<AggregateExpression>>& aggregates,
                             const std::vector<ColumnID>& groupby_column_ids)
<<<<<<< HEAD
    : AbstractAggregateOperator(in, aggregates, groupby_column_ids, std::make_unique<StagedOperatorPerformanceData>()) {
=======
    : AbstractAggregateOperator(in, aggregates, groupby_column_ids, std::make_unique<StepOperatorPerformanceData>()) {
>>>>>>> 0fe598a0
}

const std::string& AggregateHash::name() const {
  static const auto name = std::string{"AggregateHash"};
  return name;
}

std::shared_ptr<AbstractOperator> AggregateHash::_on_deep_copy(
    const std::shared_ptr<AbstractOperator>& copied_input_left,
    const std::shared_ptr<AbstractOperator>& copied_input_right) const {
  return std::make_shared<AggregateHash>(copied_input_left, _aggregates, _groupby_column_ids);
}

void AggregateHash::_on_set_parameters(const std::unordered_map<ParameterID, AllTypeVariant>& parameters) {}

void AggregateHash::_on_cleanup() { _contexts_per_column.clear(); }

/*
Visitor context for the AggregateVisitor. The AggregateResultContext can be used without knowing the
AggregateKey, the AggregateContext is the "full" version.
*/
template <typename ColumnDataType, typename AggregateType>
struct AggregateResultContext : SegmentVisitorContext {
  using AggregateResultAllocator = PolymorphicAllocator<AggregateResults<ColumnDataType, AggregateType>>;

  AggregateResultContext() : results(AggregateResultAllocator{&buffer}) {}

  boost::container::pmr::monotonic_buffer_resource buffer;
  AggregateResults<ColumnDataType, AggregateType> results;
};

template <typename ColumnDataType, typename AggregateType, typename AggregateKey>
struct AggregateContext : public AggregateResultContext<ColumnDataType, AggregateType> {
  AggregateContext() {
    auto allocator = AggregateResultIdMapAllocator<AggregateKey>{&this->buffer};

    // Unused if AggregateKey == EmptyAggregateKey, but we initialize it anyway to reduce the number of diverging code
    // paths.
    // NOLINTNEXTLINE(clang-analyzer-core.CallAndMessage) - false warning: called C++ object (result_ids) is null
    result_ids = std::make_unique<AggregateResultIdMap<AggregateKey>>(allocator);
  }

  std::unique_ptr<AggregateResultIdMap<AggregateKey>> result_ids;
};

template <typename ColumnDataType, AggregateFunction function, typename AggregateKey>
void AggregateHash::_aggregate_segment(ChunkID chunk_id, ColumnID column_index, const BaseSegment& base_segment,
                                       const KeysPerChunk<AggregateKey>& keys_per_chunk) {
  using AggregateType = typename AggregateTraits<ColumnDataType, function>::AggregateType;

  auto aggregator = AggregateFunctionBuilder<ColumnDataType, AggregateType, function>().get_aggregate_function();

  auto& context = *std::static_pointer_cast<AggregateContext<ColumnDataType, AggregateType, AggregateKey>>(
      _contexts_per_column[column_index]);

  auto& result_ids = *context.result_ids;
  auto& results = context.results;

  ChunkOffset chunk_offset{0};

  segment_iterate<ColumnDataType>(base_segment, [&](const auto& position) {
    auto& result =
        get_or_add_result(result_ids, results, get_aggregate_key<AggregateKey>(keys_per_chunk, chunk_id, chunk_offset),
                          RowID{chunk_id, chunk_offset});

    /**
    * If the value is NULL, the current aggregate value does not change.
    */
    if (!position.is_null()) {
      // If we have a value, use the aggregator lambda to update the current aggregate value for this group
      aggregator(position.value(), result.current_primary_aggregate, result.current_secondary_aggregates);

      if constexpr (function == AggregateFunction::Avg || function == AggregateFunction::Count ||
                    function == AggregateFunction::StandardDeviationSample) {  // NOLINT
        // Increase the counter of non-NULL values only for aggregation functions that use it.
        ++result.aggregate_count;
      }

      if constexpr (function == AggregateFunction::CountDistinct) {  // NOLINT
        // clang-tidy error: https://bugs.llvm.org/show_bug.cgi?id=35824
        // for the case of CountDistinct, insert this value into the set to keep track of distinct values
        result.distinct_values.insert(position.value());
      }
    }

    ++chunk_offset;
  });
}

template <typename AggregateKey>
void AggregateHash::_aggregate() {
  // We use monotonic_buffer_resource for the vector of vectors that hold the aggregate keys. That is so that we can
  // save time when allocating and we can throw away everything in this temporary structure at once (once the resource
  // gets deleted). Also, we use the scoped_allocator_adaptor to propagate the allocator to all inner vectors.
  // This is suitable here because the amount of memory needed is known from the start. In other places with frequent
  // reallocations, this might make less sense.
  // We use boost over std because libc++ does not yet (July 2018) support monotonic_buffer_resource:
  // https://libcxx.llvm.org/ts1z_status.html
  using AggregateKeysAllocator =
      boost::container::scoped_allocator_adaptor<PolymorphicAllocator<AggregateKeys<AggregateKey>>>;

  auto input_table = input_table_left();

  for ([[maybe_unused]] const auto& groupby_column_id : _groupby_column_ids) {
    DebugAssert(groupby_column_id < input_table->column_count(), "GroupBy column index out of bounds");
  }

  // Check for invalid aggregates
  _validate_aggregates();

  KeysPerChunk<AggregateKey> keys_per_chunk;

  if constexpr (!std::is_same_v<AggregateKey, EmptyAggregateKey>) {  // NOLINT
    /*
    PARTITIONING PHASE
    First we partition the input chunks by the given group key(s).
    This is done by creating a vector that contains the AggregateKey for each row.
    It is gradually built by visitors, one for each group segment.
    */

    const auto chunk_count = input_table->chunk_count();

    {
      // Allocate a temporary memory buffer, for more details see aggregate_hash.hpp
      // This calculation assumes that we use std::vector<AggregateKeyEntry> - other data structures use less space, but
      // that is fine
      size_t needed_size_per_aggregate_key =
          aligned_size<AggregateKey>() + _groupby_column_ids.size() * aligned_size<AggregateKeyEntry>();
      size_t needed_size = aligned_size<KeysPerChunk<AggregateKey>>() +
                           chunk_count * aligned_size<AggregateKeys<AggregateKey>>() +
                           input_table->row_count() * needed_size_per_aggregate_key;
      needed_size =
          static_cast<size_t>(static_cast<double>(needed_size) * 1.1);  // Give it a little bit more, just in case

      auto temp_buffer = boost::container::pmr::monotonic_buffer_resource(needed_size);
      auto allocator = AggregateKeysAllocator{PolymorphicAllocator<AggregateKeys<AggregateKey>>{&temp_buffer}};
      allocator.allocate(1);  // Make sure that the buffer is initialized
      const auto start_next_buffer_size = temp_buffer.next_buffer_size();

      // Create the actual data structure
      keys_per_chunk = KeysPerChunk<AggregateKey>{allocator};
      keys_per_chunk.reserve(chunk_count);
      for (ChunkID chunk_id{0}; chunk_id < chunk_count; ++chunk_id) {
        const auto chunk = input_table->get_chunk(chunk_id);
        if (!chunk) continue;

        if constexpr (std::is_same_v<AggregateKey, std::vector<AggregateKeyEntry>>) {
          keys_per_chunk.emplace_back(chunk->size(), AggregateKey(_groupby_column_ids.size()));
        } else {
          keys_per_chunk.emplace_back(chunk->size(), AggregateKey{});
        }
      }

      // Make sure that we did not have to allocate more memory than originally computed
      if (temp_buffer.next_buffer_size() != start_next_buffer_size) {
        // The buffer sizes are increasing when the current buffer is full. We can use this to make sure that we
        // allocated enough space from the beginning on. It would be more intuitive to compare current_buffer(), but
        // this seems to be broken in boost: https://svn.boost.org/trac10/ticket/13639#comment:1
        PerformanceWarning(std::string("needed_size ") + std::to_string(needed_size) +
                           " was not enough and a second buffer was needed");
      }
    }

    // Now that we have the data structures in place, we can start the actual work. We want to fill
    // keys_per_chunk[chunk_id][chunk_offset] with something that uniquely identifies the group into which that
    // position belongs. There are a couple of options here (cf. AggregateHash::_on_execute):
    //
    // 0 GROUP BY columns:   No partitioning needed; we don't reach this point because of the check for
    //                       EmptyAggregateKey above
    // 1 GROUP BY column:    The AggregateKey is one dimensional, i.e., the same as AggregateKeyEntry
    // > 1 GROUP BY columns: The AggregateKey is multi-dimensional. The value in
    //                       keys_per_chunk[chunk_id][chunk_offset] is subscripted with the index of the GROUP BY
    //                       columns (not the same as the GROUP BY column_id)
    //
    // To generate a unique identifier, we create a map from the value found in the respective GROUP BY column to
    // a unique uint64_t. The value 0 is reserved for NULL.
    //
    // This has the cost of a hashmap lookup and potential insert for each row and each GROUP BY column. There are
    // some cases in which we can avoid this. These make use of the fact that we can only have 2^64 - 2*2^32 values
    // in a table (due to INVALID_VALUE_ID and INVALID_CHUNK_OFFSET limiting the range of RowIDs).
    //
    // (1) For types smaller than AggregateKeyEntry, such as int32_t, their value range can be immediately mapped into
    //     uint64_t. We cannot do the same for int64_t because we need to account for NULL values.
    // (2) For strings not longer than five characters, there are 1+2^(1*8)+2^(2*8)+2^(3*8)+2^(4*8) potential values.
    //     We can immediately map these into a numerical representation by reinterpreting their byte storage as an
    //     integer. The calculation is described below. Note that this is done on a per-string basis and does not
    //     require all strings in the given column to be that short.

    std::vector<std::shared_ptr<AbstractTask>> jobs;
    jobs.reserve(_groupby_column_ids.size());

    for (size_t group_column_index = 0; group_column_index < _groupby_column_ids.size(); ++group_column_index) {
      jobs.emplace_back(std::make_shared<JobTask>([&input_table, group_column_index, &keys_per_chunk, chunk_count,
                                                   this]() {
        const auto groupby_column_id = _groupby_column_ids.at(group_column_index);
        const auto data_type = input_table->column_data_type(groupby_column_id);

        resolve_data_type(data_type, [&](auto type) {
          using ColumnDataType = typename decltype(type)::type;

          if constexpr (std::is_same_v<ColumnDataType, int32_t>) {
            // For values with a smaller type than AggregateKeyEntry, we can use the value itself as an
            // AggregateKeyEntry. We cannot do this for types with the same size as AggregateKeyEntry as we need to have
            // a special NULL value. By using the value itself, we can save us the effort of building the id_map.
            for (ChunkID chunk_id{0}; chunk_id < chunk_count; ++chunk_id) {
              const auto chunk_in = input_table->get_chunk(chunk_id);
              const auto base_segment = chunk_in->get_segment(groupby_column_id);
              ChunkOffset chunk_offset{0};
              segment_iterate<ColumnDataType>(*base_segment, [&](const auto& position) {
                const auto int_to_uint = [](const int32_t value) {
                  // We need to convert a potentially negative int32_t value into the uint64_t space. We do not care
                  // about preserving the value, just its uniqueness. Subtract the minimum value in int32_t (which is
                  // negative itself) to get a positive number.
                  const auto shifted_value = static_cast<int64_t>(value) - std::numeric_limits<int32_t>::min();
                  DebugAssert(shifted_value >= 0, "Type conversion failed");
                  return static_cast<uint64_t>(shifted_value);
                };

                if constexpr (std::is_same_v<AggregateKey, AggregateKeyEntry>) {
                  if (position.is_null()) {
                    keys_per_chunk[chunk_id][chunk_offset] = 0;
                  } else {
                    keys_per_chunk[chunk_id][chunk_offset] = int_to_uint(position.value()) + 1;
                  }
                } else {
                  if (position.is_null()) {
                    keys_per_chunk[chunk_id][chunk_offset][group_column_index] = 0;
                  } else {
                    keys_per_chunk[chunk_id][chunk_offset][group_column_index] = int_to_uint(position.value()) + 1;
                  }
                }
                ++chunk_offset;
              });
            }
          } else {
            /*
            Store unique IDs for equal values in the groupby column (similar to dictionary encoding).
            The ID 0 is reserved for NULL values. The combined IDs build an AggregateKey for each row.
            */

            // This time, we have no idea how much space we need, so we take some memory and then rely on the automatic
            // resizing. The size is quite random, but since single memory allocations do not cost too much, we rather
            // allocate a bit too much.
            auto temp_buffer = boost::container::pmr::monotonic_buffer_resource(1'000'000);
            auto allocator = PolymorphicAllocator<std::pair<const ColumnDataType, AggregateKeyEntry>>{&temp_buffer};

            auto id_map = std::unordered_map<ColumnDataType, AggregateKeyEntry, std::hash<ColumnDataType>,
                                             std::equal_to<>, decltype(allocator)>(allocator);
            AggregateKeyEntry id_counter = 1u;

            if constexpr (std::is_same_v<ColumnDataType, pmr_string>) {  // NOLINT
              // We store strings shorter than five characters without using the id_map. For that, we need to reserve
              // the IDs used for short strings (see below).
              id_counter = 5'000'000'000;
            }

            for (ChunkID chunk_id{0}; chunk_id < chunk_count; ++chunk_id) {
              const auto chunk_in = input_table->get_chunk(chunk_id);
              if (!chunk_in) continue;

              const auto base_segment = chunk_in->get_segment(groupby_column_id);
              ChunkOffset chunk_offset{0};
              segment_iterate<ColumnDataType>(*base_segment, [&](const auto& position) {
                if (position.is_null()) {
                  if constexpr (std::is_same_v<AggregateKey, AggregateKeyEntry>) {
                    keys_per_chunk[chunk_id][chunk_offset] = 0u;
                  } else {
                    keys_per_chunk[chunk_id][chunk_offset][group_column_index] = 0u;
                  }
                } else {
                  // We need to generate an ID that is unique for the value. In some cases, we can use an optimization,
                  // in others, we can't. We need to somehow track whether we have found an ID or not. For this, we
                  // first set `id` to its maximum value. If after all branches it is still that max value, no optimized
                  // ID generation was applied and we need to generate the ID using the value->ID map.
                  auto id = std::numeric_limits<AggregateKeyEntry>::max();

                  if constexpr (std::is_same_v<ColumnDataType, pmr_string>) {  // NOLINT
                    const auto& string = position.value();
                    if (string.size() < 5) {
                      static_assert(std::is_same_v<AggregateKeyEntry, uint64_t>, "Calculation only valid for uint64_t");

                      const auto char_to_uint = [](const char in, const uint bits) {
                        // chars may be signed or unsigned. For the calculation as described below, we need signed
                        // chars.
                        return static_cast<uint64_t>(*reinterpret_cast<const uint8_t*>(&in)) << bits;
                      };

                      switch (string.size()) {
                          // Optimization for short strings (see above):
                          //
                          // NULL:              0
                          // str.length() == 0: 1
                          // str.length() == 1: 2 + (uint8_t) str            // maximum: 257 (2 + 0xff)
                          // str.length() == 2: 258 + (uint16_t) str         // maximum: 65'793 (258 + 0xffff)
                          // str.length() == 3: 65'794 + (uint24_t) str      // maximum: 16'843'009
                          // str.length() == 4: 16'843'010 + (uint32_t) str  // maximum: 4'311'810'305
                          // str.length() >= 5: map-based identifiers, starting at 5'000'000'000 for better distinction
                          //
                          // This could be extended to longer strings if the size of the input table (and thus the
                          // maximum number of distinct strings) is taken into account. For now, let's not make it even
                          // more complicated.

                        case 0: {
                          id = uint64_t{1};
                        } break;

                        case 1: {
                          id = uint64_t{2} + char_to_uint(string[0], 0);
                        } break;

                        case 2: {
                          id = uint64_t{258} + char_to_uint(string[1], 8) + char_to_uint(string[0], 0);
                        } break;

                        case 3: {
                          id = uint64_t{65'794} + char_to_uint(string[2], 16) + char_to_uint(string[1], 8) +
                               char_to_uint(string[0], 0);
                        } break;

                        case 4: {
                          id = uint64_t{16'843'010} + char_to_uint(string[3], 24) + char_to_uint(string[2], 16) +
                               char_to_uint(string[1], 8) + char_to_uint(string[0], 0);
                        } break;
                      }
                    }
                  }

                  if (id == std::numeric_limits<AggregateKeyEntry>::max()) {
                    // Could not take the shortcut above, either because we don't have a string or because it is too
                    // long
                    auto inserted = id_map.try_emplace(position.value(), id_counter);

                    id = inserted.first->second;

                    // if the id_map didn't have the value as a key and a new element was inserted
                    if (inserted.second) ++id_counter;
                  }

                  if constexpr (std::is_same_v<AggregateKey, AggregateKeyEntry>) {
                    keys_per_chunk[chunk_id][chunk_offset] = id;
                  } else {
                    keys_per_chunk[chunk_id][chunk_offset][group_column_index] = id;
                  }
                }

                ++chunk_offset;
              });
            }
          }
        });
      }));
      jobs.back()->schedule();
    }

    Hyrise::get().scheduler()->wait_for_tasks(jobs);
  }

  /*
  AGGREGATION PHASE
  */
  _contexts_per_column = std::vector<std::shared_ptr<SegmentVisitorContext>>(_aggregates.size());

  if (_aggregates.empty()) {
    /*
    Insert a dummy context for the DISTINCT implementation.
    That way, _contexts_per_column will always have at least one context with results.
    This is important later on when we write the group keys into the table.

    We choose int8_t for column type and aggregate type because it's small.
    */
    auto context = std::make_shared<AggregateContext<DistinctColumnType, DistinctAggregateType, AggregateKey>>();
    _contexts_per_column.push_back(context);
  }

  /**
   * Create an AggregateContext for each column in the input table that a normal (i.e. non-DISTINCT) aggregate is
   * created on. We do this here, and not in the per-chunk-loop below, because there might be no Chunks in the input
   * and _write_aggregate_output() needs these contexts anyway.
   */
  for (ColumnID aggregate_idx{0}; aggregate_idx < _aggregates.size(); ++aggregate_idx) {
    const auto& aggregate = _aggregates[aggregate_idx];

    const auto& pqp_column = static_cast<const PQPColumnExpression&>(*aggregate->argument());
    const auto input_column_id = pqp_column.column_id;

    if (input_column_id == INVALID_COLUMN_ID) {
      Assert(aggregate->aggregate_function == AggregateFunction::Count, "Only COUNT may have an invalid ColumnID");
      // SELECT COUNT(*) - we know the template arguments, so we don't need a visitor
      auto context = std::make_shared<AggregateContext<CountColumnType, CountAggregateType, AggregateKey>>();
      _contexts_per_column[aggregate_idx] = context;
      continue;
    }
    auto data_type = input_table->column_data_type(input_column_id);
    _contexts_per_column[aggregate_idx] =
        _create_aggregate_context<AggregateKey>(data_type, aggregate->aggregate_function);
  }

  // Process Chunks and perform aggregations
  const auto chunk_count = input_table->chunk_count();
  for (ChunkID chunk_id{0}; chunk_id < chunk_count; ++chunk_id) {
    const auto chunk_in = input_table->get_chunk(chunk_id);
    if (!chunk_in) continue;

    // Sometimes, gcc is really bad at accessing loop conditions only once, so we cache that here.
    const auto input_chunk_size = chunk_in->size();

    if (_aggregates.empty()) {
      /**
       * DISTINCT implementation
       *
       * In Opossum we handle the SQL keyword DISTINCT by grouping without aggregation.
       *
       * For a query like "SELECT DISTINCT * FROM A;"
       * we would assume that all columns from A are part of 'groupby_columns',
       * respectively any columns that were specified in the projection.
       * The optimizer is responsible to take care of passing in the correct columns.
       *
       * How does this operation work?
       * Distinct rows are retrieved by grouping by vectors of values. Similar as for the usual aggregation
       * these vectors are used as keys in the 'column_results' map.
       *
       * At this point we've got all the different keys from the chunks and accumulate them in 'column_results'.
       * In order to reuse the aggregation implementation, we add a dummy AggregateResult.
       * One could optimize here in the future.
       *
       * Obviously this implementation is also used for plain GroupBy's.
       */

      auto context =
          std::static_pointer_cast<AggregateContext<DistinctColumnType, DistinctAggregateType, AggregateKey>>(
              _contexts_per_column[0]);

      auto& result_ids = *context->result_ids;
      auto& results = context->results;

      for (ChunkOffset chunk_offset{0}; chunk_offset < input_chunk_size; chunk_offset++) {
        // Make sure the value or combination of values is added to the list of distinct value(s)
        get_or_add_result(result_ids, results, get_aggregate_key<AggregateKey>(keys_per_chunk, chunk_id, chunk_offset),
                          RowID{chunk_id, chunk_offset});
      }
    } else {
      ColumnID aggregate_idx{0};
      for (const auto& aggregate : _aggregates) {
        /**
         * Special COUNT(*) implementation.
         * Because COUNT(*) does not have a specific target column, we use the maximum ColumnID.
         * We then go through the keys_per_chunk map and count the occurrences of each group key.
         * The results are saved in the regular aggregate_count variable so that we don't need a
         * specific output logic for COUNT(*).
         */

        const auto& pqp_column = static_cast<const PQPColumnExpression&>(*aggregate->argument());
        const auto input_column_id = pqp_column.column_id;

        if (input_column_id == INVALID_COLUMN_ID) {
          Assert(aggregate->aggregate_function == AggregateFunction::Count, "Only COUNT may have an invalid ColumnID");
          auto context = std::static_pointer_cast<AggregateContext<CountColumnType, CountAggregateType, AggregateKey>>(
              _contexts_per_column[aggregate_idx]);

          auto& result_ids = *context->result_ids;
          auto& results = context->results;

          if constexpr (std::is_same_v<AggregateKey, EmptyAggregateKey>) {
            // Not grouped by anything, simply count the number of rows
            results.resize(1);
            results[0].aggregate_count += input_chunk_size;
          } else {
            // count occurrences for each group key
            for (ChunkOffset chunk_offset{0}; chunk_offset < input_chunk_size; chunk_offset++) {
              auto& result = get_or_add_result(result_ids, results,
                                               get_aggregate_key<AggregateKey>(keys_per_chunk, chunk_id, chunk_offset),
                                               RowID{chunk_id, chunk_offset});
              ++result.aggregate_count;
            }
          }

          ++aggregate_idx;
          continue;
        }

        auto base_segment = chunk_in->get_segment(input_column_id);
        auto data_type = input_table->column_data_type(input_column_id);

        /*
        Invoke correct aggregator for each segment
        */

        resolve_data_type(data_type, [&, aggregate](auto type) {
          using ColumnDataType = typename decltype(type)::type;

          switch (aggregate->aggregate_function) {
            case AggregateFunction::Min:
              _aggregate_segment<ColumnDataType, AggregateFunction::Min, AggregateKey>(chunk_id, aggregate_idx,
                                                                                       *base_segment, keys_per_chunk);
              break;
            case AggregateFunction::Max:
              _aggregate_segment<ColumnDataType, AggregateFunction::Max, AggregateKey>(chunk_id, aggregate_idx,
                                                                                       *base_segment, keys_per_chunk);
              break;
            case AggregateFunction::Sum:
              _aggregate_segment<ColumnDataType, AggregateFunction::Sum, AggregateKey>(chunk_id, aggregate_idx,
                                                                                       *base_segment, keys_per_chunk);
              break;
            case AggregateFunction::Avg:
              _aggregate_segment<ColumnDataType, AggregateFunction::Avg, AggregateKey>(chunk_id, aggregate_idx,
                                                                                       *base_segment, keys_per_chunk);
              break;
            case AggregateFunction::Count:
              _aggregate_segment<ColumnDataType, AggregateFunction::Count, AggregateKey>(chunk_id, aggregate_idx,
                                                                                         *base_segment, keys_per_chunk);
              break;
            case AggregateFunction::CountDistinct:
              _aggregate_segment<ColumnDataType, AggregateFunction::CountDistinct, AggregateKey>(
                  chunk_id, aggregate_idx, *base_segment, keys_per_chunk);
              break;
            case AggregateFunction::StandardDeviationSample:
              _aggregate_segment<ColumnDataType, AggregateFunction::StandardDeviationSample, AggregateKey>(
                  chunk_id, aggregate_idx, *base_segment, keys_per_chunk);
              break;
            case AggregateFunction::Any:
              _aggregate_segment<ColumnDataType, AggregateFunction::Any, AggregateKey>(chunk_id, aggregate_idx,
                                                                                       *base_segment, keys_per_chunk);
          }
        });

        ++aggregate_idx;
      }
    }
  }
}

std::shared_ptr<const Table> AggregateHash::_on_execute() {
<<<<<<< HEAD
  auto& staged_performance_data = static_cast<StagedOperatorPerformanceData&>(*performance_data);
=======
  auto& step_performance_data = static_cast<StepOperatorPerformanceData&>(*performance_data);
>>>>>>> 0fe598a0
  Timer timer;

  // We do not want the overhead of a vector with heap storage when we have a limited number of aggregate columns.
  // The reason we only have specializations up to 2 is because every specialization increases the compile time.
  // Also, we need to make sure that there are tests for at least the first case, one array case, and the fallback.
  switch (_groupby_column_ids.size()) {
    case 0:
      _aggregate<EmptyAggregateKey>();
      break;
    case 1:
      // No need for a complex data structure if we only have one entry
      _aggregate<AggregateKeyEntry>();
      break;
    case 2:
      // We need to explicitly list all array sizes that we want to support
      _aggregate<std::array<AggregateKeyEntry, 2>>();
      break;
    default:
      PerformanceWarning("No std::array implementation initialized - falling back to vector");
      _aggregate<std::vector<AggregateKeyEntry>>();
      break;
  }
<<<<<<< HEAD
  staged_performance_data.stage_runtimes[*magic_enum::enum_index(OperatorStages::Aggregate)] = timer.lap();
=======
  step_performance_data.step_runtimes[static_cast<size_t>(OperatorSteps::Aggregate)] = timer.lap();
>>>>>>> 0fe598a0

  /**
   * Write group-by columns.
   *
   * 'results_per_column' always contains at least one element, since there are either GroupBy or Aggregate columns.
   * However, we need to look only at the first element, because the keys for all columns are the same.
   *
   * The following loop is used for both, actual GroupBy columns and DISTINCT columns.
   **/
  if (_aggregates.empty()) {
    auto context = std::static_pointer_cast<AggregateResultContext<DistinctColumnType, DistinctAggregateType>>(
        _contexts_per_column[0]);
    auto pos_list = RowIDPosList();
    pos_list.reserve(context->results.size());
    for (const auto& result : context->results) {
      pos_list.push_back(result.row_id);
    }
    _write_groupby_output(pos_list);
  }
<<<<<<< HEAD
  staged_performance_data.stage_runtimes[*magic_enum::enum_index(OperatorStages::WriteGroupByColumns)] = timer.lap();
=======
  step_performance_data.step_runtimes[static_cast<size_t>(OperatorSteps::WriteGroupByColumns)] = timer.lap();
>>>>>>> 0fe598a0

  /*
  Write the aggregated columns to the output
  */
  const auto& input_table = input_table_left();
  ColumnID aggregate_idx{0};
  for (const auto& aggregate : _aggregates) {
    const auto& pqp_column = static_cast<const PQPColumnExpression&>(*aggregate->argument());
    const auto input_column_id = pqp_column.column_id;

    // Output column for COUNT(*).
    const auto data_type =
        input_column_id == INVALID_COLUMN_ID ? DataType::Long : input_table->column_data_type(input_column_id);

    resolve_data_type(data_type, [&, aggregate_idx](auto type) {
      _write_aggregate_output(type, aggregate_idx, aggregate->aggregate_function);
    });

    ++aggregate_idx;
  }
<<<<<<< HEAD
  staged_performance_data.stage_runtimes[*magic_enum::enum_index(OperatorStages::WriteAggregateColumns)] = timer.lap();
=======
  step_performance_data.step_runtimes[static_cast<size_t>(OperatorSteps::WriteAggregateColumns)] = timer.lap();
>>>>>>> 0fe598a0

  // Write the output
  auto output = std::make_shared<Table>(_output_column_definitions, TableType::Data);
  if (_output_segments.at(0)->size() > 0) {
    output->append_chunk(_output_segments);
  }

<<<<<<< HEAD
  staged_performance_data.stage_runtimes[*magic_enum::enum_index(OperatorStages::OutputWriting)] = timer.lap();
=======
  step_performance_data.step_runtimes[static_cast<size_t>(OperatorSteps::OutputWriting)] = timer.lap();
>>>>>>> 0fe598a0

  return output;
}

/*
The following template functions write the aggregated values for the different aggregate functions.
They are separate and templated to avoid compiler errors for invalid type/function combinations.
*/
// MIN, MAX, SUM, ANY write the current aggregated value
template <typename ColumnDataType, typename AggregateType, AggregateFunction func>
std::enable_if_t<func == AggregateFunction::Min || func == AggregateFunction::Max || func == AggregateFunction::Sum ||
                     func == AggregateFunction::Any,
                 void>
write_aggregate_values(pmr_vector<AggregateType>& values, pmr_vector<bool>& null_values,
                       const AggregateResults<ColumnDataType, AggregateType>& results) {
  values.resize(results.size());
  null_values.resize(results.size());

  size_t output_offset = 0;
  for (const auto& result : results) {
    null_values[output_offset] = !result.current_primary_aggregate;

    if (result.current_primary_aggregate) {
      values[output_offset] = *result.current_primary_aggregate;
    }
    ++output_offset;
  }
}

// COUNT writes the aggregate counter
template <typename ColumnDataType, typename AggregateType, AggregateFunction func>
std::enable_if_t<func == AggregateFunction::Count, void> write_aggregate_values(
    pmr_vector<AggregateType>& values, pmr_vector<bool>& null_values,
    const AggregateResults<ColumnDataType, AggregateType>& results) {
  values.resize(results.size());

  size_t output_offset = 0;
  for (const auto& result : results) {
    values[output_offset] = result.aggregate_count;
    ++output_offset;
  }
}

// COUNT(DISTINCT) writes the number of distinct values
template <typename ColumnDataType, typename AggregateType, AggregateFunction func>
std::enable_if_t<func == AggregateFunction::CountDistinct, void> write_aggregate_values(
    pmr_vector<AggregateType>& values, pmr_vector<bool>& null_values,
    const AggregateResults<ColumnDataType, AggregateType>& results) {
  values.resize(results.size());

  size_t output_offset = 0;
  for (const auto& result : results) {
    values[output_offset] = result.distinct_values.size();
    ++output_offset;
  }
}

// AVG writes the calculated average from current aggregate and the aggregate counter
template <typename ColumnDataType, typename AggregateType, AggregateFunction func>
std::enable_if_t<func == AggregateFunction::Avg && std::is_arithmetic_v<AggregateType>, void> write_aggregate_values(
    pmr_vector<AggregateType>& values, pmr_vector<bool>& null_values,
    const AggregateResults<ColumnDataType, AggregateType>& results) {
  values.resize(results.size());
  null_values.resize(results.size());

  auto output_offset = ChunkOffset{0};
  for (const auto& result : results) {
    null_values[output_offset] = !result.current_primary_aggregate;

    if (result.current_primary_aggregate) {
      values[output_offset] = *result.current_primary_aggregate / static_cast<AggregateType>(result.aggregate_count);
    }
    ++output_offset;
  }
}

// AVG is not defined for non-arithmetic types. Avoiding compiler errors.
template <typename ColumnDataType, typename AggregateType, AggregateFunction func>
std::enable_if_t<func == AggregateFunction::Avg && !std::is_arithmetic_v<AggregateType>, void> write_aggregate_values(
    pmr_vector<AggregateType>& values, pmr_vector<bool>& null_values,
    const AggregateResults<ColumnDataType, AggregateType>& results) {
  Fail("Invalid aggregate");
}

// STDDEV_SAMP writes the calculated standard deviation from current aggregate and the aggregate counter
template <typename ColumnDataType, typename AggregateType, AggregateFunction func>
std::enable_if_t<func == AggregateFunction::StandardDeviationSample && std::is_arithmetic_v<AggregateType>, void>
write_aggregate_values(pmr_vector<AggregateType>& values, pmr_vector<bool>& null_values,
                       const AggregateResults<ColumnDataType, AggregateType>& results) {
  values.resize(results.size());
  null_values.resize(results.size());

  auto output_offset = ChunkOffset{0};
  for (const auto& result : results) {
    const auto count = static_cast<AggregateType>(result.aggregate_count);

    if (result.current_primary_aggregate && count > 1) {
      values[output_offset] = *result.current_primary_aggregate;
    } else {
      null_values[output_offset] = true;
    }
    ++output_offset;
  }
}

// STDDEV_SAMP is not defined for non-arithmetic types. Avoiding compiler errors.
template <typename ColumnDataType, typename AggregateType, AggregateFunction func>
std::enable_if_t<func == AggregateFunction::StandardDeviationSample && !std::is_arithmetic_v<AggregateType>, void>
write_aggregate_values(pmr_vector<AggregateType>& values, pmr_vector<bool>& null_values,
                       const AggregateResults<ColumnDataType, AggregateType>& results) {
  Fail("Invalid aggregate");
}

void AggregateHash::_write_groupby_output(RowIDPosList& pos_list) {
  auto input_table = input_table_left();

  // For each GROUP BY column, resolve its type, iterate over its values, and add them to a new output ValueSegment
  for (const auto& column_id : _groupby_column_ids) {
    _output_column_definitions.emplace_back(input_table->column_name(column_id),
                                            input_table->column_data_type(column_id),
                                            input_table->column_is_nullable(column_id));

    resolve_data_type(input_table->column_data_type(column_id), [&](const auto typed_value) {
      using ColumnDataType = typename decltype(typed_value)::type;

      auto values = pmr_vector<ColumnDataType>(pos_list.size());
      auto null_values = pmr_vector<bool>(pos_list.size());
      std::vector<std::unique_ptr<AbstractSegmentAccessor<ColumnDataType>>> accessors(input_table->chunk_count());

      auto output_offset = ChunkOffset{0};

      for (const auto& row_id : pos_list) {
        // pos_list was generated by grouping the input data. While it might point to rows that contain NULL
        // values, no new NULL values should have been added.
        DebugAssert(!row_id.is_null(), "Did not expect NULL value here");

        auto& accessor = accessors[row_id.chunk_id];
        if (!accessor) {
          accessor =
              create_segment_accessor<ColumnDataType>(input_table->get_chunk(row_id.chunk_id)->get_segment(column_id));
        }

        const auto& optional_value = accessor->access(row_id.chunk_offset);
        if (!optional_value) {
          null_values[output_offset] = true;
        } else {
          values[output_offset] = *optional_value;
        }
        ++output_offset;
      }

      auto value_segment = std::make_shared<ValueSegment<ColumnDataType>>(std::move(values), std::move(null_values));
      _output_segments.push_back(value_segment);
    });
  }
}

template <typename ColumnDataType>
void AggregateHash::_write_aggregate_output(boost::hana::basic_type<ColumnDataType> type, ColumnID column_index,
                                            AggregateFunction function) {
  switch (function) {
    case AggregateFunction::Min:
      write_aggregate_output<ColumnDataType, AggregateFunction::Min>(column_index);
      break;
    case AggregateFunction::Max:
      write_aggregate_output<ColumnDataType, AggregateFunction::Max>(column_index);
      break;
    case AggregateFunction::Sum:
      write_aggregate_output<ColumnDataType, AggregateFunction::Sum>(column_index);
      break;
    case AggregateFunction::Avg:
      write_aggregate_output<ColumnDataType, AggregateFunction::Avg>(column_index);
      break;
    case AggregateFunction::Count:
      write_aggregate_output<ColumnDataType, AggregateFunction::Count>(column_index);
      break;
    case AggregateFunction::CountDistinct:
      write_aggregate_output<ColumnDataType, AggregateFunction::CountDistinct>(column_index);
      break;
    case AggregateFunction::StandardDeviationSample:
      write_aggregate_output<ColumnDataType, AggregateFunction::StandardDeviationSample>(column_index);
      break;
    case AggregateFunction::Any:
      write_aggregate_output<ColumnDataType, AggregateFunction::Any>(column_index);
      break;
  }
}

template <typename ColumnDataType, AggregateFunction function>
void AggregateHash::write_aggregate_output(ColumnID column_index) {
  // retrieve type information from the aggregation traits
  typename AggregateTraits<ColumnDataType, function>::AggregateType aggregate_type;
  auto aggregate_data_type = AggregateTraits<ColumnDataType, function>::AGGREGATE_DATA_TYPE;

  const auto& aggregate = _aggregates[column_index];

  const auto& pqp_column = static_cast<const PQPColumnExpression&>(*aggregate->argument());
  const auto input_column_id = pqp_column.column_id;

  if (aggregate_data_type == DataType::Null) {
    // if not specified, it’s the input column’s type
    aggregate_data_type = input_table_left()->column_data_type(input_column_id);
  }

  auto context = std::static_pointer_cast<AggregateResultContext<ColumnDataType, decltype(aggregate_type)>>(
      _contexts_per_column[column_index]);

  const auto& results = context->results;

  // Before writing the first aggregate column, write all group keys into the respective columns
  if (column_index == 0) {
    auto pos_list = RowIDPosList(context->results.size());
    auto chunk_offset = ChunkOffset{0};
    for (auto& result : context->results) {
      pos_list[chunk_offset] = (result.row_id);
      ++chunk_offset;
    }
    _write_groupby_output(pos_list);
  }

  // Write aggregated values into the segment. While write_aggregate_values could track if an actual NULL value was
  // written or not, we rather make the output types consistent independent of the input types. Not sure what the
  // standard says about this.
  auto values = pmr_vector<decltype(aggregate_type)>{};
  auto null_values = pmr_vector<bool>{};

  constexpr bool NEEDS_NULL = (function != AggregateFunction::Count && function != AggregateFunction::CountDistinct);

  if (!results.empty()) {
    write_aggregate_values<ColumnDataType, decltype(aggregate_type), function>(values, null_values, results);
  } else if (_groupby_column_ids.empty()) {
    // If we did not GROUP BY anything and we have no results, we need to add NULL for most aggregates and 0 for count
    values.push_back(decltype(aggregate_type){});
    if (NEEDS_NULL) {
      null_values.push_back(true);
    }
  }

  DebugAssert(NEEDS_NULL || null_values.empty(), "write_aggregate_values unexpectedly wrote NULL values");
  _output_column_definitions.emplace_back(aggregate->as_column_name(), aggregate_data_type, NEEDS_NULL);

  auto output_segment = std::shared_ptr<ValueSegment<decltype(aggregate_type)>>{};
  if (!NEEDS_NULL) {
    output_segment = std::make_shared<ValueSegment<decltype(aggregate_type)>>(std::move(values));
  } else {
    output_segment =
        std::make_shared<ValueSegment<decltype(aggregate_type)>>(std::move(values), std::move(null_values));
  }
  _output_segments.push_back(output_segment);
}

template <typename AggregateKey>
std::shared_ptr<SegmentVisitorContext> AggregateHash::_create_aggregate_context(
    const DataType data_type, const AggregateFunction function) const {
  std::shared_ptr<SegmentVisitorContext> context;
  resolve_data_type(data_type, [&](auto type) {
    using ColumnDataType = typename decltype(type)::type;
    switch (function) {
      case AggregateFunction::Min:
        context = std::make_shared<AggregateContext<
            ColumnDataType, typename AggregateTraits<ColumnDataType, AggregateFunction::Min>::AggregateType,
            AggregateKey>>();
        break;
      case AggregateFunction::Max:
        context = std::make_shared<AggregateContext<
            ColumnDataType, typename AggregateTraits<ColumnDataType, AggregateFunction::Max>::AggregateType,
            AggregateKey>>();
        break;
      case AggregateFunction::Sum:
        context = std::make_shared<AggregateContext<
            ColumnDataType, typename AggregateTraits<ColumnDataType, AggregateFunction::Sum>::AggregateType,
            AggregateKey>>();
        break;
      case AggregateFunction::Avg:
        context = std::make_shared<AggregateContext<
            ColumnDataType, typename AggregateTraits<ColumnDataType, AggregateFunction::Avg>::AggregateType,
            AggregateKey>>();
        break;
      case AggregateFunction::Count:
        context = std::make_shared<AggregateContext<
            ColumnDataType, typename AggregateTraits<ColumnDataType, AggregateFunction::Count>::AggregateType,
            AggregateKey>>();
        break;
      case AggregateFunction::CountDistinct:
        context = std::make_shared<AggregateContext<
            ColumnDataType, typename AggregateTraits<ColumnDataType, AggregateFunction::CountDistinct>::AggregateType,
            AggregateKey>>();
        break;
      case AggregateFunction::StandardDeviationSample:
        context = std::make_shared<AggregateContext<
            ColumnDataType,
            typename AggregateTraits<ColumnDataType, AggregateFunction::StandardDeviationSample>::AggregateType,
            AggregateKey>>();
        break;
      case AggregateFunction::Any:
        context = std::make_shared<AggregateContext<
            ColumnDataType, typename AggregateTraits<ColumnDataType, AggregateFunction::Any>::AggregateType,
            AggregateKey>>();
        break;
    }
  });
  return context;
}

}  // namespace opossum<|MERGE_RESOLUTION|>--- conflicted
+++ resolved
@@ -15,7 +15,6 @@
 #include "constant_mappings.hpp"
 #include "expression/pqp_column_expression.hpp"
 #include "hyrise.hpp"
-#include "magic_enum.hpp"
 #include "resolve_type.hpp"
 #include "scheduler/abstract_task.hpp"
 #include "scheduler/job_task.hpp"
@@ -83,11 +82,7 @@
 AggregateHash::AggregateHash(const std::shared_ptr<AbstractOperator>& in,
                              const std::vector<std::shared_ptr<AggregateExpression>>& aggregates,
                              const std::vector<ColumnID>& groupby_column_ids)
-<<<<<<< HEAD
-    : AbstractAggregateOperator(in, aggregates, groupby_column_ids, std::make_unique<StagedOperatorPerformanceData>()) {
-=======
     : AbstractAggregateOperator(in, aggregates, groupby_column_ids, std::make_unique<StepOperatorPerformanceData>()) {
->>>>>>> 0fe598a0
 }
 
 const std::string& AggregateHash::name() const {
@@ -620,11 +615,7 @@
 }
 
 std::shared_ptr<const Table> AggregateHash::_on_execute() {
-<<<<<<< HEAD
-  auto& staged_performance_data = static_cast<StagedOperatorPerformanceData&>(*performance_data);
-=======
   auto& step_performance_data = static_cast<StepOperatorPerformanceData&>(*performance_data);
->>>>>>> 0fe598a0
   Timer timer;
 
   // We do not want the overhead of a vector with heap storage when we have a limited number of aggregate columns.
@@ -647,11 +638,7 @@
       _aggregate<std::vector<AggregateKeyEntry>>();
       break;
   }
-<<<<<<< HEAD
-  staged_performance_data.stage_runtimes[*magic_enum::enum_index(OperatorStages::Aggregate)] = timer.lap();
-=======
   step_performance_data.step_runtimes[static_cast<size_t>(OperatorSteps::Aggregate)] = timer.lap();
->>>>>>> 0fe598a0
 
   /**
    * Write group-by columns.
@@ -671,11 +658,7 @@
     }
     _write_groupby_output(pos_list);
   }
-<<<<<<< HEAD
-  staged_performance_data.stage_runtimes[*magic_enum::enum_index(OperatorStages::WriteGroupByColumns)] = timer.lap();
-=======
   step_performance_data.step_runtimes[static_cast<size_t>(OperatorSteps::WriteGroupByColumns)] = timer.lap();
->>>>>>> 0fe598a0
 
   /*
   Write the aggregated columns to the output
@@ -696,11 +679,7 @@
 
     ++aggregate_idx;
   }
-<<<<<<< HEAD
-  staged_performance_data.stage_runtimes[*magic_enum::enum_index(OperatorStages::WriteAggregateColumns)] = timer.lap();
-=======
   step_performance_data.step_runtimes[static_cast<size_t>(OperatorSteps::WriteAggregateColumns)] = timer.lap();
->>>>>>> 0fe598a0
 
   // Write the output
   auto output = std::make_shared<Table>(_output_column_definitions, TableType::Data);
@@ -708,11 +687,7 @@
     output->append_chunk(_output_segments);
   }
 
-<<<<<<< HEAD
-  staged_performance_data.stage_runtimes[*magic_enum::enum_index(OperatorStages::OutputWriting)] = timer.lap();
-=======
   step_performance_data.step_runtimes[static_cast<size_t>(OperatorSteps::OutputWriting)] = timer.lap();
->>>>>>> 0fe598a0
 
   return output;
 }
