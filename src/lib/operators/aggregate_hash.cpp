#include "aggregate_hash.hpp"

#include <cmath>
#include <memory>
#include <optional>
#include <string>
#include <unordered_map>
#include <utility>
#include <vector>

#include <magic_enum.hpp>

#include "aggregate/aggregate_traits.hpp"
#include "constant_mappings.hpp"
#include "expression/pqp_column_expression.hpp"
#include "hyrise.hpp"
#include "resolve_type.hpp"
#include "scheduler/abstract_task.hpp"
#include "scheduler/job_task.hpp"
#include "storage/create_iterable_from_segment.hpp"
#include "storage/segment_iterate.hpp"
#include "utils/aligned_size.hpp"
#include "utils/assert.hpp"
#include "utils/performance_warning.hpp"
#include "utils/timer.hpp"

namespace {
using namespace opossum;  // NOLINT

// Given an AggregateKey key, and a RowId row_id where this AggregateKey was encountered, this first checks if the
// AggregateKey was seen before. If not, a new aggregate result is inserted into results and connected to the row id.
// This is important so that we can reconstruct the original values later. In any case, a reference to the result is
// returned so that result information, such as the aggregate's count or sum, can be modified by the caller.
template <typename ResultIds, typename Results, typename AggregateKey>
typename Results::reference get_or_add_result(ResultIds& result_ids, Results& results, const AggregateKey& key,
                                              const RowID& row_id) {
  // Get the result id for the current key or add it to the id map
  if constexpr (std::is_same_v<AggregateKey, EmptyAggregateKey>) {
    if (results.empty()) {
      results.emplace_back();
      results[0].row_id = row_id;
    }
    return results[0];
  } else {
    auto it = result_ids.find(key);
    if (it != result_ids.end()) return results[it->second];

    auto result_id = results.size();

    result_ids.emplace_hint(it, key, result_id);

    // If it was added to the id map, add the current row id to the result list so that we can revert the
    // value(s) -> key mapping
    results.emplace_back();
    results[result_id].row_id = row_id;

    return results[result_id];
  }
}

template <typename AggregateKey>
const AggregateKey& get_aggregate_key([[maybe_unused]] const KeysPerChunk<AggregateKey>& keys_per_chunk,
                                      [[maybe_unused]] const ChunkID chunk_id,
                                      [[maybe_unused]] const ChunkOffset chunk_offset) {
  if constexpr (!std::is_same_v<AggregateKey, EmptyAggregateKey>) {
    const auto& hash_keys = keys_per_chunk[chunk_id];

    return hash_keys[chunk_offset];
  } else {
    // We have to return a reference to something, so we create a static EmptyAggregateKey here which is used by
    // every call.
    static EmptyAggregateKey empty_aggregate_key;
    return empty_aggregate_key;
  }
}

}  // namespace

namespace opossum {

AggregateHash::AggregateHash(const std::shared_ptr<AbstractOperator>& in,
                             const std::vector<std::shared_ptr<AggregateExpression>>& aggregates,
                             const std::vector<ColumnID>& groupby_column_ids)
    : AbstractAggregateOperator(in, aggregates, groupby_column_ids,
                                std::make_unique<OperatorPerformanceData<OperatorSteps>>()) {
  _has_aggregate_functions =
      !_aggregates.empty() && !std::all_of(_aggregates.begin(), _aggregates.end(), [](const auto aggregate_expression) {
        return aggregate_expression->aggregate_function == AggregateFunction::Any;
      });
}

const std::string& AggregateHash::name() const {
  static const auto name = std::string{"AggregateHash"};
  return name;
}

std::shared_ptr<AbstractOperator> AggregateHash::_on_deep_copy(
    const std::shared_ptr<AbstractOperator>& copied_left_input,
    const std::shared_ptr<AbstractOperator>& copied_right_input) const {
  return std::make_shared<AggregateHash>(copied_left_input, _aggregates, _groupby_column_ids);
}

void AggregateHash::_on_set_parameters(const std::unordered_map<ParameterID, AllTypeVariant>& parameters) {}

void AggregateHash::_on_cleanup() { _contexts_per_column.clear(); }

/*
Visitor context for the AggregateVisitor. The AggregateResultContext can be used without knowing the
AggregateKey, the AggregateContext is the "full" version.
*/
template <typename ColumnDataType, typename AggregateType>
struct AggregateResultContext : SegmentVisitorContext {
  using AggregateResultAllocator = PolymorphicAllocator<AggregateResults<ColumnDataType, AggregateType>>;

  AggregateResultContext() : results(AggregateResultAllocator{&buffer}) {}

  boost::container::pmr::monotonic_buffer_resource buffer;
  AggregateResults<ColumnDataType, AggregateType> results;
};

template <typename ColumnDataType, typename AggregateType, typename AggregateKey>
struct AggregateContext : public AggregateResultContext<ColumnDataType, AggregateType> {
  AggregateContext() {
    auto allocator = AggregateResultIdMapAllocator<AggregateKey>{&this->buffer};

    // Unused if AggregateKey == EmptyAggregateKey, but we initialize it anyway to reduce the number of diverging code
    // paths.
    // NOLINTNEXTLINE(clang-analyzer-core.CallAndMessage) - false warning: called C++ object (result_ids) is null
    result_ids = std::make_unique<AggregateResultIdMap<AggregateKey>>(allocator);
  }

  std::unique_ptr<AggregateResultIdMap<AggregateKey>> result_ids;
};

template <typename ColumnDataType, AggregateFunction function, typename AggregateKey>
__attribute__((hot)) void AggregateHash::_aggregate_segment(ChunkID chunk_id, ColumnID column_index,
                                                            const AbstractSegment& abstract_segment,
                                                            const KeysPerChunk<AggregateKey>& keys_per_chunk) {
  using AggregateType = typename AggregateTraits<ColumnDataType, function>::AggregateType;

  auto aggregator = AggregateFunctionBuilder<ColumnDataType, AggregateType, function>().get_aggregate_function();

  auto& context = *std::static_pointer_cast<AggregateContext<ColumnDataType, AggregateType, AggregateKey>>(
      _contexts_per_column[column_index]);

  auto& result_ids = *context.result_ids;
  auto& results = context.results;

  ChunkOffset chunk_offset{0};

  segment_iterate<ColumnDataType>(abstract_segment, [&](const auto& position) {
    auto& result =
        get_or_add_result(result_ids, results, get_aggregate_key<AggregateKey>(keys_per_chunk, chunk_id, chunk_offset),
                          RowID{chunk_id, chunk_offset});

    /**
    * If the value is NULL, the current aggregate value does not change.
    */
    if (!position.is_null()) {
      if constexpr (function == AggregateFunction::CountDistinct) {
        // For the case of CountDistinct, insert the current value into the set to keep track of distinct values
        result.ensure_distinct_values_initialized(context.buffer);
        result.distinct_values().emplace(position.value());
      } else if constexpr (function == AggregateFunction::StandardDeviationSample) {  // NOLINT
        result.ensure_secondary_aggregates_initialized(context.buffer);
        aggregator(position.value(), result.current_primary_aggregate, result.current_secondary_aggregates());
      } else {
        aggregator(position.value(), result.current_primary_aggregate);
      }

      if constexpr (function == AggregateFunction::Avg || function == AggregateFunction::Count ||
                    function == AggregateFunction::StandardDeviationSample) {  // NOLINT
        // Increase the counter of non-NULL values only for aggregation functions that use it.
        ++result.aggregate_count;
      }
    }

    ++chunk_offset;
  });
}

/**
 * Partition the input chunks by the given group key(s). This is done by creating a vector that contains the
 * AggregateKey for each row. It is gradually built by visitors, one for each group segment.
 */
template <typename AggregateKey>
KeysPerChunk<AggregateKey> AggregateHash::_partition_by_groupby_keys() const {
  KeysPerChunk<AggregateKey> keys_per_chunk;

  if constexpr (!std::is_same_v<AggregateKey, EmptyAggregateKey>) {
    const auto& input_table = left_input_table();
    const auto chunk_count = input_table->chunk_count();

    // Create the actual data structure
    keys_per_chunk = KeysPerChunk<AggregateKey>{};
    keys_per_chunk.reserve(chunk_count);
    for (ChunkID chunk_id{0}; chunk_id < chunk_count; ++chunk_id) {
      const auto chunk = input_table->get_chunk(chunk_id);
      if (!chunk) continue;

      if constexpr (std::is_same_v<AggregateKey, AggregateKeySmallVector>) {
        keys_per_chunk.emplace_back(chunk->size(), AggregateKey(_groupby_column_ids.size()));
      } else {
        keys_per_chunk.emplace_back(chunk->size(), AggregateKey{});
      }
    }

    // Now that we have the data structures in place, we can start the actual work. We want to fill
    // keys_per_chunk[chunk_id][chunk_offset] with something that uniquely identifies the group into which that
    // position belongs. There are a couple of options here (cf. AggregateHash::_on_execute):
    //
    // 0 GROUP BY columns:   No partitioning needed; we don't reach this point because of the check for
    //                       EmptyAggregateKey above
    // 1 GROUP BY column:    The AggregateKey is one dimensional, i.e., the same as AggregateKeyEntry
    // > 1 GROUP BY columns: The AggregateKey is multi-dimensional. The value in
    //                       keys_per_chunk[chunk_id][chunk_offset] is subscripted with the index of the GROUP BY
    //                       columns (not the same as the GROUP BY column_id)
    //
    // To generate a unique identifier, we create a map from the value found in the respective GROUP BY column to
    // a unique uint64_t. The value 0 is reserved for NULL.
    //
    // This has the cost of a hashmap lookup and potential insert for each row and each GROUP BY column. There are
    // some cases in which we can avoid this. These make use of the fact that we can only have 2^64 - 2*2^32 values
    // in a table (due to INVALID_VALUE_ID and INVALID_CHUNK_OFFSET limiting the range of RowIDs).
    //
    // (1) For types smaller than AggregateKeyEntry, such as int32_t, their value range can be immediately mapped into
    //     uint64_t. We cannot do the same for int64_t because we need to account for NULL values.
    // (2) For strings not longer than five characters, there are 1+2^(1*8)+2^(2*8)+2^(3*8)+2^(4*8) potential values.
    //     We can immediately map these into a numerical representation by reinterpreting their byte storage as an
    //     integer. The calculation is described below. Note that this is done on a per-string basis and does not
    //     require all strings in the given column to be that short.
    std::vector<std::shared_ptr<AbstractTask>> jobs;
    jobs.reserve(_groupby_column_ids.size());

    for (size_t group_column_index = 0; group_column_index < _groupby_column_ids.size(); ++group_column_index) {
      jobs.emplace_back(std::make_shared<JobTask>([&input_table, group_column_index, &keys_per_chunk, chunk_count,
                                                   this]() {
        const auto groupby_column_id = _groupby_column_ids.at(group_column_index);
        const auto data_type = input_table->column_data_type(groupby_column_id);

        resolve_data_type(data_type, [&](auto type) {
          using ColumnDataType = typename decltype(type)::type;

          if constexpr (std::is_same_v<ColumnDataType, int32_t>) {
            // For values with a smaller type than AggregateKeyEntry, we can use the value itself as an
            // AggregateKeyEntry. We cannot do this for types with the same size as AggregateKeyEntry as we need to have
            // a special NULL value. By using the value itself, we can save us the effort of building the id_map.
            for (ChunkID chunk_id{0}; chunk_id < chunk_count; ++chunk_id) {
              const auto chunk_in = input_table->get_chunk(chunk_id);
              const auto abstract_segment = chunk_in->get_segment(groupby_column_id);
              ChunkOffset chunk_offset{0};
              segment_iterate<ColumnDataType>(*abstract_segment, [&](const auto& position) {
                const auto int_to_uint = [](const int32_t value) {
                  // We need to convert a potentially negative int32_t value into the uint64_t space. We do not care
                  // about preserving the value, just its uniqueness. Subtract the minimum value in int32_t (which is
                  // negative itself) to get a positive number.
                  const auto shifted_value = static_cast<int64_t>(value) - std::numeric_limits<int32_t>::min();
                  DebugAssert(shifted_value >= 0, "Type conversion failed");
                  return static_cast<uint64_t>(shifted_value);
                };

                if constexpr (std::is_same_v<AggregateKey, AggregateKeyEntry>) {
                  if (position.is_null()) {
                    keys_per_chunk[chunk_id][chunk_offset] = 0;
                  } else {
                    keys_per_chunk[chunk_id][chunk_offset] = int_to_uint(position.value()) + 1;
                  }
                } else {
                  if (position.is_null()) {
                    keys_per_chunk[chunk_id][chunk_offset][group_column_index] = 0;
                  } else {
                    keys_per_chunk[chunk_id][chunk_offset][group_column_index] = int_to_uint(position.value()) + 1;
                  }
                }
                ++chunk_offset;
              });
            }
          } else {
            /*
            Store unique IDs for equal values in the groupby column (similar to dictionary encoding).
            The ID 0 is reserved for NULL values. The combined IDs build an AggregateKey for each row.
            */

            // This time, we have no idea how much space we need, so we take some memory and then rely on the automatic
            // resizing. The size is quite random, but since single memory allocations do not cost too much, we rather
            // allocate a bit too much.
            auto temp_buffer = boost::container::pmr::monotonic_buffer_resource(1'000'000);
            auto allocator = PolymorphicAllocator<std::pair<const ColumnDataType, AggregateKeyEntry>>{&temp_buffer};

            auto id_map = tsl::robin_map<ColumnDataType, AggregateKeyEntry, std::hash<ColumnDataType>, std::equal_to<>,
                                         decltype(allocator)>(allocator);
            AggregateKeyEntry id_counter = 1u;

            if constexpr (std::is_same_v<ColumnDataType, pmr_string>) {
              // We store strings shorter than five characters without using the id_map. For that, we need to reserve
              // the IDs used for short strings (see below).
              id_counter = 5'000'000'000;
            }

            for (auto chunk_id = ChunkID{0}; chunk_id < chunk_count; ++chunk_id) {
              const auto chunk_in = input_table->get_chunk(chunk_id);
              if (!chunk_in) continue;

              const auto abstract_segment = chunk_in->get_segment(groupby_column_id);
              ChunkOffset chunk_offset{0};
              segment_iterate<ColumnDataType>(*abstract_segment, [&](const auto& position) {
                if (position.is_null()) {
                  if constexpr (std::is_same_v<AggregateKey, AggregateKeyEntry>) {
                    keys_per_chunk[chunk_id][chunk_offset] = 0u;
                  } else {
                    keys_per_chunk[chunk_id][chunk_offset][group_column_index] = 0u;
                  }
                } else {
                  // We need to generate an ID that is unique for the value. In some cases, we can use an optimization,
                  // in others, we can't. We need to somehow track whether we have found an ID or not. For this, we
                  // first set `id` to its maximum value. If after all branches it is still that max value, no optimized
                  // ID generation was applied and we need to generate the ID using the value->ID map.
                  auto id = std::numeric_limits<AggregateKeyEntry>::max();

                  if constexpr (std::is_same_v<ColumnDataType, pmr_string>) {
                    const auto& string = position.value();
                    if (string.size() < 5) {
                      static_assert(std::is_same_v<AggregateKeyEntry, uint64_t>, "Calculation only valid for uint64_t");

                      const auto char_to_uint = [](const char in, const uint bits) {
                        // chars may be signed or unsigned. For the calculation as described below, we need signed
                        // chars.
                        return static_cast<uint64_t>(*reinterpret_cast<const uint8_t*>(&in)) << bits;
                      };

                      switch (string.size()) {
                          // Optimization for short strings (see above):
                          //
                          // NULL:              0
                          // str.length() == 0: 1
                          // str.length() == 1: 2 + (uint8_t) str            // maximum: 257 (2 + 0xff)
                          // str.length() == 2: 258 + (uint16_t) str         // maximum: 65'793 (258 + 0xffff)
                          // str.length() == 3: 65'794 + (uint24_t) str      // maximum: 16'843'009
                          // str.length() == 4: 16'843'010 + (uint32_t) str  // maximum: 4'311'810'305
                          // str.length() >= 5: map-based identifiers, starting at 5'000'000'000 for better distinction
                          //
                          // This could be extended to longer strings if the size of the input table (and thus the
                          // maximum number of distinct strings) is taken into account. For now, let's not make it even
                          // more complicated.

                        case 0: {
                          id = uint64_t{1};
                        } break;

                        case 1: {
                          id = uint64_t{2} + char_to_uint(string[0], 0);
                        } break;

                        case 2: {
                          id = uint64_t{258} + char_to_uint(string[1], 8) + char_to_uint(string[0], 0);
                        } break;

                        case 3: {
                          id = uint64_t{65'794} + char_to_uint(string[2], 16) + char_to_uint(string[1], 8) +
                               char_to_uint(string[0], 0);
                        } break;

                        case 4: {
                          id = uint64_t{16'843'010} + char_to_uint(string[3], 24) + char_to_uint(string[2], 16) +
                               char_to_uint(string[1], 8) + char_to_uint(string[0], 0);
                        } break;
                      }
                    }
                  }

                  if (id == std::numeric_limits<AggregateKeyEntry>::max()) {
                    // Could not take the shortcut above, either because we don't have a string or because it is too
                    // long
                    auto inserted = id_map.try_emplace(position.value(), id_counter);

                    id = inserted.first->second;

                    // if the id_map didn't have the value as a key and a new element was inserted
                    if (inserted.second) ++id_counter;
                  }

                  if constexpr (std::is_same_v<AggregateKey, AggregateKeyEntry>) {
                    keys_per_chunk[chunk_id][chunk_offset] = id;
                  } else {
                    keys_per_chunk[chunk_id][chunk_offset][group_column_index] = id;
                  }
                }

                ++chunk_offset;
              });
            }
          }
        });
      }));
    }

    Hyrise::get().scheduler()->schedule_and_wait_for_tasks(jobs);
  }

  return keys_per_chunk;
}

template <typename AggregateKey>
void AggregateHash::_aggregate() {
  const auto& input_table = left_input_table();

  if constexpr (HYRISE_DEBUG) {
    for (const auto& groupby_column_id : _groupby_column_ids) {
      Assert(groupby_column_id < input_table->column_count(), "GroupBy column index out of bounds");
    }
  }

  // Check for invalid aggregates
  _validate_aggregates();

  auto& step_performance_data = dynamic_cast<OperatorPerformanceData<OperatorSteps>&>(*performance_data);
  Timer timer;

  /**
   * PARTITIONING STEP
   */
  const auto keys_per_chunk = _partition_by_groupby_keys<AggregateKey>();
  step_performance_data.set_step_runtime(OperatorSteps::GroupByKeyPartitioning, timer.lap());

  /**
   * AGGREGATION STEP
   */
  _contexts_per_column = std::vector<std::shared_ptr<SegmentVisitorContext>>(_aggregates.size());

  if (!_has_aggregate_functions) {
    /*
    Insert a dummy context for the DISTINCT implementation.
    That way, _contexts_per_column will always have at least one context with results.
    This is important later on when we write the group keys into the table.

    We choose int8_t for column type and aggregate type because it's small.
    */
    auto context = std::make_shared<AggregateContext<DistinctColumnType, DistinctAggregateType, AggregateKey>>();
    _contexts_per_column.push_back(context);
  }

  /**
   * Create an AggregateContext for each column in the input table that a normal (i.e. non-DISTINCT) aggregate is
   * created on. We do this here, and not in the per-chunk-loop below, because there might be no Chunks in the input
   * and _write_aggregate_output() needs these contexts anyway.
   */
  for (ColumnID aggregate_idx{0}; aggregate_idx < _aggregates.size(); ++aggregate_idx) {
    const auto& aggregate = _aggregates[aggregate_idx];

    const auto& pqp_column = static_cast<const PQPColumnExpression&>(*aggregate->argument());
    const auto input_column_id = pqp_column.column_id;

    if (input_column_id == INVALID_COLUMN_ID) {
      Assert(aggregate->aggregate_function == AggregateFunction::Count, "Only COUNT may have an invalid ColumnID");
      // SELECT COUNT(*) - we know the template arguments, so we don't need a visitor
      auto context = std::make_shared<AggregateContext<CountColumnType, CountAggregateType, AggregateKey>>();
      _contexts_per_column[aggregate_idx] = context;
      continue;
    }
    const auto data_type = input_table->column_data_type(input_column_id);
    _contexts_per_column[aggregate_idx] =
        _create_aggregate_context<AggregateKey>(data_type, aggregate->aggregate_function);
  }

  // Process Chunks and perform aggregations
  const auto chunk_count = input_table->chunk_count();
  for (ChunkID chunk_id{0}; chunk_id < chunk_count; ++chunk_id) {
    const auto chunk_in = input_table->get_chunk(chunk_id);
    if (!chunk_in) continue;

    // Sometimes, gcc is really bad at accessing loop conditions only once, so we cache that here.
    const auto input_chunk_size = chunk_in->size();

    if (!_has_aggregate_functions) {
      /**
       * DISTINCT implementation
       *
       * In Opossum we handle the SQL keyword DISTINCT by grouping without aggregation.
       *
       * For a query like "SELECT DISTINCT * FROM A;"
       * we would assume that all columns from A are part of 'groupby_columns',
       * respectively any columns that were specified in the projection.
       * The optimizer is responsible to take care of passing in the correct columns.
       *
       * How does this operation work?
       * Distinct rows are retrieved by grouping by vectors of values. Similar as for the usual aggregation
       * these vectors are used as keys in the 'column_results' map.
       *
       * At this point we've got all the different keys from the chunks and accumulate them in 'column_results'.
       * In order to reuse the aggregation implementation, we add a dummy AggregateResult.
       * One could optimize here in the future.
       *
       * Obviously this implementation is also used for plain GroupBy's.
       */

      auto context =
          std::static_pointer_cast<AggregateContext<DistinctColumnType, DistinctAggregateType, AggregateKey>>(
              _contexts_per_column[0]);

      auto& result_ids = *context->result_ids;
      auto& results = context->results;

      for (ChunkOffset chunk_offset{0}; chunk_offset < input_chunk_size; chunk_offset++) {
        // Make sure the value or combination of values is added to the list of distinct value(s)
        get_or_add_result(result_ids, results, get_aggregate_key<AggregateKey>(keys_per_chunk, chunk_id, chunk_offset),
                          RowID{chunk_id, chunk_offset});
      }
    } else {
      ColumnID aggregate_idx{0};
      for (const auto& aggregate : _aggregates) {
        /**
         * Special COUNT(*) implementation.
         * Because COUNT(*) does not have a specific target column, we use the maximum ColumnID.
         * We then go through the keys_per_chunk map and count the occurrences of each group key.
         * The results are saved in the regular aggregate_count variable so that we don't need a
         * specific output logic for COUNT(*).
         */

        const auto& pqp_column = static_cast<const PQPColumnExpression&>(*aggregate->argument());
        const auto input_column_id = pqp_column.column_id;

        if (input_column_id == INVALID_COLUMN_ID) {
          Assert(aggregate->aggregate_function == AggregateFunction::Count, "Only COUNT may have an invalid ColumnID");
          auto context = std::static_pointer_cast<AggregateContext<CountColumnType, CountAggregateType, AggregateKey>>(
              _contexts_per_column[aggregate_idx]);

          auto& result_ids = *context->result_ids;
          auto& results = context->results;

          if constexpr (std::is_same_v<AggregateKey, EmptyAggregateKey>) {
            // Not grouped by anything, simply count the number of rows
            results.resize(1);
            results[0].aggregate_count += input_chunk_size;
          } else {
            // count occurrences for each group key
            for (ChunkOffset chunk_offset{0}; chunk_offset < input_chunk_size; chunk_offset++) {
              auto& result = get_or_add_result(result_ids, results,
                                               get_aggregate_key<AggregateKey>(keys_per_chunk, chunk_id, chunk_offset),
                                               RowID{chunk_id, chunk_offset});
              ++result.aggregate_count;
            }
          }

          ++aggregate_idx;
          continue;
        }

        const auto abstract_segment = chunk_in->get_segment(input_column_id);
        const auto data_type = input_table->column_data_type(input_column_id);

        /*
        Invoke correct aggregator for each segment
        */

        resolve_data_type(data_type, [&, aggregate](auto type) {
          using ColumnDataType = typename decltype(type)::type;

          switch (aggregate->aggregate_function) {
            case AggregateFunction::Min:
              _aggregate_segment<ColumnDataType, AggregateFunction::Min, AggregateKey>(
                  chunk_id, aggregate_idx, *abstract_segment, keys_per_chunk);
              break;
            case AggregateFunction::Max:
              _aggregate_segment<ColumnDataType, AggregateFunction::Max, AggregateKey>(
                  chunk_id, aggregate_idx, *abstract_segment, keys_per_chunk);
              break;
            case AggregateFunction::Sum:
              _aggregate_segment<ColumnDataType, AggregateFunction::Sum, AggregateKey>(
                  chunk_id, aggregate_idx, *abstract_segment, keys_per_chunk);
              break;
            case AggregateFunction::Avg:
              _aggregate_segment<ColumnDataType, AggregateFunction::Avg, AggregateKey>(
                  chunk_id, aggregate_idx, *abstract_segment, keys_per_chunk);
              break;
            case AggregateFunction::Count:
              _aggregate_segment<ColumnDataType, AggregateFunction::Count, AggregateKey>(
                  chunk_id, aggregate_idx, *abstract_segment, keys_per_chunk);
              break;
            case AggregateFunction::CountDistinct:
              _aggregate_segment<ColumnDataType, AggregateFunction::CountDistinct, AggregateKey>(
                  chunk_id, aggregate_idx, *abstract_segment, keys_per_chunk);
              break;
            case AggregateFunction::StandardDeviationSample:
              _aggregate_segment<ColumnDataType, AggregateFunction::StandardDeviationSample, AggregateKey>(
                  chunk_id, aggregate_idx, *abstract_segment, keys_per_chunk);
              break;
            case AggregateFunction::Any:
              // ANY is a pseudo-function and is handled by _write_groupby_output
              break;
          }
        });

        ++aggregate_idx;
      }
    }
  }
  step_performance_data.set_step_runtime(OperatorSteps::Aggregating, timer.lap());
}  // NOLINT(readability/fn_size)

std::shared_ptr<const Table> AggregateHash::_on_execute() {
  // We do not want the overhead of a vector with heap storage when we have a limited number of aggregate columns.
  // However, more specializations mean more compile time. We now have specializations for 0, 1, 2, and >2 GROUP BY
  // columns.
  switch (_groupby_column_ids.size()) {
    case 0:
      _aggregate<EmptyAggregateKey>();
      break;
    case 1:
      // No need for a complex data structure if we only have one entry
      _aggregate<AggregateKeyEntry>();
      break;
    case 2:
      _aggregate<std::array<AggregateKeyEntry, 2>>();
      break;
    default:
      _aggregate<AggregateKeySmallVector>();
      break;
  }

<<<<<<< HEAD
  auto& step_performance_data = static_cast<OperatorPerformanceData<OperatorSteps>&>(*performance_data);
  Timer timer;
=======
  const auto num_output_columns = _groupby_column_ids.size() + _aggregates.size();
  _output_column_definitions.resize(num_output_columns);
  _output_segments.resize(num_output_columns);
>>>>>>> 0a2ba172

  /**
   * If only GROUP BY columns (including ANY pseudo-aggregates) are written, we need to call _write_groupby_output.
   *   Example: SELECT c_custkey, c_name FROM customer GROUP BY c_custkey, c_name (same as SELECT DISTINCT), which
   *            is rewritten to group only on c_custkey and collect c_name as an ANY pseudo-aggregate.
   * Otherwise, it is called by the first call to _write_aggregate_output.
   **/
  if (!_has_aggregate_functions) {
    auto context = std::static_pointer_cast<AggregateResultContext<DistinctColumnType, DistinctAggregateType>>(
        _contexts_per_column[0]);
    auto pos_list = RowIDPosList();
    pos_list.reserve(context->results.size());
    for (const auto& result : context->results) {
      pos_list.push_back(result.row_id);
    }
    _write_groupby_output(pos_list);
  }

  // _aggregate and _write_groupby_output have their own, internal timer. Start measuring once they are done.
  auto& step_performance_data = static_cast<OperatorPerformanceData<OperatorSteps>&>(*performance_data);
  Timer timer;

  /*
  Write the aggregated columns to the output
  */
  const auto& input_table = left_input_table();
  ColumnID aggregate_idx{0};
  for (const auto& aggregate : _aggregates) {
    const auto& pqp_column = static_cast<const PQPColumnExpression&>(*aggregate->argument());
    const auto input_column_id = pqp_column.column_id;

    // Output column for COUNT(*).
    const auto data_type =
        input_column_id == INVALID_COLUMN_ID ? DataType::Long : input_table->column_data_type(input_column_id);

    resolve_data_type(data_type, [&, aggregate_idx](auto type) {
      _write_aggregate_output(type, aggregate_idx, aggregate->aggregate_function);
    });

    ++aggregate_idx;
  }
  step_performance_data.set_step_runtime(OperatorSteps::AggregateColumnsWriting, timer.lap());

  // Write the output
  auto output = std::make_shared<Table>(_output_column_definitions, TableType::Data);
  if (_output_segments.at(0)->size() > 0) {
    output->append_chunk(_output_segments);
  }
  step_performance_data.set_step_runtime(OperatorSteps::OutputWriting, timer.lap());

  return output;
}

/*
The following template functions write the aggregated values for the different aggregate functions.
They are separate and templated to avoid compiler errors for invalid type/function combinations.
*/
// MIN, MAX, SUM, ANY write the current aggregated value
template <typename ColumnDataType, typename AggregateType, AggregateFunction func>
std::enable_if_t<func == AggregateFunction::Min || func == AggregateFunction::Max || func == AggregateFunction::Sum ||
                     func == AggregateFunction::Any,
                 void>
write_aggregate_values(pmr_vector<AggregateType>& values, pmr_vector<bool>& null_values,
                       const AggregateResults<ColumnDataType, AggregateType>& results) {
  values.resize(results.size());
  null_values.resize(results.size());

  size_t output_offset = 0;
  for (const auto& result : results) {
    null_values[output_offset] = !result.current_primary_aggregate;

    if (result.current_primary_aggregate) {
      values[output_offset] = *result.current_primary_aggregate;
    }
    ++output_offset;
  }
}

// COUNT writes the aggregate counter
template <typename ColumnDataType, typename AggregateType, AggregateFunction func>
std::enable_if_t<func == AggregateFunction::Count, void> write_aggregate_values(
    pmr_vector<AggregateType>& values, pmr_vector<bool>& null_values,
    const AggregateResults<ColumnDataType, AggregateType>& results) {
  values.resize(results.size());

  size_t output_offset = 0;
  for (const auto& result : results) {
    values[output_offset] = result.aggregate_count;
    ++output_offset;
  }
}

// COUNT(DISTINCT) writes the number of distinct values
template <typename ColumnDataType, typename AggregateType, AggregateFunction func>
std::enable_if_t<func == AggregateFunction::CountDistinct, void> write_aggregate_values(
    pmr_vector<AggregateType>& values, pmr_vector<bool>& null_values,
    const AggregateResults<ColumnDataType, AggregateType>& results) {
  values.resize(results.size());

  size_t output_offset = 0;
  for (const auto& result : results) {
    values[output_offset] = result.distinct_values().size();
    ++output_offset;
  }
}

// AVG writes the calculated average from current aggregate and the aggregate counter
template <typename ColumnDataType, typename AggregateType, AggregateFunction func>
std::enable_if_t<func == AggregateFunction::Avg && std::is_arithmetic_v<AggregateType>, void> write_aggregate_values(
    pmr_vector<AggregateType>& values, pmr_vector<bool>& null_values,
    const AggregateResults<ColumnDataType, AggregateType>& results) {
  values.resize(results.size());
  null_values.resize(results.size());

  auto output_offset = ChunkOffset{0};
  for (const auto& result : results) {
    null_values[output_offset] = !result.current_primary_aggregate;

    if (result.current_primary_aggregate) {
      values[output_offset] = *result.current_primary_aggregate / static_cast<AggregateType>(result.aggregate_count);
    }
    ++output_offset;
  }
}

// AVG is not defined for non-arithmetic types. Avoiding compiler errors.
template <typename ColumnDataType, typename AggregateType, AggregateFunction func>
std::enable_if_t<func == AggregateFunction::Avg && !std::is_arithmetic_v<AggregateType>, void> write_aggregate_values(
    pmr_vector<AggregateType>& values, pmr_vector<bool>& null_values,
    const AggregateResults<ColumnDataType, AggregateType>& results) {
  Fail("Invalid aggregate");
}

// STDDEV_SAMP writes the calculated standard deviation from current aggregate and the aggregate counter
template <typename ColumnDataType, typename AggregateType, AggregateFunction func>
std::enable_if_t<func == AggregateFunction::StandardDeviationSample && std::is_arithmetic_v<AggregateType>, void>
write_aggregate_values(pmr_vector<AggregateType>& values, pmr_vector<bool>& null_values,
                       const AggregateResults<ColumnDataType, AggregateType>& results) {
  values.resize(results.size());
  null_values.resize(results.size());

  auto output_offset = ChunkOffset{0};
  for (const auto& result : results) {
    const auto count = static_cast<AggregateType>(result.aggregate_count);

    if (result.current_primary_aggregate && count > 1) {
      values[output_offset] = *result.current_primary_aggregate;
    } else {
      null_values[output_offset] = true;
    }
    ++output_offset;
  }
}

// STDDEV_SAMP is not defined for non-arithmetic types. Avoiding compiler errors.
template <typename ColumnDataType, typename AggregateType, AggregateFunction func>
std::enable_if_t<func == AggregateFunction::StandardDeviationSample && !std::is_arithmetic_v<AggregateType>, void>
write_aggregate_values(pmr_vector<AggregateType>& values, pmr_vector<bool>& null_values,
                       const AggregateResults<ColumnDataType, AggregateType>& results) {
  Fail("Invalid aggregate");
}

void AggregateHash::_write_groupby_output(RowIDPosList& pos_list) {
  auto& step_performance_data = static_cast<OperatorPerformanceData<OperatorSteps>&>(*performance_data);
  Timer timer;  // _aggregate above has its own, internal timer. Start measuring once _aggregate is done.

  auto input_table = left_input_table();

  auto unaggregated_columns = std::vector<std::pair<ColumnID, ColumnID>>{};
  {
    auto output_column_id = ColumnID{0};
    for (const auto& input_column_id : _groupby_column_ids) {
      unaggregated_columns.emplace_back(input_column_id, output_column_id);
      ++output_column_id;
    }
    for (const auto& aggregate : _aggregates) {
      if (aggregate->aggregate_function == AggregateFunction::Any) {
        const auto& pqp_column = static_cast<const PQPColumnExpression&>(*aggregate->argument());
        const auto input_column_id = pqp_column.column_id;
        unaggregated_columns.emplace_back(input_column_id, output_column_id);
      }
      ++output_column_id;
    }
  }

  // For each GROUP BY column, resolve its type, iterate over its values, and add them to a new output ValueSegment
  for (const auto& unaggregated_column : unaggregated_columns) {
    // Structured bindings do not work with the capture below :/
    const auto input_column_id = unaggregated_column.first;
    const auto output_column_id = unaggregated_column.second;

    _output_column_definitions[output_column_id] =
        TableColumnDefinition{input_table->column_name(input_column_id), input_table->column_data_type(input_column_id),
                              input_table->column_is_nullable(input_column_id)};

    resolve_data_type(input_table->column_data_type(input_column_id), [&](const auto typed_value) {
      using ColumnDataType = typename decltype(typed_value)::type;

      const auto column_is_nullable = input_table->column_is_nullable(input_column_id);

      auto values = pmr_vector<ColumnDataType>(pos_list.size());
      auto null_values = pmr_vector<bool>(column_is_nullable ? pos_list.size() : 0);
      std::vector<std::unique_ptr<AbstractSegmentAccessor<ColumnDataType>>> accessors(input_table->chunk_count());

      auto output_offset = ChunkOffset{0};

      for (const auto& row_id : pos_list) {
        // pos_list was generated by grouping the input data. While it might point to rows that contain NULL
        // values, no new NULL values should have been added.
        DebugAssert(!row_id.is_null(), "Did not expect NULL value here");

        auto& accessor = accessors[row_id.chunk_id];
        if (!accessor) {
          accessor = create_segment_accessor<ColumnDataType>(
              input_table->get_chunk(row_id.chunk_id)->get_segment(input_column_id));
        }

        const auto& optional_value = accessor->access(row_id.chunk_offset);
        DebugAssert(optional_value || column_is_nullable, "Only nullable columns should contain optional values");
        if (!optional_value) {
          null_values[output_offset] = true;
        } else {
          values[output_offset] = *optional_value;
        }
        ++output_offset;
      }

      auto value_segment = std::shared_ptr<ValueSegment<ColumnDataType>>{};
      if (column_is_nullable) {
        value_segment = std::make_shared<ValueSegment<ColumnDataType>>(std::move(values), std::move(null_values));
      } else {
        value_segment = std::make_shared<ValueSegment<ColumnDataType>>(std::move(values));
      }

      _output_segments[output_column_id] = value_segment;
    });
  }

  step_performance_data.set_step_runtime(OperatorSteps::GroupByColumnsWriting, timer.lap());
}

template <typename ColumnDataType>
void AggregateHash::_write_aggregate_output(boost::hana::basic_type<ColumnDataType> type, ColumnID column_index,
                                            AggregateFunction function) {
  switch (function) {
    case AggregateFunction::Min:
      write_aggregate_output<ColumnDataType, AggregateFunction::Min>(column_index);
      break;
    case AggregateFunction::Max:
      write_aggregate_output<ColumnDataType, AggregateFunction::Max>(column_index);
      break;
    case AggregateFunction::Sum:
      write_aggregate_output<ColumnDataType, AggregateFunction::Sum>(column_index);
      break;
    case AggregateFunction::Avg:
      write_aggregate_output<ColumnDataType, AggregateFunction::Avg>(column_index);
      break;
    case AggregateFunction::Count:
      write_aggregate_output<ColumnDataType, AggregateFunction::Count>(column_index);
      break;
    case AggregateFunction::CountDistinct:
      write_aggregate_output<ColumnDataType, AggregateFunction::CountDistinct>(column_index);
      break;
    case AggregateFunction::StandardDeviationSample:
      write_aggregate_output<ColumnDataType, AggregateFunction::StandardDeviationSample>(column_index);
      break;
    case AggregateFunction::Any:
      // written by _write_groupby_output
      break;
  }
}

template <typename ColumnDataType, AggregateFunction function>
void AggregateHash::write_aggregate_output(ColumnID aggregate_index) {
  // retrieve type information from the aggregation traits
  typename AggregateTraits<ColumnDataType, function>::AggregateType aggregate_type;
  auto aggregate_data_type = AggregateTraits<ColumnDataType, function>::AGGREGATE_DATA_TYPE;

  const auto& aggregate = _aggregates[aggregate_index];

  const auto& pqp_column = static_cast<const PQPColumnExpression&>(*aggregate->argument());
  const auto input_column_id = pqp_column.column_id;

  if (aggregate_data_type == DataType::Null) {
    // if not specified, it’s the input column’s type
    aggregate_data_type = left_input_table()->column_data_type(input_column_id);
  }

  auto context = std::static_pointer_cast<AggregateResultContext<ColumnDataType, decltype(aggregate_type)>>(
      _contexts_per_column[aggregate_index]);

  const auto& results = context->results;

  // Before writing the first aggregate column, write all group keys into the respective columns
  if (aggregate_index == 0) {
    auto pos_list = RowIDPosList(context->results.size());
    auto chunk_offset = ChunkOffset{0};
    for (auto& result : context->results) {
      pos_list[chunk_offset] = (result.row_id);
      ++chunk_offset;
    }
    _write_groupby_output(pos_list);
  }

  // Write aggregated values into the segment. While write_aggregate_values could track if an actual NULL value was
  // written or not, we rather make the output types consistent independent of the input types. Not sure what the
  // standard says about this.
  auto values = pmr_vector<decltype(aggregate_type)>{};
  auto null_values = pmr_vector<bool>{};

  constexpr bool NEEDS_NULL = (function != AggregateFunction::Count && function != AggregateFunction::CountDistinct);

  if (!results.empty()) {
    write_aggregate_values<ColumnDataType, decltype(aggregate_type), function>(values, null_values, results);
  } else if (_groupby_column_ids.empty()) {
    // If we did not GROUP BY anything and we have no results, we need to add NULL for most aggregates and 0 for count
    values.push_back(decltype(aggregate_type){});
    if (NEEDS_NULL) {
      null_values.push_back(true);
    }
  }

  DebugAssert(NEEDS_NULL || null_values.empty(), "write_aggregate_values unexpectedly wrote NULL values");
  const auto output_column_id = _groupby_column_ids.size() + aggregate_index;
  _output_column_definitions[output_column_id] =
      TableColumnDefinition{aggregate->as_column_name(), aggregate_data_type, NEEDS_NULL};

  auto output_segment = std::shared_ptr<ValueSegment<decltype(aggregate_type)>>{};
  if (!NEEDS_NULL) {
    output_segment = std::make_shared<ValueSegment<decltype(aggregate_type)>>(std::move(values));
  } else {
    output_segment =
        std::make_shared<ValueSegment<decltype(aggregate_type)>>(std::move(values), std::move(null_values));
  }
  _output_segments[output_column_id] = output_segment;
}

template <typename AggregateKey>
std::shared_ptr<SegmentVisitorContext> AggregateHash::_create_aggregate_context(
    const DataType data_type, const AggregateFunction function) const {
  std::shared_ptr<SegmentVisitorContext> context;
  resolve_data_type(data_type, [&](auto type) {
    using ColumnDataType = typename decltype(type)::type;
    switch (function) {
      case AggregateFunction::Min:
        context = std::make_shared<AggregateContext<
            ColumnDataType, typename AggregateTraits<ColumnDataType, AggregateFunction::Min>::AggregateType,
            AggregateKey>>();
        break;
      case AggregateFunction::Max:
        context = std::make_shared<AggregateContext<
            ColumnDataType, typename AggregateTraits<ColumnDataType, AggregateFunction::Max>::AggregateType,
            AggregateKey>>();
        break;
      case AggregateFunction::Sum:
        context = std::make_shared<AggregateContext<
            ColumnDataType, typename AggregateTraits<ColumnDataType, AggregateFunction::Sum>::AggregateType,
            AggregateKey>>();
        break;
      case AggregateFunction::Avg:
        context = std::make_shared<AggregateContext<
            ColumnDataType, typename AggregateTraits<ColumnDataType, AggregateFunction::Avg>::AggregateType,
            AggregateKey>>();
        break;
      case AggregateFunction::Count:
        context = std::make_shared<AggregateContext<
            ColumnDataType, typename AggregateTraits<ColumnDataType, AggregateFunction::Count>::AggregateType,
            AggregateKey>>();
        break;
      case AggregateFunction::CountDistinct:
        context = std::make_shared<AggregateContext<
            ColumnDataType, typename AggregateTraits<ColumnDataType, AggregateFunction::CountDistinct>::AggregateType,
            AggregateKey>>();
        break;
      case AggregateFunction::StandardDeviationSample:
        context = std::make_shared<AggregateContext<
            ColumnDataType,
            typename AggregateTraits<ColumnDataType, AggregateFunction::StandardDeviationSample>::AggregateType,
            AggregateKey>>();
        break;
      case AggregateFunction::Any:
        context = std::make_shared<AggregateContext<
            ColumnDataType, typename AggregateTraits<ColumnDataType, AggregateFunction::Any>::AggregateType,
            AggregateKey>>();
        break;
    }
  });
  return context;
}

}  // namespace opossum<|MERGE_RESOLUTION|>--- conflicted
+++ resolved
@@ -617,14 +617,9 @@
       break;
   }
 
-<<<<<<< HEAD
-  auto& step_performance_data = static_cast<OperatorPerformanceData<OperatorSteps>&>(*performance_data);
-  Timer timer;
-=======
   const auto num_output_columns = _groupby_column_ids.size() + _aggregates.size();
   _output_column_definitions.resize(num_output_columns);
   _output_segments.resize(num_output_columns);
->>>>>>> 0a2ba172
 
   /**
    * If only GROUP BY columns (including ANY pseudo-aggregates) are written, we need to call _write_groupby_output.
