--- conflicted
+++ resolved
@@ -651,13 +651,10 @@
   if (_output_segments.at(0)->size() > 0) {
     output->append_chunk(_output_segments);
   }
-<<<<<<< HEAD
-=======
 
   // _aggregate has its own internal timer. As groupby/aggregate column writing can be interleaved, the runtime is
   // stored in members and later written to the operator performance data struct.
   auto& step_performance_data = dynamic_cast<OperatorPerformanceData<OperatorSteps>&>(*performance_data);
->>>>>>> 7047d089
   step_performance_data.set_step_runtime(OperatorSteps::OutputWriting, timer.lap());
 
   step_performance_data.set_step_runtime(OperatorSteps::GroupByColumnsWriting, groupby_columns_writing_duration);
