--- conflicted
+++ resolved
@@ -9,12 +9,8 @@
 
 AbstractAggregateOperator::AbstractAggregateOperator(
     const std::shared_ptr<AbstractOperator>& in, const std::vector<std::shared_ptr<AggregateExpression>>& aggregates,
-<<<<<<< HEAD
-    const std::vector<ColumnID>& groupby_column_ids, std::unique_ptr<OperatorPerformanceData> init_performance_data)
-=======
     const std::vector<ColumnID>& groupby_column_ids,
     std::unique_ptr<AbstractOperatorPerformanceData> init_performance_data)
->>>>>>> e4a6d59c
     : AbstractReadOnlyOperator(OperatorType::Aggregate, in, nullptr, std::move(init_performance_data)),
       _aggregates{aggregates},
       _groupby_column_ids{groupby_column_ids} {
@@ -33,11 +29,7 @@
 const std::vector<ColumnID>& AbstractAggregateOperator::groupby_column_ids() const { return _groupby_column_ids; }
 
 std::string AbstractAggregateOperator::description(DescriptionMode description_mode) const {
-<<<<<<< HEAD
-  const auto separator = description_mode == DescriptionMode::SingleLine ? " " : "\n";
-=======
   const auto *const separator = description_mode == DescriptionMode::SingleLine ? " " : "\n";
->>>>>>> e4a6d59c
 
   std::stringstream desc;
   desc << name() << separator << "GroupBy ColumnIDs: ";
