#include "abstract_operator.hpp"

#include <chrono>
#include <memory>
#include <string>
#include <vector>

#include "abstract_read_only_operator.hpp"
#include "concurrency/transaction_context.hpp"
#include "logical_query_plan/base_non_query_node.hpp"
#include "logical_query_plan/dummy_table_node.hpp"
#include "storage/table.hpp"
#include "utils/assert.hpp"
#include "utils/format_bytes.hpp"
#include "utils/format_duration.hpp"
#include "utils/print_directed_acyclic_graph.hpp"
#include "utils/timer.hpp"
#include "utils/tracing/probes.hpp"

namespace opossum {

AbstractOperator::AbstractOperator(const OperatorType type, const std::shared_ptr<const AbstractOperator>& left,
                                   const std::shared_ptr<const AbstractOperator>& right,
                                   std::unique_ptr<OperatorPerformanceData> init_performance_data)
    : performance_data(std::move(init_performance_data)), _type(type), _input_left(left), _input_right(right) {}

OperatorType AbstractOperator::type() const { return _type; }

void AbstractOperator::execute() {
  DTRACE_PROBE1(HYRISE, OPERATOR_STARTED, name().c_str());
  DebugAssert(!_input_left || _input_left->get_output(), "Left input has not yet been executed");
  DebugAssert(!_input_right || _input_right->get_output(), "Right input has not yet been executed");
  DebugAssert(!performance_data->executed, "Operator has already been executed");

  Timer performance_timer;

  auto transaction_context = this->transaction_context();

  if (transaction_context) {
    /**
     * Do not execute Operators if transaction has been aborted.
     * Not doing so is crucial in order to make sure no other
     * tasks of the Transaction run while the Rollback happens.
     */
    if (transaction_context->aborted()) {
      return;
    }
    transaction_context->on_operator_started();
    _output = _on_execute(transaction_context);
    transaction_context->on_operator_finished();
  } else {
    _output = _on_execute(nullptr);
  }

  // release any temporary data if possible
  _on_cleanup();

<<<<<<< HEAD
  performance_data->walltime = performance_timer.lap();
  performance_data->executed = true;
=======
>>>>>>> 0fe598a0
  if (_output) {
    performance_data->has_output = true;
    performance_data->output_row_count = _output->row_count();
    performance_data->output_chunk_count = _output->chunk_count();
  }
  performance_data->walltime = performance_timer.lap();
  performance_data->executed = true;

  DTRACE_PROBE5(HYRISE, OPERATOR_EXECUTED, name().c_str(), performance_data->walltime.count(),
                _output ? _output->row_count() : 0, _output ? _output->chunk_count() : 0,
                reinterpret_cast<uintptr_t>(this));

  // Verify that LQP (if set) and PQP match.
  if constexpr (HYRISE_DEBUG) {
    if (lqp_node) {
      [[maybe_unused]] const auto& lqp_expressions = lqp_node->column_expressions();
      if (!_output) {
        DebugAssert(lqp_expressions.empty(), "Operator did not produce a result, but the LQP expects it to");
      } else if (std::dynamic_pointer_cast<const BaseNonQueryNode>(lqp_node) ||
                 std::dynamic_pointer_cast<const DummyTableNode>(lqp_node)) {
        // BaseNonQueryNodes do not have any consumable column_expressions, but the corresponding operators return 'OK'
        // for better compatibility with the console and the server. We do not assert anything here.
        // Similarly, DummyTableNodes do not produce expressions that are used in the remainder of the LQP and do not
        // need to be tested.
      } else {
        // Check that LQP expressions and PQP columns match. If they do not, this is a severe bug as the operators might
        // be operating on the wrong column. This should not only be caught here, but also by more detailed tests.
        // We cannot check the name of the column as LQP expressions do not know their alias.
        DebugAssert(_output->column_count() == lqp_expressions.size(),
                    std::string{"Mismatching number of output columns for "} + name());
        for (auto column_id = ColumnID{0}; column_id < _output->column_count(); ++column_id) {
          if (_type != OperatorType::Alias) {
            [[maybe_unused]] const auto lqp_type = lqp_expressions[column_id]->data_type();
            [[maybe_unused]] const auto pqp_type = _output->column_data_type(column_id);
            [[maybe_unused]] const auto pqp_name = _output->column_name(column_id);
            DebugAssert(pqp_type == lqp_type,
                        std::string{"Mismatching column type in "} + name() + " for PQP column '" + pqp_name + "'");
          }
        }
      }
    }
  }
}

std::shared_ptr<const Table> AbstractOperator::get_output() const { return _output; }

void AbstractOperator::clear_output() { _output = nullptr; }

std::string AbstractOperator::description(DescriptionMode description_mode) const { return name(); }

std::shared_ptr<AbstractOperator> AbstractOperator::deep_copy() const {
  std::unordered_map<const AbstractOperator*, std::shared_ptr<AbstractOperator>> copied_ops;
  return _deep_copy_impl(copied_ops);
}

std::shared_ptr<const Table> AbstractOperator::input_table_left() const { return _input_left->get_output(); }

std::shared_ptr<const Table> AbstractOperator::input_table_right() const { return _input_right->get_output(); }

bool AbstractOperator::transaction_context_is_set() const { return _transaction_context.has_value(); }

std::shared_ptr<TransactionContext> AbstractOperator::transaction_context() const {
  DebugAssert(!transaction_context_is_set() || !_transaction_context->expired(),
              "TransactionContext is expired, but SQL Query Executor should still own it (Operator: " + name() + ")");
  return transaction_context_is_set() ? _transaction_context->lock() : nullptr;
}

void AbstractOperator::set_transaction_context(const std::weak_ptr<TransactionContext>& transaction_context) {
  _transaction_context = transaction_context;
  _on_set_transaction_context(transaction_context);
}

void AbstractOperator::set_transaction_context_recursively(
    const std::weak_ptr<TransactionContext>& transaction_context) {
  set_transaction_context(transaction_context);

  if (_input_left) mutable_input_left()->set_transaction_context_recursively(transaction_context);
  if (_input_right) mutable_input_right()->set_transaction_context_recursively(transaction_context);
}

std::shared_ptr<AbstractOperator> AbstractOperator::mutable_input_left() const {
  return std::const_pointer_cast<AbstractOperator>(_input_left);
}

std::shared_ptr<AbstractOperator> AbstractOperator::mutable_input_right() const {
  return std::const_pointer_cast<AbstractOperator>(_input_right);
}

std::shared_ptr<const AbstractOperator> AbstractOperator::input_left() const { return _input_left; }

std::shared_ptr<const AbstractOperator> AbstractOperator::input_right() const { return _input_right; }

void AbstractOperator::set_parameters(const std::unordered_map<ParameterID, AllTypeVariant>& parameters) {
  _on_set_parameters(parameters);
  if (input_left()) mutable_input_left()->set_parameters(parameters);
  if (input_right()) mutable_input_right()->set_parameters(parameters);
}

void AbstractOperator::_on_set_transaction_context(const std::weak_ptr<TransactionContext>& transaction_context) {}

void AbstractOperator::_on_cleanup() {}

std::shared_ptr<AbstractOperator> AbstractOperator::_deep_copy_impl(
    std::unordered_map<const AbstractOperator*, std::shared_ptr<AbstractOperator>>& copied_ops) const {
  const auto copied_ops_iter = copied_ops.find(this);
  if (copied_ops_iter != copied_ops.end()) return copied_ops_iter->second;

  const auto copied_input_left =
      input_left() ? input_left()->_deep_copy_impl(copied_ops) : std::shared_ptr<AbstractOperator>{};
  const auto copied_input_right =
      input_right() ? input_right()->_deep_copy_impl(copied_ops) : std::shared_ptr<AbstractOperator>{};

  const auto copied_op = _on_deep_copy(copied_input_left, copied_input_right);
  if (_transaction_context) copied_op->set_transaction_context(*_transaction_context);

  copied_ops.emplace(this, copied_op);

  return copied_op;
}

std::ostream& operator<<(std::ostream& stream, const AbstractOperator& abstract_operator) {
  const auto get_children_fn = [](const auto& op) {
    std::vector<std::shared_ptr<const AbstractOperator>> children;
    if (op->input_left()) children.emplace_back(op->input_left());
    if (op->input_right()) children.emplace_back(op->input_right());
    return children;
  };

  const auto node_print_fn = [&](const auto& op, auto& fn_stream) {
    fn_stream << op->description();

    // If the operator was already executed, print some info about data and performance
    const auto output = op->get_output();
    if (output) {
      fn_stream << " (" << output->row_count() << " row(s)/" << output->chunk_count() << " chunk(s)/"
                << output->column_count() << " column(s)/";

      fn_stream << format_bytes(output->memory_usage(MemoryUsageCalculationMode::Sampled));
      fn_stream << "/";
      fn_stream << *abstract_operator.performance_data << ")";
    }
  };

  print_directed_acyclic_graph<const AbstractOperator>(abstract_operator.shared_from_this(), get_children_fn,
                                                       node_print_fn, stream);

  return stream;
}

}  // namespace opossum<|MERGE_RESOLUTION|>--- conflicted
+++ resolved
@@ -55,11 +55,6 @@
   // release any temporary data if possible
   _on_cleanup();
 
-<<<<<<< HEAD
-  performance_data->walltime = performance_timer.lap();
-  performance_data->executed = true;
-=======
->>>>>>> 0fe598a0
   if (_output) {
     performance_data->has_output = true;
     performance_data->output_row_count = _output->row_count();
