--- conflicted
+++ resolved
@@ -21,25 +21,15 @@
 
 AbstractOperator::AbstractOperator(const OperatorType type, const std::shared_ptr<const AbstractOperator>& left,
                                    const std::shared_ptr<const AbstractOperator>& right,
-<<<<<<< HEAD
-                                   std::unique_ptr<OperatorPerformanceData> init_performance_data)
-    : performance_data(std::move(init_performance_data)), _type(type), _input_left(left), _input_right(right) {}
-=======
                                    std::unique_ptr<AbstractOperatorPerformanceData> init_performance_data)
     : performance_data(std::move(init_performance_data)), _type(type), _left_input(left), _right_input(right) {}
->>>>>>> e4a6d59c
 
 OperatorType AbstractOperator::type() const { return _type; }
 
 void AbstractOperator::execute() {
   DTRACE_PROBE1(HYRISE, OPERATOR_STARTED, name().c_str());
-<<<<<<< HEAD
-  DebugAssert(!_input_left || _input_left->get_output(), "Left input has not yet been executed");
-  DebugAssert(!_input_right || _input_right->get_output(), "Right input has not yet been executed");
-=======
   DebugAssert(!_left_input || _left_input->get_output(), "Left input has not yet been executed");
   DebugAssert(!_right_input || _right_input->get_output(), "Right input has not yet been executed");
->>>>>>> e4a6d59c
   DebugAssert(!performance_data->executed, "Operator has already been executed");
 
   Timer performance_timer;
@@ -153,15 +143,9 @@
   return std::const_pointer_cast<AbstractOperator>(_right_input);
 }
 
-<<<<<<< HEAD
-std::shared_ptr<const AbstractOperator> AbstractOperator::input_left() const { return _input_left; }
-
-std::shared_ptr<const AbstractOperator> AbstractOperator::input_right() const { return _input_right; }
-=======
 std::shared_ptr<const AbstractOperator> AbstractOperator::left_input() const { return _left_input; }
 
 std::shared_ptr<const AbstractOperator> AbstractOperator::right_input() const { return _right_input; }
->>>>>>> e4a6d59c
 
 void AbstractOperator::set_parameters(const std::unordered_map<ParameterID, AllTypeVariant>& parameters) {
   _on_set_parameters(parameters);
@@ -209,13 +193,7 @@
                 << output->column_count() << " column(s)/";
 
       fn_stream << format_bytes(output->memory_usage(MemoryUsageCalculationMode::Sampled));
-      fn_stream << "/";
-<<<<<<< HEAD
-      fn_stream << *abstract_operator.performance_data << ")";
-=======
-      fn_stream << *abstract_operator.performance_data;
-      fn_stream << ")";
->>>>>>> e4a6d59c
+      fn_stream << "/" << *abstract_operator.performance_data << ")";
     }
   };
 
