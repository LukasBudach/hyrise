--- conflicted
+++ resolved
@@ -30,11 +30,7 @@
   DTRACE_PROBE1(HYRISE, OPERATOR_STARTED, name().c_str());
   DebugAssert(!_input_left || _input_left->get_output(), "Left input has not yet been executed");
   DebugAssert(!_input_right || _input_right->get_output(), "Right input has not yet been executed");
-<<<<<<< HEAD
-  DebugAssert(performance_data->walltime.count() == 0, "Operator has already been executed");
-=======
   DebugAssert(!_performance_data->executed, "Operator has already been executed");
->>>>>>> 4e09e600
 
   Timer performance_timer;
 
@@ -59,21 +55,12 @@
   // release any temporary data if possible
   _on_cleanup();
 
-<<<<<<< HEAD
-  performance_data->walltime = performance_timer.lap();
-  if (_input_left) performance_data->input_row_count_left = _input_left->get_output()->row_count();
-  if (_input_right) performance_data->input_row_count_right = _input_right->get_output()->row_count();
-  if (_output) {
-    performance_data->output_row_count = _output->row_count();
-    performance_data->output_chunk_count = _output->chunk_count();
-=======
   _performance_data->walltime = performance_timer.lap();
   _performance_data->executed = true;
   if (_output) {
     _performance_data->has_output = true;
     _performance_data->output_row_count = _output->row_count();
     _performance_data->output_chunk_count = _output->chunk_count();
->>>>>>> 4e09e600
   }
 
   DTRACE_PROBE5(HYRISE, OPERATOR_EXECUTED, name().c_str(), performance_data->walltime.count(),
