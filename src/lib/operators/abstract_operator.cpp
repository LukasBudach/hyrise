--- conflicted
+++ resolved
@@ -21,13 +21,8 @@
 
 AbstractOperator::AbstractOperator(const OperatorType type, const std::shared_ptr<const AbstractOperator>& left,
                                    const std::shared_ptr<const AbstractOperator>& right,
-<<<<<<< HEAD
-                                   std::unique_ptr<OperatorPerformanceData> performance_data)
-    : performance_data(std::move(performance_data)), _type(type), _input_left(left), _input_right(right) {}
-=======
                                    std::unique_ptr<OperatorPerformanceData> init_performance_data)
     : performance_data(std::move(init_performance_data)), _type(type), _input_left(left), _input_right(right) {}
->>>>>>> 95272976
 
 OperatorType AbstractOperator::type() const { return _type; }
 
@@ -35,11 +30,7 @@
   DTRACE_PROBE1(HYRISE, OPERATOR_STARTED, name().c_str());
   DebugAssert(!_input_left || _input_left->get_output(), "Left input has not yet been executed");
   DebugAssert(!_input_right || _input_right->get_output(), "Right input has not yet been executed");
-<<<<<<< HEAD
-  DebugAssert(performance_data->walltime.count() == 0, "Operator has already been executed");
-=======
   DebugAssert(!performance_data->executed, "Operator has already been executed");
->>>>>>> 95272976
 
   Timer performance_timer;
 
@@ -64,15 +55,6 @@
   // release any temporary data if possible
   _on_cleanup();
 
-<<<<<<< HEAD
-  performance_data->walltime = performance_timer.lap();
-  if (_input_left) performance_data->input_row_count_left = _input_left->get_output()->row_count();
-  if (_input_right) performance_data->input_row_count_right = _input_right->get_output()->row_count();
-  if (_output) {
-    performance_data->output_row_count = _output->row_count();
-    performance_data->output_chunk_count = _output->chunk_count();
-  }
-=======
   if (_output) {
     performance_data->has_output = true;
     performance_data->output_row_count = _output->row_count();
@@ -80,7 +62,6 @@
   }
   performance_data->walltime = performance_timer.lap();
   performance_data->executed = true;
->>>>>>> 95272976
 
   DTRACE_PROBE5(HYRISE, OPERATOR_EXECUTED, name().c_str(), performance_data->walltime.count(),
                 _output ? _output->row_count() : 0, _output ? _output->chunk_count() : 0,
