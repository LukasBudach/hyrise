#include "abstract_operator.hpp"

#include <chrono>
#include <memory>
#include <string>
#include <vector>

#include "abstract_read_only_operator.hpp"
#include "concurrency/transaction_context.hpp"
#include "logical_query_plan/base_non_query_node.hpp"
#include "logical_query_plan/dummy_table_node.hpp"
#include "storage/table.hpp"
#include "utils/assert.hpp"
#include "utils/format_bytes.hpp"
#include "utils/format_duration.hpp"
#include "utils/print_directed_acyclic_graph.hpp"
#include "utils/timer.hpp"
#include "utils/tracing/probes.hpp"

namespace opossum {

AbstractOperator::AbstractOperator(const OperatorType type, const std::shared_ptr<const AbstractOperator>& left,
                                   const std::shared_ptr<const AbstractOperator>& right,
                                   std::unique_ptr<OperatorPerformanceData> init_performance_data)
    : performance_data(std::move(init_performance_data)), _type(type), _input_left(left), _input_right(right) {}

OperatorType AbstractOperator::type() const { return _type; }

void AbstractOperator::execute() {
  DTRACE_PROBE1(HYRISE, OPERATOR_STARTED, name().c_str());
  DebugAssert(!_input_left || _input_left->get_output(), "Left input has not yet been executed");
  DebugAssert(!_input_right || _input_right->get_output(), "Right input has not yet been executed");
<<<<<<< HEAD
  DebugAssert(performance_data->walltime.count() == 0, "Operator has already been executed");
=======
  DebugAssert(!_performance_data->executed, "Operator has already been executed");
>>>>>>> da63eecf

  Timer performance_timer;

  auto transaction_context = this->transaction_context();

  if (transaction_context) {
    /**
     * Do not execute Operators if transaction has been aborted.
     * Not doing so is crucial in order to make sure no other
     * tasks of the Transaction run while the Rollback happens.
     */
    if (transaction_context->aborted()) {
      return;
    }
    transaction_context->on_operator_started();
    _output = _on_execute(transaction_context);
    transaction_context->on_operator_finished();
  } else {
    _output = _on_execute(nullptr);
  }

  // release any temporary data if possible
  _on_cleanup();

<<<<<<< HEAD
  performance_data->walltime = performance_timer.lap();
  if (_input_left) performance_data->input_row_count_left = _input_left->get_output()->row_count();
  if (_input_right) performance_data->input_row_count_right = _input_right->get_output()->row_count();
  if (_output) {
    performance_data->output_row_count = _output->row_count();
    performance_data->output_chunk_count = _output->chunk_count();
=======
  _performance_data->walltime = performance_timer.lap();
  _performance_data->executed = true;
  if (_output) {
    _performance_data->has_output = true;
    _performance_data->output_row_count = _output->row_count();
    _performance_data->output_chunk_count = _output->chunk_count();
>>>>>>> da63eecf
  }

  DTRACE_PROBE5(HYRISE, OPERATOR_EXECUTED, name().c_str(), performance_data->walltime.count(),
                _output ? _output->row_count() : 0, _output ? _output->chunk_count() : 0,
                reinterpret_cast<uintptr_t>(this));

  // Verify that LQP (if set) and PQP match.
  if constexpr (HYRISE_DEBUG) {
    if (lqp_node) {
      [[maybe_unused]] const auto& lqp_expressions = lqp_node->column_expressions();
      if (!_output) {
        DebugAssert(lqp_expressions.empty(), "Operator did not produce a result, but the LQP expects it to");
      } else if (std::dynamic_pointer_cast<const BaseNonQueryNode>(lqp_node) ||
                 std::dynamic_pointer_cast<const DummyTableNode>(lqp_node)) {
        // BaseNonQueryNodes do not have any consumable column_expressions, but the corresponding operators return 'OK'
        // for better compatibility with the console and the server. We do not assert anything here.
        // Similarly, DummyTableNodes do not produce expressions that are used in the remainder of the LQP and do not
        // need to be tested.
      } else {
        // Check that LQP expressions and PQP columns match. If they do not, this is a severe bug as the operators might
        // be operating on the wrong column. This should not only be caught here, but also by more detailed tests.
        // We cannot check the name of the column as LQP expressions do not know their alias.
        DebugAssert(_output->column_count() == lqp_expressions.size(),
                    std::string{"Mismatching number of output columns for "} + name());
        for (auto column_id = ColumnID{0}; column_id < _output->column_count(); ++column_id) {
          if (_type != OperatorType::Alias) {
            [[maybe_unused]] const auto lqp_type = lqp_expressions[column_id]->data_type();
            [[maybe_unused]] const auto pqp_type = _output->column_data_type(column_id);
            [[maybe_unused]] const auto pqp_name = _output->column_name(column_id);
            DebugAssert(pqp_type == lqp_type,
                        std::string{"Mismatching column type in "} + name() + " for PQP column '" + pqp_name + "'");
          }
        }
      }
    }
  }
}

std::shared_ptr<const Table> AbstractOperator::get_output() const {
  DebugAssert(
      [&]() {
        // Check that operators do not return empty chunks
        if (!_output) return true;
        if (_output->chunk_count() <= ChunkID{1}) return true;
        const auto chunk_count = _output->chunk_count();
        for (auto chunk_id = ChunkID{0}; chunk_id < chunk_count; ++chunk_id) {
          const auto chunk = _output->get_chunk(chunk_id);
          if (chunk && chunk->size() < 1) return false;
        }
        return true;
      }(),
      "Empty chunk returned from operator " + description());

  return _output;
}

void AbstractOperator::clear_output() { _output = nullptr; }

std::string AbstractOperator::description(DescriptionMode description_mode) const { return name(); }

std::shared_ptr<AbstractOperator> AbstractOperator::deep_copy() const {
  std::unordered_map<const AbstractOperator*, std::shared_ptr<AbstractOperator>> copied_ops;
  return _deep_copy_impl(copied_ops);
}

std::shared_ptr<const Table> AbstractOperator::input_table_left() const { return _input_left->get_output(); }

std::shared_ptr<const Table> AbstractOperator::input_table_right() const { return _input_right->get_output(); }

bool AbstractOperator::transaction_context_is_set() const { return _transaction_context.has_value(); }

std::shared_ptr<TransactionContext> AbstractOperator::transaction_context() const {
  DebugAssert(!transaction_context_is_set() || !_transaction_context->expired(),
              "TransactionContext is expired, but SQL Query Executor should still own it (Operator: " + name() + ")");
  return transaction_context_is_set() ? _transaction_context->lock() : nullptr;
}

void AbstractOperator::set_transaction_context(const std::weak_ptr<TransactionContext>& transaction_context) {
  _transaction_context = transaction_context;
  _on_set_transaction_context(transaction_context);
}

void AbstractOperator::set_transaction_context_recursively(
    const std::weak_ptr<TransactionContext>& transaction_context) {
  set_transaction_context(transaction_context);

  if (_input_left) mutable_input_left()->set_transaction_context_recursively(transaction_context);
  if (_input_right) mutable_input_right()->set_transaction_context_recursively(transaction_context);
}

std::shared_ptr<AbstractOperator> AbstractOperator::mutable_input_left() const {
  return std::const_pointer_cast<AbstractOperator>(_input_left);
}

std::shared_ptr<AbstractOperator> AbstractOperator::mutable_input_right() const {
  return std::const_pointer_cast<AbstractOperator>(_input_right);
}

std::shared_ptr<const AbstractOperator> AbstractOperator::input_left() const { return _input_left; }

std::shared_ptr<const AbstractOperator> AbstractOperator::input_right() const { return _input_right; }

void AbstractOperator::set_parameters(const std::unordered_map<ParameterID, AllTypeVariant>& parameters) {
  _on_set_parameters(parameters);
  if (input_left()) mutable_input_left()->set_parameters(parameters);
  if (input_right()) mutable_input_right()->set_parameters(parameters);
}

void AbstractOperator::_on_set_transaction_context(const std::weak_ptr<TransactionContext>& transaction_context) {}

void AbstractOperator::_on_cleanup() {}

std::shared_ptr<AbstractOperator> AbstractOperator::_deep_copy_impl(
    std::unordered_map<const AbstractOperator*, std::shared_ptr<AbstractOperator>>& copied_ops) const {
  const auto copied_ops_iter = copied_ops.find(this);
  if (copied_ops_iter != copied_ops.end()) return copied_ops_iter->second;

  const auto copied_input_left =
      input_left() ? input_left()->_deep_copy_impl(copied_ops) : std::shared_ptr<AbstractOperator>{};
  const auto copied_input_right =
      input_right() ? input_right()->_deep_copy_impl(copied_ops) : std::shared_ptr<AbstractOperator>{};

  const auto copied_op = _on_deep_copy(copied_input_left, copied_input_right);
  if (_transaction_context) copied_op->set_transaction_context(*_transaction_context);

  copied_ops.emplace(this, copied_op);

  return copied_op;
}

std::ostream& operator<<(std::ostream& stream, const AbstractOperator& abstract_operator) {
  const auto get_children_fn = [](const auto& op) {
    std::vector<std::shared_ptr<const AbstractOperator>> children;
    if (op->input_left()) children.emplace_back(op->input_left());
    if (op->input_right()) children.emplace_back(op->input_right());
    return children;
  };

  const auto node_print_fn = [&](const auto& op, auto& fn_stream) {
    fn_stream << op->description();

    // If the operator was already executed, print some info about data and performance
    const auto output = op->get_output();
    if (output) {
      fn_stream << " (" << output->row_count() << " row(s)/" << output->chunk_count() << " chunk(s)/"
                << output->column_count() << " column(s)/";

      fn_stream << format_bytes(output->memory_usage(MemoryUsageCalculationMode::Sampled));
      fn_stream << "/";
      fn_stream << *abstract_operator.performance_data << ")";
    }
  };

  print_directed_acyclic_graph<const AbstractOperator>(abstract_operator.shared_from_this(), get_children_fn,
                                                       node_print_fn, stream);

  return stream;
}

}  // namespace opossum<|MERGE_RESOLUTION|>--- conflicted
+++ resolved
@@ -30,11 +30,7 @@
   DTRACE_PROBE1(HYRISE, OPERATOR_STARTED, name().c_str());
   DebugAssert(!_input_left || _input_left->get_output(), "Left input has not yet been executed");
   DebugAssert(!_input_right || _input_right->get_output(), "Right input has not yet been executed");
-<<<<<<< HEAD
-  DebugAssert(performance_data->walltime.count() == 0, "Operator has already been executed");
-=======
-  DebugAssert(!_performance_data->executed, "Operator has already been executed");
->>>>>>> da63eecf
+  DebugAssert(!performance_data->executed, "Operator has already been executed");
 
   Timer performance_timer;
 
@@ -59,22 +55,13 @@
   // release any temporary data if possible
   _on_cleanup();
 
-<<<<<<< HEAD
-  performance_data->walltime = performance_timer.lap();
-  if (_input_left) performance_data->input_row_count_left = _input_left->get_output()->row_count();
-  if (_input_right) performance_data->input_row_count_right = _input_right->get_output()->row_count();
   if (_output) {
+    performance_data->has_output = true;
     performance_data->output_row_count = _output->row_count();
     performance_data->output_chunk_count = _output->chunk_count();
-=======
-  _performance_data->walltime = performance_timer.lap();
-  _performance_data->executed = true;
-  if (_output) {
-    _performance_data->has_output = true;
-    _performance_data->output_row_count = _output->row_count();
-    _performance_data->output_chunk_count = _output->chunk_count();
->>>>>>> da63eecf
   }
+  performance_data->walltime = performance_timer.lap();
+  performance_data->executed = true;
 
   DTRACE_PROBE5(HYRISE, OPERATOR_EXECUTED, name().c_str(), performance_data->walltime.count(),
                 _output ? _output->row_count() : 0, _output ? _output->chunk_count() : 0,
