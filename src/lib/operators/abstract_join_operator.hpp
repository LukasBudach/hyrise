#pragma once

#include <memory>
#include <string>
#include <utility>
#include <vector>

#include "abstract_read_only_operator.hpp"
#include "operator_join_predicate.hpp"
#include "types.hpp"

namespace opossum {

/**
 * Base class for predicated (i.e., non-cross) join operator implementations. Cross Joins are performed by the Product
 * operator.
 *
 * Find more information about joins in our Wiki: https://github.com/hyrise/hyrise/wiki/Operator-Join
 * We have decided against forwarding MVCC data in https://github.com/hyrise/hyrise/issues/409
 */
class AbstractJoinOperator : public AbstractReadOnlyOperator {
 public:
  AbstractJoinOperator(
      const OperatorType type, const std::shared_ptr<const AbstractOperator>& left,
      const std::shared_ptr<const AbstractOperator>& right, const JoinMode mode,
<<<<<<< HEAD
      const OperatorJoinPredicate& primary_predicate, std::vector<OperatorJoinPredicate> secondary_predicates,
=======
      const OperatorJoinPredicate& primary_predicate, const std::vector<OperatorJoinPredicate>& secondary_predicates,
>>>>>>> cc29edb1
      std::unique_ptr<OperatorPerformanceData> performance_data = std::make_unique<OperatorPerformanceData>());

  JoinMode mode() const;

  const OperatorJoinPredicate& primary_predicate() const;
  const std::vector<OperatorJoinPredicate>& secondary_predicates() const;

  const std::string description(DescriptionMode description_mode) const override;

 protected:
  const JoinMode _mode;
  const OperatorJoinPredicate _primary_predicate;
  const std::vector<OperatorJoinPredicate> _secondary_predicates;

  void _on_set_parameters(const std::unordered_map<ParameterID, AllTypeVariant>& parameters) override;

  std::shared_ptr<Table> _initialize_output_table() const;

  // Some operators need an internal implementation class, mostly in cases where
  // their execute method depends on a template parameter. An example for this is
  // found in join_hash.hpp.
  class AbstractJoinOperatorImpl : public AbstractReadOnlyOperatorImpl {
   public:
    virtual ~AbstractJoinOperatorImpl() = default;
    virtual std::shared_ptr<const Table> _on_execute() = 0;
  };
};

}  // namespace opossum<|MERGE_RESOLUTION|>--- conflicted
+++ resolved
@@ -23,11 +23,7 @@
   AbstractJoinOperator(
       const OperatorType type, const std::shared_ptr<const AbstractOperator>& left,
       const std::shared_ptr<const AbstractOperator>& right, const JoinMode mode,
-<<<<<<< HEAD
-      const OperatorJoinPredicate& primary_predicate, std::vector<OperatorJoinPredicate> secondary_predicates,
-=======
       const OperatorJoinPredicate& primary_predicate, const std::vector<OperatorJoinPredicate>& secondary_predicates,
->>>>>>> cc29edb1
       std::unique_ptr<OperatorPerformanceData> performance_data = std::make_unique<OperatorPerformanceData>());
 
   JoinMode mode() const;
