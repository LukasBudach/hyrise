--- conflicted
+++ resolved
@@ -150,17 +150,10 @@
 
     segment_iterate<T>(segment, [&](const auto& position) {
       const auto row_id = RowID{chunk_id, position.chunk_offset()};
-<<<<<<< HEAD
       if (!position.is_null()) {
         output->emplace_back(MaterializedValue<T>{row_id, position.value()});
       } else if (_materialize_null) {
         // Write NULL if position is NULL and NULLs shall be materialized
-=======
-      // TODO: un-fuckup
-      if (!position.is_null()) {
-        output->emplace_back(MaterializedValue<T>{row_id, position.value()});
-      } else if (_materialize_null) {
->>>>>>> f3770099
         null_rows_output->emplace_back(row_id);
       }
     });
@@ -213,10 +206,7 @@
           if (value_id != null_value_id) {
             rows_with_value[value_id].emplace_back(RowID{chunk_id, chunk_offset});
           } else if (_materialize_null) {
-<<<<<<< HEAD
             // Write NULL if value_id is the NULL value id and NULLs shall be materialized
-=======
->>>>>>> f3770099
             null_rows_output->emplace_back(RowID{chunk_id, chunk_offset});
           }
         }
@@ -234,20 +224,11 @@
       auto iterable = create_iterable_from_segment(segment);
       iterable.for_each([&](const auto& position) {
         const auto row_id = RowID{chunk_id, position.chunk_offset()};
-<<<<<<< HEAD
         if (!position.is_null()) {
           output->emplace_back(MaterializedValue<T>{row_id, position.value()});
         } else if (_materialize_null) {
           // Write NULL if position is NULL and NULLs shall be materialized
-          null_rows_output->emplace_back(row_id);          
-=======
-
-        // TODO: un-fuckup
-        if (!position.is_null()) {
-          output->emplace_back(MaterializedValue<T>{row_id, position.value()});
-        } else if (_materialize_null) {
           null_rows_output->emplace_back(row_id);
->>>>>>> f3770099
         }
       });
     }
