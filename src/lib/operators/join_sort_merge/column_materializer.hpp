--- conflicted
+++ resolved
@@ -69,14 +69,7 @@
       const auto& chunk = input->get_chunk(chunk_id);
       Assert(chunk, "Physically deleted chunk should not reach this point, see get_chunk / #1686.");
       const auto chunk_size = chunk->size();
-<<<<<<< HEAD
-
       const auto samples_to_write = std::min(SAMPLES_PER_CHUNK, chunk_size);
-
-=======
-
-      const auto samples_to_write = std::min(SAMPLES_PER_CHUNK, chunk_size);
->>>>>>> 6b3fcde6
       subsamples.push_back(Subsample<T>(samples_to_write));
 
       auto materialize_job = [&, chunk_id] {
