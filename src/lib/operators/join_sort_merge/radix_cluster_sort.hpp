#pragma once

#include <algorithm>
#include <cstring>
#include <map>
#include <memory>
#include <string>
#include <utility>
#include <vector>

#include <boost/sort/sort.hpp>

#include "column_materializer.hpp"
#include "hyrise.hpp"
#include "resolve_type.hpp"
#include "utils/timer.hpp"

namespace opossum {

// The RadixClusterOutput holds the data structures that belong to the output of the clustering stage.
template <typename T>
struct RadixClusterOutput {
  MaterializedSegmentList<T> clusters_left;
  MaterializedSegmentList<T> clusters_right;
  RowIDPosList null_rows_left;
  RowIDPosList null_rows_right;
};

// Performs radix clustering for the sort merge join. The radix clustering algorithm clusters on the basis of the least
// significant bits of the values because the values there are much more evenly distributed than for the most
// significant bits. As a result, equal values always get moved to the same cluster and the clusters are sorted in
// themselves but not in between the clusters. This approach works for equi-joins, because we are only interested in
// equality. In the case of a non-equi-joins however, complete sortedness is required, because join matches exist beyond
// cluster borders. Therefore, the clustering defaults to a range clustering algorithm for the non-equi-join.
// General clustering process:
//  -> Input chunks are materialized and sorted. Every value is stored together with its row id.
//  -> Then, either radix clustering or range clustering is performed.
//  -> At last, the resulting clusters are sorted.
//
// Radix clustering example:
//  cluster_count = 4
//  bits for 4 clusters: 2
//
//    000001|01
//    000000|11
//           ˆ right-most bits are used for clustering
template <typename T>
class RadixClusterSort {
 public:
  RadixClusterSort(const std::shared_ptr<const Table> left, const std::shared_ptr<const Table> right,
                   const ColumnIDPair& column_ids, bool sort, const bool materialize_null_left,
                   const bool materialize_null_right, size_t cluster_count,
                   OperatorPerformanceData<JoinSortMerge::OperatorSteps>& performance_data)
      : _performance{performance_data},
        _left_input_table{left},
        _right_input_table{right},
        _left_column_id{column_ids.first},
        _right_column_id{column_ids.second},
        _sort{sort},
        _cluster_count{cluster_count},
        _materialize_null_left{materialize_null_left},
        _materialize_null_right{materialize_null_right} {
    DebugAssert(cluster_count > 0, "cluster_count must be > 0");
    DebugAssert((cluster_count & (cluster_count - 1)) == 0, "cluster_count must be a power of two");
    DebugAssert(left, "left input operator is null");
    DebugAssert(right, "right input operator is null");
  }

  virtual ~RadixClusterSort() = default;

  template <typename T2>
  static std::enable_if_t<std::is_integral_v<T2>, size_t> get_radix(T2 value, size_t radix_bitmask) {
    return static_cast<int64_t>(value) & radix_bitmask;
  }

  template <typename T2>
  static std::enable_if_t<!std::is_integral_v<T2>, size_t> get_radix(T2 value, size_t radix_bitmask) {
    PerformanceWarning("Using hash to perform bit_cast/radix partitioning of floating point number and strings");
    return std::hash<T2>{}(value)&radix_bitmask;
  }

 protected:
  // The ChunkInformation structure is used to gather statistics regarding a chunk's values in order to be able to
  // appropriately reserve space for the clustering output.
  OperatorPerformanceData<JoinSortMerge::OperatorSteps>& _performance;

  struct ChunkInformation {
    explicit ChunkInformation(size_t cluster_count) {
      cluster_histogram.resize(cluster_count);
      insert_position.resize(cluster_count);
    }
    // Used to count the number of entries for each cluster from a specific chunk
    // Example cluster_histogram[3] = 5
    // -> 5 values from the chunk belong in cluster 3
    std::vector<size_t> cluster_histogram;

    // Stores the beginning of the range in cluster for this chunk.
    // Example: insert_position[3] = 5
    // -> This chunks value for cluster 3 are inserted at index 5 and forward.
    std::vector<size_t> insert_position;
  };

  // The TableInformation structure is used to gather statistics regarding the value distribution of a table and its
  // chunks in order to be able to appropriately reserve space for the clustering output.
  struct TableInformation {
    TableInformation(size_t chunk_count, size_t cluster_count)
        : cluster_histogram(cluster_count, 0), chunk_information(chunk_count, ChunkInformation(cluster_count)) {}
    // Used to count the number of entries for each cluster from the whole table
    std::vector<size_t> cluster_histogram;
    std::vector<ChunkInformation> chunk_information;
  };

  // Input parameters
  std::shared_ptr<const Table> _left_input_table;
  std::shared_ptr<const Table> _right_input_table;
  const ColumnID _left_column_id;
  const ColumnID _right_column_id;
  bool _sort;

  // The cluster count must be a power of two, i.e. 1, 2, 4, 8, 16, ...
  // It is asserted to be a power of two in the constructor.
  size_t _cluster_count;

  bool _materialize_null_left;
  bool _materialize_null_right;

  // Determines the total size of a materialized segment list.
  static size_t _materialized_table_size(const MaterializedSegmentList<T>& table) {
    auto total_size = size_t{0};
    for (const auto& chunk : table) {
      total_size += chunk.size();
    }

    return total_size;
  }

  // Concatenates multiple materialized segments to a single materialized segment.
  static MaterializedSegmentList<T> _concatenate_chunks(const MaterializedSegmentList<T>& input_chunks) {
    auto output_table = MaterializedSegmentList<T>(1);

    // Reserve the required space and move the data to the output
    auto& output_chunk = output_table[0];
    output_chunk.reserve(_materialized_table_size(input_chunks));
    for (const auto& chunk : input_chunks) {
      output_chunk.insert(output_chunk.end(), chunk.begin(), chunk.end());
    }

    return output_table;
  }

  // Clusters a materialized table using a given clustering function that determines the appropriate cluster id for
  // each value.
  //    -> For each chunk, count how many of its values belong in each of the clusters using histograms.
  //    -> Aggregate the per-chunk histograms to a histogram for the whole table.
  //    -> Reserve the appropriate space for each output cluster to avoid ongoing vector resizing.
  //    -> At last, each value of each chunk is moved to the appropriate cluster. The created histogram denotes where
  //       the concurrent tasks can write the data to without the need for synchronization.
  MaterializedSegmentList<T> _cluster(const MaterializedSegmentList<T>& input_chunks,
                                      const std::function<size_t(const T&)>& clusterer) {
    auto output_table = MaterializedSegmentList<T>(_cluster_count);

    const auto input_chunk_count = input_chunks.size();
    TableInformation table_information(input_chunk_count, _cluster_count);

    // Count for every chunk the number of entries for each cluster in parallel
    auto histogram_jobs = std::vector<std::shared_ptr<AbstractTask>>{};
    for (auto chunk_number = size_t{0}; chunk_number < input_chunk_count; ++chunk_number) {
      auto& chunk_information = table_information.chunk_information[chunk_number];
      const auto& input_chunk = input_chunks[chunk_number];

      // Count the number of entries for each cluster to be able to reserve the appropriate output space later.
      auto histogram_job = [&] {
        for (const auto& entry : input_chunk) {
          const auto cluster_id = clusterer(entry.value);
          ++chunk_information.cluster_histogram[cluster_id];
        }
      };

      if (input_chunk.size() > JoinSortMerge::JOB_SPAWN_THRESHOLD) {
        histogram_jobs.push_back(std::make_shared<JobTask>(histogram_job));
      } else {
        histogram_job();
      }
    }

    Hyrise::get().scheduler()->schedule_and_wait_for_tasks(histogram_jobs);

    // Aggregate the chunks histograms to a table histogram and initialize the insert positions for each chunk
    for (auto& chunk_information : table_information.chunk_information) {
      for (auto cluster_id = size_t{0}; cluster_id < _cluster_count; ++cluster_id) {
        chunk_information.insert_position[cluster_id] = table_information.cluster_histogram[cluster_id];
        table_information.cluster_histogram[cluster_id] += chunk_information.cluster_histogram[cluster_id];
      }
    }

    // Reserve the appropriate output space for the clusters
    for (auto cluster_id = size_t{0}; cluster_id < _cluster_count; ++cluster_id) {
      const auto cluster_size = table_information.cluster_histogram[cluster_id];
      output_table[cluster_id] = MaterializedSegment<T>(cluster_size);
    }

    // Move each entry into its appropriate cluster in parallel
    auto cluster_jobs = std::vector<std::shared_ptr<AbstractTask>>{};
    for (auto chunk_number = size_t{0}; chunk_number < input_chunk_count; ++chunk_number) {
      const auto& input_chunk = input_chunks[chunk_number];
      auto cluster_job = [&, chunk_number] {
        auto& chunk_information = table_information.chunk_information[chunk_number];
        for (const auto& entry : input_chunk) {
          const auto cluster_id = clusterer(entry.value);
          auto& output_cluster = output_table[cluster_id];
          auto& insert_position = chunk_information.insert_position[cluster_id];
          output_cluster[insert_position] = entry;
          ++insert_position;
        }
      };

      if (input_chunk.size() > JoinSortMerge::JOB_SPAWN_THRESHOLD) {
        cluster_jobs.push_back(std::make_shared<JobTask>(cluster_job));
      } else {
        cluster_job();
      }
    }

    Hyrise::get().scheduler()->schedule_and_wait_for_tasks(cluster_jobs);

    return output_table;
  }

  // Performs least significant bit radix clustering which is used in the equi join case.
  MaterializedSegmentList<T> _radix_cluster(const MaterializedSegmentList<T>& input_chunks) {
    auto radix_bitmask = _cluster_count - 1;
    return _cluster(input_chunks, [radix_bitmask](const T& value) { return get_radix<T>(value, radix_bitmask); });
  }

  // Picks split values from the given sample values. Each split value denotes the inclusive upper bound of its
  // corresponding cluster (i.e., split #0 is the upper bound of cluster #0). As the last cluster does not require an
  // upper bound, the returned vector size is usually the cluster count minus one. However, it can be even shorter
  // (e.g., attributes where #distinct values < #cluster count; in this case, empty clusters will be created).
  // Procedure: passed values are sorted and samples are picked from the whole sample value range in constant
  // distances. Repeated values are not removed. Thereby, they have a higher chance of being picked which should
  // cover skewed inputs. However, the final split values
  // are unique. As a consequence, the split value vector might contain less values than `_cluster_count - 1`.
  const std::vector<T> _pick_split_values(std::vector<T>&& sample_values) const {
    boost::sort::pdqsort(sample_values.begin(), sample_values.end());

    if (sample_values.size() <= _cluster_count - 1) {
      const auto last = std::unique(sample_values.begin(), sample_values.end());
      sample_values.erase(last, sample_values.end());
      return std::move(sample_values);
    }

    auto split_values = std::vector<T>{};
    split_values.reserve(_cluster_count - 1);
    const auto jump_width = sample_values.size() / _cluster_count;
    for (auto sample_offset = size_t{0}; sample_offset < _cluster_count - 1; ++sample_offset) {
      split_values.push_back(sample_values[static_cast<size_t>((sample_offset + 1) * jump_width)]);
    }

    const auto last_split = std::unique(split_values.begin(), split_values.end());
    split_values.erase(last_split, split_values.end());
    return split_values;
  }

  // Performs the range cluster sort for the non-equi case (>, >=, <, <=, !=) which requires the complete table to be
  // sorted and not only the clusters in themselves. Returns the clustered data from the left table and the right table
  // as a pair.
  std::pair<MaterializedSegmentList<T>, MaterializedSegmentList<T>> _range_cluster(
      const MaterializedSegmentList<T>& left_input, const MaterializedSegmentList<T>& right_input,
      std::vector<T>&& sample_values) {
    const std::vector<T> split_values = _pick_split_values(std::move(sample_values));
<<<<<<< HEAD
=======

>>>>>>> 6b3fcde6
    // Implements range clustering
    auto clusterer = [&split_values](const T& value) {
      // Find the first split value that is greater or equal to the entry.
      // The split values are sorted in ascending order.
      // Note: can we do this faster? (binary search?)
      for (size_t split_id = 0; split_id < split_values.size(); ++split_id) {
        if (value <= split_values[split_id]) {
          // Each split (e.g., split #0) is the upper bound for its corresponding cluster (i.e., cluster #0).
          return split_id;
        }
      }

      // The value is greater than all split values, which means it belongs in the last cluster.
      return split_values.size();
    };

    const auto output_left = _cluster(left_input, clusterer);
    const auto output_right = _cluster(right_input, clusterer);

    return {std::move(output_left), std::move(output_right)};
  }

  // Sorts all clusters of a materialized table.
  void _sort_clusters(MaterializedSegmentList<T>& clusters) {
    auto sort_jobs = std::vector<std::shared_ptr<AbstractTask>>{};
    for (auto cluster_id = size_t{0}; cluster_id < clusters.size(); ++cluster_id) {
      const auto cluster_size = clusters[cluster_id].size();
      auto sort_job = [&, cluster_id] {
        auto& cluster = clusters[cluster_id];
        boost::sort::pdqsort(cluster.begin(), cluster.end(),
                             [](const auto& left, const auto& right) { return left.value < right.value; });
      };

      if (cluster_size > JoinSortMerge::JOB_SPAWN_THRESHOLD) {
        sort_jobs.push_back(std::make_shared<JobTask>(sort_job));
      } else {
        sort_job();
      }
    }
    Hyrise::get().scheduler()->schedule_and_wait_for_tasks(sort_jobs);
  }

 public:
  RadixClusterOutput<T> execute() {
    RadixClusterOutput<T> output;

    Timer timer;
    // Sort the chunks of the input tables in the non-equi cases
    ColumnMaterializer<T> left_column_materializer(_sort, _materialize_null_left);
    auto [materialized_left_segments, null_rows_left, samples_left] =
        left_column_materializer.materialize(_left_input_table, _left_column_id);
    output.null_rows_left = std::move(null_rows_left);
    _performance.set_step_runtime(JoinSortMerge::OperatorSteps::LeftSideMaterializing, timer.lap());

    ColumnMaterializer<T> right_column_materializer(_sort, _materialize_null_right);
    auto [materialized_right_segments, null_rows_right, samples_right] =
        right_column_materializer.materialize(_right_input_table, _right_column_id);
    output.null_rows_right = std::move(null_rows_right);
    _performance.set_step_runtime(JoinSortMerge::OperatorSteps::RightSideMaterializing, timer.lap());

    // Append right samples to left samples and sort (reserve not necessary when insert can
    // determine the new capacity from the iterator: https://stackoverflow.com/a/35359472/1147726)
    samples_left.insert(samples_left.end(), samples_right.begin(), samples_right.end());

    if (_cluster_count == 1) {
      output.clusters_left = _concatenate_chunks(materialized_left_segments);
      output.clusters_right = _concatenate_chunks(materialized_right_segments);
    } else if (!_sort) {
      output.clusters_left = _radix_cluster(materialized_left_segments);
      output.clusters_right = _radix_cluster(materialized_right_segments);
    } else {
      auto result = _range_cluster(materialized_left_segments, materialized_right_segments, std::move(samples_left));
      output.clusters_left = std::move(result.first);
      output.clusters_right = std::move(result.second);
    }
    _performance.set_step_runtime(JoinSortMerge::OperatorSteps::Clustering, timer.lap());

    _sort_clusters(output.clusters_left);
    _sort_clusters(output.clusters_right);
    _performance.set_step_runtime(JoinSortMerge::OperatorSteps::Sorting, timer.lap());

    return output;
  }
};

}  // namespace opossum<|MERGE_RESOLUTION|>--- conflicted
+++ resolved
@@ -268,10 +268,7 @@
       const MaterializedSegmentList<T>& left_input, const MaterializedSegmentList<T>& right_input,
       std::vector<T>&& sample_values) {
     const std::vector<T> split_values = _pick_split_values(std::move(sample_values));
-<<<<<<< HEAD
-=======
-
->>>>>>> 6b3fcde6
+    
     // Implements range clustering
     auto clusterer = [&split_values](const T& value) {
       // Find the first split value that is greater or equal to the entry.
