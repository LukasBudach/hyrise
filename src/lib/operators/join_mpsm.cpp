--- conflicted
+++ resolved
@@ -42,13 +42,8 @@
     : AbstractJoinOperator(OperatorType::JoinMPSM, left, right, mode, primary_predicate, {}) {
   // Validate the parameters
   DebugAssert(mode != JoinMode::Cross, "This operator does not support cross joins.");
-<<<<<<< HEAD
-  DebugAssert(left != nullptr, "The left input operator is null.");
-  DebugAssert(right != nullptr, "The right input operator is null.");
-=======
   DebugAssert(left, "The left input operator is null.");
   DebugAssert(right, "The right input operator is null.");
->>>>>>> cc29edb1
   DebugAssert(primary_predicate.predicate_condition == PredicateCondition::Equals,
               "Only Equi joins are supported by MPSM join.");
 }
