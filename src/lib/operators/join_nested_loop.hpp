--- conflicted
+++ resolved
@@ -19,12 +19,8 @@
  public:
   JoinNestedLoop(const std::shared_ptr<const AbstractOperator>& left,
                  const std::shared_ptr<const AbstractOperator>& right, const JoinMode mode,
-<<<<<<< HEAD
-                 const OperatorJoinPredicate& primary_predicate);
-=======
                  const OperatorJoinPredicate& primary_predicate,
                  const std::vector<OperatorJoinPredicate>& secondary_predicates = {});
->>>>>>> cc29edb1
 
   const std::string name() const override;
 
