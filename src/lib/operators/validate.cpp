--- conflicted
+++ resolved
@@ -6,6 +6,7 @@
 #include <vector>
 
 #include "concurrency/transaction_context.hpp"
+#include "operators/delete.hpp"
 #include "scheduler/current_scheduler.hpp"
 #include "scheduler/job_task.hpp"
 #include "storage/reference_segment.hpp"
@@ -54,11 +55,9 @@
 }
 
 bool Validate::_is_chunk_visible(TransactionID our_tid, CommitID snapshot_commit_id, const MvccData& mvcc_data) {
-  const auto row_tid = mvcc_data.max_tid->load();
   const auto max_begin_cid = mvcc_data.max_begin_cid;
-  const auto max_end_cid = mvcc_data.max_end_cid;
-
-  return snapshot_commit_id < max_end_cid && ((snapshot_commit_id >= max_begin_cid) != (row_tid == our_tid));
+
+  return snapshot_commit_id >= max_begin_cid;
 }
 
 std::shared_ptr<const Table> Validate::_on_execute(std::shared_ptr<TransactionContext> transaction_context) {
@@ -70,29 +69,36 @@
   const auto our_tid = transaction_context->transaction_id();
   const auto snapshot_commit_id = transaction_context->snapshot_commit_id();
 
-<<<<<<< HEAD
-  const auto chunk_count = in_table->chunk_count();
-
-
   if (in_table->type() == TableType::Data) {
-    ChunkID visible_chunks = ChunkID{0};
-
-    for (ChunkID chunk_id{0}; chunk_id < chunk_count; ++chunk_id) {
-      const auto chunk_in = in_table->get_chunk(chunk_id);
-      DebugAssert(chunk_in->has_mvcc_data(), "Trying to use Validate on a table that has no MVCC data");
-      const auto mvcc_data = chunk_in->get_scoped_mvcc_data_lock();
-
-      if (mvcc_data->dirty) break;
-      if (!_is_chunk_visible(our_tid, snapshot_commit_id, *mvcc_data)) break;
-
-      ++visible_chunks;
-    }
-
-    if (visible_chunks == chunk_count) return in_table;
-
+    bool check_chunks_for_visibility = true;
+
+    // Abort if there is a delete in the same transaction context
+    const auto& rw_operators = transaction_context->read_write_operators();
+    for (const auto& rw_operator : rw_operators) {
+      if (rw_operator->type() == OperatorType::Delete) check_chunks_for_visibility = false;
+    }
+
+    if (check_chunks_for_visibility) {
+      ChunkID visible_chunks = ChunkID{0};
+      for (ChunkID chunk_id{0}; chunk_id < chunk_count; ++chunk_id) {
+        const auto chunk_in = in_table->get_chunk(chunk_id);
+        DebugAssert(chunk_in->has_mvcc_data(), "Trying to use Validate on a table that has no MVCC data");
+
+        if (chunk_in->invalid_row_count() > 0) break;
+
+        const auto mvcc_data = chunk_in->get_scoped_mvcc_data_lock();
+        const auto max_begin_cid = mvcc_data->max_begin_cid;
+        if (snapshot_commit_id < max_begin_cid) break;
+
+        ++visible_chunks;
+      }
+
+      if (visible_chunks == chunk_count) return in_table;
+    }
   }
-  for (ChunkID chunk_id{0}; chunk_id < chunk_count; ++chunk_id) {
-=======
+
+  std::cout << "continue table" << std::endl;
+  // for (ChunkID chunk_id{0}; chunk_id < chunk_count; ++chunk_id) {
   std::vector<std::shared_ptr<JobTask>> jobs;
   std::vector<std::shared_ptr<Chunk>> output_chunks;
   output_chunks.reserve(chunk_count);
@@ -141,7 +147,6 @@
                                 const TransactionID snapshot_commit_id,
                                 std::vector<std::shared_ptr<Chunk>>& output_chunks, std::mutex& output_mutex) {
   for (auto chunk_id = chunk_id_start; chunk_id <= chunk_id_end; ++chunk_id) {
->>>>>>> 93e64459
     const auto chunk_in = in_table->get_chunk(chunk_id);
     Assert(chunk_in, "Did not expect deleted chunk here.");  // see #1686
 
@@ -168,23 +173,23 @@
         const auto referenced_chunk = referenced_table->get_chunk(pos_list_in.common_chunk_id());
         auto mvcc_data = referenced_chunk->get_scoped_mvcc_data_lock();
 
-        if (!mvcc_data->dirty && _is_chunk_visible(our_tid, snapshot_commit_id, *mvcc_data)) {
-          // *pos_list_out = pos_list_in.copy();
-          pos_list_out->resize(pos_list_in.size());
-          std::memcpy(pos_list_out->data(), pos_list_in.data(), pos_list_in.size() * sizeof(RowID));
-          // auto chunk_size = chunk_in->size();  // The compiler fails to optimize this in the for clause :(
-          // pos_list_out->resize(chunk_size);
-          // for (auto i = 0u; i < chunk_size; i++) {
-          //   (*pos_list_out)[i] = RowID{chunk_id, i};
-          // }
-        } else {
+        // if (!mvcc_data->dirty && _is_chunk_visible(our_tid, snapshot_commit_id, *mvcc_data)) {
+        //   // *pos_list_out = pos_list_in.copy();
+        //   pos_list_out->resize(pos_list_in.size());
+        //   std::memcpy(pos_list_out->data(), pos_list_in.data(), pos_list_in.size() * sizeof(RowID));
+        //   // auto chunk_size = chunk_in->size();  // The compiler fails to optimize this in the for clause :(
+        //   // pos_list_out->resize(chunk_size);
+        //   // for (auto i = 0u; i < chunk_size; i++) {
+        //   //   (*pos_list_out)[i] = RowID{chunk_id, i};
+        //   // }
+        // } else {
 
           for (auto row_id : pos_list_in) {
             if (opossum::is_row_visible(our_tid, snapshot_commit_id, row_id.chunk_offset, *mvcc_data)) {
               pos_list_out->emplace_back(row_id);
             }
           }
-        }
+        // }
 
       } else {
         // Slow path - we are looking at multiple referenced chunks and need to get the MVCC data vector for every row.
@@ -216,14 +221,14 @@
       const auto mvcc_data = chunk_in->get_scoped_mvcc_data_lock();
       pos_list_out->guarantee_single_chunk();
 
-      if (!mvcc_data->dirty && _is_chunk_visible(our_tid, snapshot_commit_id, *mvcc_data)) {
-        // return;
-        auto chunk_size = chunk_in->size();  // The compiler fails to optimize this in the for clause :(
-        pos_list_out->resize(chunk_size);
-        for (auto i = 0u; i < chunk_size; i++) {
-          (*pos_list_out)[i] = RowID{chunk_id, i};
-        }
-      } else {
+      // if (!mvcc_data->dirty && _is_chunk_visible(our_tid, snapshot_commit_id, *mvcc_data)) {
+      //   // return;
+      //   auto chunk_size = chunk_in->size();  // The compiler fails to optimize this in the for clause :(
+      //   pos_list_out->resize(chunk_size);
+      //   for (auto i = 0u; i < chunk_size; i++) {
+      //     (*pos_list_out)[i] = RowID{chunk_id, i};
+      //   }
+      // } else {
 
         // Generate pos_list_out.
         auto chunk_size = chunk_in->size();  // The compiler fails to optimize this in the for clause :(
@@ -232,7 +237,7 @@
             pos_list_out->emplace_back(RowID{chunk_id, i});
           }
         }
-      }
+      // }
 
       // Create actual ReferenceSegment objects.
       for (ColumnID column_id{0}; column_id < chunk_in->column_count(); ++column_id) {
