--- conflicted
+++ resolved
@@ -27,54 +27,6 @@
 
 const std::string IndexScan::name() const { return "IndexScan"; }
 
-<<<<<<< HEAD
-const std::string IndexScan::description(DescriptionMode description_mode) const {
-  const auto separator = description_mode == DescriptionMode::MultiLine ? "\n" : " ";
-
-  std::stringstream stream;
-
-  stream << name() << separator;
-
-  const auto predicate_condition_string = predicate_condition_to_string.left.at(_predicate_condition);
-  std::ostringstream column_name_stringstream;
-
-  for (const auto& column_id : _left_column_ids) {
-    auto column_name = _in_table->column_name(column_id);
-    column_name_stringstream << column_name << " ";
-  }
-
-  std::ostringstream right_value_stringstream;
-
-  for (const auto& value : _right_values) {
-    right_value_stringstream << " " << value;
-  }
-
-  std::ostringstream right_value2_stringstream;
-
-  for (const auto& value : _right_values2) {
-    right_value2_stringstream << " " << value;
-  }
-
-  stream << separator << column_name_stringstream.str() << predicate_condition_string << right_value_stringstream.str()
-         << right_value2_stringstream.str();
-
-  return stream.str();
-}
-
-PredicateCondition IndexScan::predicate_condition() const { return _predicate_condition; }
-
-const std::vector<ColumnID>& IndexScan::left_columns_ids() const { return _left_column_ids; }
-
-const std::vector<AllTypeVariant>& IndexScan::right_values() const { return _right_values; }
-
-const std::vector<AllTypeVariant>& IndexScan::right_values2() const { return _right_values2; }
-
-void IndexScan::set_included_chunk_ids(const std::vector<ChunkID>& chunk_ids) { _included_chunk_ids = chunk_ids; }
-
-size_t IndexScan::get_number_of_included_chunks() const { return _included_chunk_ids.size(); }
-
-=======
->>>>>>> 2d3dbf28
 std::shared_ptr<const Table> IndexScan::_on_execute() {
   _in_table = input_table_left();
 
