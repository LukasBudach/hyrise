--- conflicted
+++ resolved
@@ -47,14 +47,9 @@
     for (auto chunk_id = ChunkID{0u}; chunk_id < chunk_count; ++chunk_id) {
       const auto chunk = _in_table->get_chunk(chunk_id);
       Assert(chunk, "Physically deleted chunk should not reach this point, see get_chunk / #1686.");
-<<<<<<< HEAD
       // Commented out by Keven to fix the problem of empty include lists for several configurations
       // Martin addressed the problem in issue #2187   
       //jobs.push_back(_create_job_and_schedule(chunk_id, output_mutex));
-=======
-
-      jobs.push_back(_create_job(chunk_id, output_mutex));
->>>>>>> b2cdc796
     }
   } else {
     jobs.reserve(included_chunk_ids.size());
@@ -97,9 +92,9 @@
 
     std::lock_guard<std::mutex> lock(output_mutex);
     _out_table->append_chunk(segments, nullptr, chunk->get_allocator());
-    if (!chunk->sorted_by().empty()) {
+    if (!chunk->individually_sorted_by().empty()) {
        _out_table->last_chunk()->finalize();
-       _out_table->last_chunk()->set_sorted_by(chunk->sorted_by());
+       _out_table->last_chunk()->set_individually_sorted_by(chunk->individually_sorted_by());
     }  
   });
 
