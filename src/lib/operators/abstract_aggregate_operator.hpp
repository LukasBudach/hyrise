#pragma once

#include "expression/aggregate_expression.hpp"
#include "operators/abstract_operator.hpp"
#include "operators/abstract_read_only_operator.hpp"
#include "type_comparison.hpp"
#include "types.hpp"

namespace opossum {

/*
The AggregateFunctionBuilder is used to create the lambda function that will be used by
the AggregateVisitor. It is a separate class because methods cannot be partially specialized.
Therefore, we partially specialize the whole class and define the get_aggregate_function anew every time.
*/
template <typename ColumnDataType, typename AggregateType, AggregateFunction function>
class AggregateFunctionBuilder {
 public:
  void get_aggregate_function() { Fail("Invalid aggregate function"); }
};

template <typename ColumnDataType, typename AggregateType>
class AggregateFunctionBuilder<ColumnDataType, AggregateType, AggregateFunction::Min> {
 public:
  auto get_aggregate_function() {
    return [](const ColumnDataType& new_value, std::optional<AggregateType>& current_primary_aggregate,
              std::vector<AggregateType>& current_secondary_aggregates) {
      if (!current_primary_aggregate || value_smaller(new_value, *current_primary_aggregate)) {
        // New minimum found
        current_primary_aggregate = new_value;
      }
    };
  }
};

template <typename ColumnDataType, typename AggregateType>
class AggregateFunctionBuilder<ColumnDataType, AggregateType, AggregateFunction::Max> {
 public:
  auto get_aggregate_function() {
    return [](const ColumnDataType& new_value, std::optional<AggregateType>& current_primary_aggregate,
              std::vector<AggregateType>& current_secondary_aggregates) {
      if (!current_primary_aggregate || value_greater(new_value, *current_primary_aggregate)) {
        // New maximum found
        current_primary_aggregate = new_value;
      }
    };
  }
};

template <typename ColumnDataType, typename AggregateType>
class AggregateFunctionBuilder<ColumnDataType, AggregateType, AggregateFunction::Sum> {
 public:
  auto get_aggregate_function() {
    return [](const ColumnDataType& new_value, std::optional<AggregateType>& current_primary_aggregate,
              std::vector<AggregateType>& current_secondary_aggregates) {
      // add new value to sum
      if (current_primary_aggregate) {
        *current_primary_aggregate += new_value;
      } else {
        current_primary_aggregate = new_value;
      }
    };
  }
};

template <typename ColumnDataType, typename AggregateType>
class AggregateFunctionBuilder<ColumnDataType, AggregateType, AggregateFunction::Avg> {
 public:
  auto get_aggregate_function() {
    /*
     * We reuse Sum here, as updating an average value for every row is costly and prone to problems regarding precision.
     * To get the average, the aggregate operator needs to count the number of elements contributing to this sum,
     * and divide the final sum by that number.
     */
    return AggregateFunctionBuilder<ColumnDataType, AggregateType, AggregateFunction::Sum>{}.get_aggregate_function();
  }
};

template <typename ColumnDataType, typename AggregateType>
class AggregateFunctionBuilder<ColumnDataType, AggregateType, AggregateFunction::StandardDeviationSample> {
 public:
  auto get_aggregate_function() {
    return [](const ColumnDataType& new_value, std::optional<AggregateType>& current_primary_aggregate,
              std::vector<AggregateType>& current_secondary_aggregates) {
      if constexpr (std::is_arithmetic_v<ColumnDataType>) {
        // Welford's online algorithm
        // https://en.wikipedia.org/wiki/Algorithms_for_calculating_variance#Welford's_online_algorithm
        // For a new value, compute the new count, new mean and the new squared_distance_from_mean.
        // mean accumulates the mean of the entire dataset.
        // squared_distance_from_mean aggregates the squared distance from the mean.
        // count aggregates the number of samples seen so far.
        // The sample standard deviation is stored as current_primary_aggregate.
        if (current_secondary_aggregates.empty()) {
          current_secondary_aggregates.resize(3);
          // current_secondary_aggregates[0]:   storage for count
          // current_secondary_aggregates[1]:   storage for mean
          // current_secondary_aggregates[2]:   storage for squared_distance_from_mean
        }

        // get values
        auto& count = current_secondary_aggregates[0];
        auto& mean = current_secondary_aggregates[1];
        auto& squared_distance_from_mean = current_secondary_aggregates[2];

        // update values
        ++count;
        const double delta = new_value - mean;
        mean += delta / count;
        const double delta2 = new_value - mean;
        squared_distance_from_mean += delta * delta2;

        if (count > 1) {
          const auto variance = squared_distance_from_mean / (count - 1);
          current_primary_aggregate = std::sqrt(variance);
        } else {
          current_primary_aggregate = std::nullopt;
        }

      } else {
        Fail("StandardDeviationSample not available for non-arithmetic types.");
      }
    };
  }
};

template <typename ColumnDataType, typename AggregateType>
class AggregateFunctionBuilder<ColumnDataType, AggregateType, AggregateFunction::Any> {
 public:
  auto get_aggregate_function() {
    return [](const ColumnDataType& new_value, std::optional<AggregateType>& current_primary_aggregate,
              std::vector<AggregateType>& current_secondary_aggregates) {
      // ANY() is expected to be only executed on groups whose values are all equal.
      DebugAssert(!current_primary_aggregate || *current_primary_aggregate == new_value,
                  "ANY() expects all values in the group to be equal.");
      current_primary_aggregate = new_value;
    };
  }
};

template <typename ColumnDataType, typename AggregateType>
class AggregateFunctionBuilder<ColumnDataType, AggregateType, AggregateFunction::Count> {
 public:
  auto get_aggregate_function() {
    return [](const ColumnDataType&, std::optional<AggregateType>& current_primary_aggregate,
              std::vector<AggregateType>& current_secondary_aggregates) {};
  }
};

template <typename ColumnDataType, typename AggregateType>
class AggregateFunctionBuilder<ColumnDataType, AggregateType, AggregateFunction::CountDistinct> {
 public:
  auto get_aggregate_function() {
    return [](const ColumnDataType&, std::optional<AggregateType>& current_primary_aggregate,
              std::vector<AggregateType>& current_secondary_aggregates) {};
  }
};

class AbstractAggregateOperator : public AbstractReadOnlyOperator {
 public:
  AbstractAggregateOperator(
<<<<<<< HEAD
      const std::shared_ptr<AbstractOperator>& in, const std::vector<AggregateColumnDefinition>& aggregates,
=======
      const std::shared_ptr<AbstractOperator>& in, const std::vector<std::shared_ptr<AggregateExpression>>& aggregates,
>>>>>>> 24d29f84
      const std::vector<ColumnID>& groupby_column_ids,
      std::unique_ptr<OperatorPerformanceData> performance_data = std::make_unique<OperatorPerformanceData>());

  const std::vector<std::shared_ptr<AggregateExpression>>& aggregates() const;

  const std::vector<ColumnID>& groupby_column_ids() const;

  const std::string& name() const override = 0;

  std::string description(DescriptionMode description_mode) const override;

 protected:
  void _validate_aggregates() const;

  Segments _output_segments;
  const std::vector<std::shared_ptr<AggregateExpression>> _aggregates;
  const std::vector<ColumnID> _groupby_column_ids;

  TableColumnDefinitions _output_column_definitions;
};

}  // namespace opossum<|MERGE_RESOLUTION|>--- conflicted
+++ resolved
@@ -158,11 +158,7 @@
 class AbstractAggregateOperator : public AbstractReadOnlyOperator {
  public:
   AbstractAggregateOperator(
-<<<<<<< HEAD
-      const std::shared_ptr<AbstractOperator>& in, const std::vector<AggregateColumnDefinition>& aggregates,
-=======
       const std::shared_ptr<AbstractOperator>& in, const std::vector<std::shared_ptr<AggregateExpression>>& aggregates,
->>>>>>> 24d29f84
       const std::vector<ColumnID>& groupby_column_ids,
       std::unique_ptr<OperatorPerformanceData> performance_data = std::make_unique<OperatorPerformanceData>());
 
