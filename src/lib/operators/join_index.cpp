#include "join_index.hpp"

#include <map>
#include <memory>
#include <numeric>
#include <set>
#include <string>
#include <utility>
#include <vector>

#include "all_type_variant.hpp"
#include "join_nested_loop.hpp"
#include "magic_enum.hpp"
#include "multi_predicate_join/multi_predicate_join_evaluator.hpp"
#include "resolve_type.hpp"
#include "storage/index/abstract_index.hpp"
#include "storage/segment_iterate.hpp"
#include "type_comparison.hpp"
#include "utils/assert.hpp"
#include "utils/performance_warning.hpp"
#include "utils/timer.hpp"

namespace opossum {

/*
 * This is an index join implementation. It expects to find an index on the index side column.
 * It can be used for all join modes except JoinMode::Cross.
 * For the remaining join types or if no index is found it falls back to a nested loop join.
 */

bool JoinIndex::supports(const JoinConfiguration config) {
  if (!config.left_table_type || !config.right_table_type || !config.index_side) {
    Fail("Table types and index side are required to make support decisions for the index join.");
  } else {
    TableType index_side_table_type;
    if (*config.index_side == IndexSide::Left) {
      index_side_table_type = *config.left_table_type;
    } else {
      index_side_table_type = *config.right_table_type;
    }

    if (index_side_table_type == TableType::References && config.join_mode != JoinMode::Inner) {
      return false;  // non-inner index joins on reference tables are not supported
    }

    if (config.secondary_predicates) {
      return false;  // multi predicate index joins are not supported
    }

    const auto is_semi_or_anti_join = config.join_mode == JoinMode::Semi ||
                                      config.join_mode == JoinMode::AntiNullAsFalse ||
                                      config.join_mode == JoinMode::AntiNullAsTrue;
    // if a Semi or Anti* join is executed, the left side is outputted by definition. Choosing the index join when
    // indexes are not available for the right table would not be beneficial.
    return !(is_semi_or_anti_join && config.index_side == IndexSide::Left);
  }
}

JoinIndex::JoinIndex(const std::shared_ptr<const AbstractOperator>& left,
                     const std::shared_ptr<const AbstractOperator>& right, const JoinMode mode,
                     const OperatorJoinPredicate& primary_predicate,
                     const std::vector<OperatorJoinPredicate>& secondary_predicates, const IndexSide index_side)
    : AbstractJoinOperator(OperatorType::JoinIndex, left, right, mode, primary_predicate, secondary_predicates,
                           std::make_unique<JoinIndex::PerformanceData>()),
      _index_side(index_side),
      _adjusted_primary_predicate(primary_predicate) {
  if (_index_side == IndexSide::Left) {
    _adjusted_primary_predicate.flip();
  }
}

const std::string& JoinIndex::name() const {
  static const auto name = std::string{"JoinIndex"};
  return name;
}

std::string JoinIndex::description(DescriptionMode description_mode) const {
  const auto separator = description_mode == DescriptionMode::MultiLine ? "\n" : " ";
  const auto index_side_str = _index_side == IndexSide::Left ? "Left" : "Right";

  std::ostringstream stream(AbstractJoinOperator::description(description_mode), std::ios_base::ate);
  stream << separator << "Index side: " << index_side_str;

  return stream.str();
}

std::shared_ptr<AbstractOperator> JoinIndex::_on_deep_copy(
    const std::shared_ptr<AbstractOperator>& copied_input_left,
    const std::shared_ptr<AbstractOperator>& copied_input_right) const {
  return std::make_shared<JoinIndex>(copied_input_left, copied_input_right, _mode, _primary_predicate,
                                     _secondary_predicates, _index_side);
}

std::shared_ptr<const Table> JoinIndex::_on_execute() {
  Assert(
      supports({_mode, _primary_predicate.predicate_condition,
                input_table_left()->column_data_type(_primary_predicate.column_ids.first),
                input_table_right()->column_data_type(_primary_predicate.column_ids.second),
                !_secondary_predicates.empty(), input_table_left()->type(), input_table_right()->type(), _index_side}),
      "JoinIndex doesn't support these parameters");

  if (_index_side == IndexSide::Left) {
    _probe_input_table = input_table_right();
    _index_input_table = input_table_left();
  } else {
    _probe_input_table = input_table_left();
    _index_input_table = input_table_right();
  }

  _index_matches.resize(_index_input_table->chunk_count());
  _probe_matches.resize(_probe_input_table->chunk_count());

  const auto is_semi_or_anti_join =
      _mode == JoinMode::Semi || _mode == JoinMode::AntiNullAsFalse || _mode == JoinMode::AntiNullAsTrue;

  const auto track_probe_matches = _mode == JoinMode::FullOuter ||
                                   (_mode == JoinMode::Left && _index_side == IndexSide::Right) ||
                                   (_mode == JoinMode::Right && _index_side == IndexSide::Left) ||
                                   (is_semi_or_anti_join && _index_side == IndexSide::Right);
  const auto track_index_matches = _mode == JoinMode::FullOuter ||
                                   (_mode == JoinMode::Left && _index_side == IndexSide::Left) ||
                                   (_mode == JoinMode::Right && _index_side == IndexSide::Right) ||
                                   (is_semi_or_anti_join && _index_side == IndexSide::Left);

  if (track_probe_matches) {
    const auto chunk_count = _probe_input_table->chunk_count();
    for (ChunkID probe_chunk_id{0}; probe_chunk_id < chunk_count; ++probe_chunk_id) {
      const auto chunk = _probe_input_table->get_chunk(probe_chunk_id);
      Assert(chunk, "Physically deleted chunk should not reach this point, see get_chunk / #1686.");

      _probe_matches[probe_chunk_id].resize(chunk->size());
    }
  }

  if (track_index_matches) {
    const auto chunk_count = _index_input_table->chunk_count();
    for (ChunkID index_chunk_id{0}; index_chunk_id < chunk_count; ++index_chunk_id) {
      const auto chunk = _index_input_table->get_chunk(index_chunk_id);
      Assert(chunk, "Physically deleted chunk should not reach this point, see get_chunk / #1686.");

      _index_matches[index_chunk_id].resize(chunk->size());
    }
  }

  _probe_pos_list = std::make_shared<RowIDPosList>();
  _index_pos_list = std::make_shared<RowIDPosList>();

  auto pos_list_size_to_reserve =
      std::max(uint64_t{100}, std::min(_probe_input_table->row_count(), _index_input_table->row_count()));

  _probe_pos_list->reserve(pos_list_size_to_reserve);
  _index_pos_list->reserve(pos_list_size_to_reserve);

  auto& perf = static_cast<PerformanceData&>(*performance_data);
  Timer timer;

  auto secondary_predicate_evaluator = MultiPredicateJoinEvaluator{*_probe_input_table, *_index_input_table, _mode, {}};

  if (_mode == JoinMode::Inner && _index_input_table->type() == TableType::References &&
      _secondary_predicates.empty()) {  // INNER REFERENCE JOIN
    // Scan all chunks for index input
    const auto chunk_count_index_input_table = _index_input_table->chunk_count();
    for (ChunkID index_chunk_id{0}; index_chunk_id < chunk_count_index_input_table; ++index_chunk_id) {
      const auto index_chunk = _index_input_table->get_chunk(index_chunk_id);
      Assert(index_chunk, "Physically deleted chunk should not reach this point, see get_chunk / #1686.");

      const auto& reference_segment =
          std::dynamic_pointer_cast<ReferenceSegment>(index_chunk->get_segment(_primary_predicate.column_ids.second));
      Assert(reference_segment != nullptr,
             "Non-empty index input table (reference table) has to have only reference segments.");
      auto index_data_table = reference_segment->referenced_table();
      const std::vector<ColumnID> index_data_table_column_ids{reference_segment->referenced_column_id()};
      const auto& reference_segment_pos_list = reference_segment->pos_list();

      if (reference_segment_pos_list->references_single_chunk()) {
        const auto index_data_table_chunk = index_data_table->get_chunk((*reference_segment_pos_list)[0].chunk_id);
        Assert(index_data_table_chunk, "Physically deleted chunk should not reach this point, see get_chunk / #1686.");
        const auto& indexes = index_data_table_chunk->get_indexes(index_data_table_column_ids);

        if (!indexes.empty()) {
          // We assume the first index to be efficient for our join
          // as we do not want to spend time on evaluating the best index inside of this join loop
          const auto& index = indexes.front();

          // Scan all chunks from the probe side input
          const auto chunk_count_probe_input_table = _probe_input_table->chunk_count();
          for (ChunkID probe_chunk_id{0}; probe_chunk_id < chunk_count_probe_input_table; ++probe_chunk_id) {
            const auto chunk = _probe_input_table->get_chunk(probe_chunk_id);
            Assert(chunk, "Physically deleted chunk should not reach this point, see get_chunk / #1686.");

            const auto& probe_segment = chunk->get_segment(_adjusted_primary_predicate.column_ids.first);
            segment_with_iterators(*probe_segment, [&](auto probe_iter, const auto probe_end) {
              _reference_join_two_segments_using_index(probe_iter, probe_end, probe_chunk_id, index_chunk_id, index,
                                                       reference_segment_pos_list);
            });
          }
          perf.stage_runtimes[*magic_enum::enum_index(OperatorStages::IndexJoining)] += timer.lap();
          perf.chunks_scanned_with_index++;
        } else {
          _fallback_nested_loop(index_chunk_id, track_probe_matches, track_index_matches, is_semi_or_anti_join,
                                secondary_predicate_evaluator);
          perf.stage_runtimes[*magic_enum::enum_index(OperatorStages::NestedLoopJoining)] += timer.lap();
        }
      } else {
        _fallback_nested_loop(index_chunk_id, track_probe_matches, track_index_matches, is_semi_or_anti_join,
                              secondary_predicate_evaluator);
        perf.stage_runtimes[*magic_enum::enum_index(OperatorStages::NestedLoopJoining)] += timer.lap();
      }
    }
  } else {  // DATA JOIN since only inner joins are supported for a reference table on the index side
    // Scan all chunks for index input
    const auto chunk_count_index_input_table = _index_input_table->chunk_count();
    for (ChunkID index_chunk_id{0}; index_chunk_id < chunk_count_index_input_table; ++index_chunk_id) {
      const auto index_chunk = _index_input_table->get_chunk(index_chunk_id);
      Assert(index_chunk, "Physically deleted chunk should not reach this point, see get_chunk / #1686.");

      const auto& indexes =
          index_chunk->get_indexes(std::vector<ColumnID>{_adjusted_primary_predicate.column_ids.second});

      if (!indexes.empty()) {
        // We assume the first index to be efficient for our join
        // as we do not want to spend time on evaluating the best index inside of this join loop
        const auto& index = indexes.front();

        // Scan all chunks from the probe side input
        const auto chunk_count_probe_input_table = _probe_input_table->chunk_count();
        for (ChunkID probe_chunk_id{0}; probe_chunk_id < chunk_count_probe_input_table; ++probe_chunk_id) {
          const auto chunk = _probe_input_table->get_chunk(probe_chunk_id);
          Assert(chunk, "Physically deleted chunk should not reach this point, see get_chunk / #1686.");

          const auto& probe_segment = chunk->get_segment(_adjusted_primary_predicate.column_ids.first);
          segment_with_iterators(*probe_segment, [&](auto probe_iter, const auto probe_end) {
            _data_join_two_segments_using_index(probe_iter, probe_end, probe_chunk_id, index_chunk_id, index);
          });
        }
        perf.chunks_scanned_with_index++;
        perf.stage_runtimes[*magic_enum::enum_index(OperatorStages::IndexJoining)] += timer.lap();
      } else {
        _fallback_nested_loop(index_chunk_id, track_probe_matches, track_index_matches, is_semi_or_anti_join,
                              secondary_predicate_evaluator);
        perf.stage_runtimes[*magic_enum::enum_index(OperatorStages::NestedLoopJoining)] += timer.lap();
      }
    }

    _append_matches_non_inner(is_semi_or_anti_join);
  }

  // write output chunks
  Segments output_segments;

  if (_index_side == IndexSide::Left) {
    _write_output_segments(output_segments, _index_input_table, _index_pos_list);
  } else {
    _write_output_segments(output_segments, _probe_input_table, _probe_pos_list);
  }

  if (!is_semi_or_anti_join) {
    if (_index_side == IndexSide::Left) {
      _write_output_segments(output_segments, _probe_input_table, _probe_pos_list);
    } else {
      _write_output_segments(output_segments, _index_input_table, _index_pos_list);
    }
  }

  if (perf.chunks_scanned_with_index < perf.chunks_scanned_without_index) {
    PerformanceWarning(
        std::string("Only ") + std::to_string(perf.chunks_scanned_with_index) + " of " +
        std::to_string(perf.chunks_scanned_with_index + perf.chunks_scanned_without_index) +
        " chunks processed using an index.");
  }
  perf.stage_runtimes[*magic_enum::enum_index(OperatorStages::OutputWriting)] = timer.lap();

  auto chunks = std::vector<std::shared_ptr<Chunk>>{};
  if (output_segments.at(0)->size() > 0) {
    chunks.emplace_back(std::make_shared<Chunk>(std::move(output_segments)));
  }
  return _build_output_table(std::move(chunks));
}

void JoinIndex::_fallback_nested_loop(const ChunkID index_chunk_id, const bool track_probe_matches,
                                      const bool track_index_matches, const bool is_semi_or_anti_join,
                                      MultiPredicateJoinEvaluator& secondary_predicate_evaluator) {
  PerformanceWarning("Fallback nested loop used.");
  auto& perf = static_cast<PerformanceData&>(*performance_data);

  const auto index_chunk = _index_input_table->get_chunk(index_chunk_id);
  Assert(index_chunk, "Physically deleted chunk should not reach this point, see get_chunk / #1686.");

  const auto& index_segment = index_chunk->get_segment(_adjusted_primary_predicate.column_ids.second);
  const auto& index_pos_list_size_pre_fallback = _index_pos_list->size();

  const auto chunk_count = _probe_input_table->chunk_count();
  for (ChunkID probe_chunk_id{0}; probe_chunk_id < chunk_count; ++probe_chunk_id) {
    const auto chunk = _probe_input_table->get_chunk(probe_chunk_id);
    Assert(chunk, "Physically deleted chunk should not reach this point, see get_chunk / #1686.");

    const auto& probe_segment = chunk->get_segment(_adjusted_primary_predicate.column_ids.first);
    JoinNestedLoop::JoinParams params{*_probe_pos_list,
                                      *_index_pos_list,
                                      _probe_matches[probe_chunk_id],
                                      _index_matches[index_chunk_id],
                                      track_probe_matches,
                                      track_index_matches,
                                      _mode,
                                      _adjusted_primary_predicate.predicate_condition,
                                      secondary_predicate_evaluator,
                                      !is_semi_or_anti_join};
    JoinNestedLoop::_join_two_untyped_segments(*probe_segment, *index_segment, probe_chunk_id, index_chunk_id, params);
  }
  const auto& index_pos_list_size_post_fallback = _index_pos_list->size();
  const auto& count_index_positions = index_pos_list_size_post_fallback - index_pos_list_size_pre_fallback;
  std::fill_n(std::back_inserter(_index_pos_dereferenced), count_index_positions, false);
  perf.chunks_scanned_without_index++;
}

// join loop that joins two segments of two columns using an iterator for the probe side,
// and an index for the index side
template <typename ProbeIterator>
void JoinIndex::_data_join_two_segments_using_index(ProbeIterator probe_iter, ProbeIterator probe_end,
                                                    const ChunkID probe_chunk_id, const ChunkID index_chunk_id,
                                                    const std::shared_ptr<AbstractIndex>& index) {
  for (; probe_iter != probe_end; ++probe_iter) {
    const auto probe_side_position = *probe_iter;
    const auto index_ranges = _index_ranges_for_value(probe_side_position, index);
    for (const auto& [index_begin, index_end] : index_ranges) {
      _append_matches(index_begin, index_end, probe_side_position.chunk_offset(), probe_chunk_id, index_chunk_id);
    }
  }
}

template <typename ProbeIterator>
void JoinIndex::_reference_join_two_segments_using_index(
    ProbeIterator probe_iter, ProbeIterator probe_end, const ChunkID probe_chunk_id, const ChunkID index_chunk_id,
    const std::shared_ptr<AbstractIndex>& index,
    const std::shared_ptr<const AbstractPosList>& reference_segment_pos_list) {
  for (; probe_iter != probe_end; ++probe_iter) {
    RowIDPosList index_scan_pos_list;
    const auto probe_side_position = *probe_iter;
    const auto index_ranges = _index_ranges_for_value(probe_side_position, index);
    for (const auto& [index_begin, index_end] : index_ranges) {
      std::transform(index_begin, index_end, std::back_inserter(index_scan_pos_list),
                     [index_chunk_id](ChunkOffset index_chunk_offset) {
                       return RowID{index_chunk_id, index_chunk_offset};
                     });
    }

    RowIDPosList mutable_ref_seg_pos_list(reference_segment_pos_list->size());
    std::copy(reference_segment_pos_list->begin(), reference_segment_pos_list->end(), mutable_ref_seg_pos_list.begin());
    std::sort(mutable_ref_seg_pos_list.begin(), mutable_ref_seg_pos_list.end());
    std::sort(index_scan_pos_list.begin(), index_scan_pos_list.end());

    RowIDPosList index_table_matches{};
    std::set_intersection(mutable_ref_seg_pos_list.begin(), mutable_ref_seg_pos_list.end(), index_scan_pos_list.begin(),
                          index_scan_pos_list.end(), std::back_inserter(index_table_matches));
    _append_matches_dereferenced(probe_chunk_id, probe_side_position.chunk_offset(), index_table_matches);
  }
}

template <typename SegmentPosition>
std::vector<IndexRange> JoinIndex::_index_ranges_for_value(const SegmentPosition probe_side_position,
                                                           const std::shared_ptr<AbstractIndex>& index) const {
  std::vector<IndexRange> index_ranges{};
  index_ranges.reserve(2);

  // AntiNullAsTrue is the only join mode in which comparisons with null-values are evaluated as "true".
  // If the probe side value is null or at least one null value exists in the indexed join segment, the probe value
  // has a match.
  if (_mode == JoinMode::AntiNullAsTrue) {
    const auto indexed_null_values = index->null_cbegin() != index->null_cend();
    if (probe_side_position.is_null() || indexed_null_values) {
      index_ranges.emplace_back(IndexRange{index->cbegin(), index->cend()});
      index_ranges.emplace_back(IndexRange{index->null_cbegin(), index->null_cend()});
      return index_ranges;
    }
  }

  if (!probe_side_position.is_null()) {
    auto range_begin = AbstractIndex::Iterator{};
    auto range_end = AbstractIndex::Iterator{};

    switch (_adjusted_primary_predicate.predicate_condition) {
      case PredicateCondition::Equals: {
        range_begin = index->lower_bound({probe_side_position.value()});
        range_end = index->upper_bound({probe_side_position.value()});
        break;
      }
      case PredicateCondition::NotEquals: {
        // first, get all values less than the search value
        range_begin = index->cbegin();
        range_end = index->lower_bound({probe_side_position.value()});
        index_ranges.emplace_back(IndexRange{range_begin, range_end});

        // set range for second half to all values greater than the search value
        range_begin = index->upper_bound({probe_side_position.value()});
        range_end = index->cend();
        break;
      }
      case PredicateCondition::GreaterThan: {
        range_begin = index->cbegin();
        range_end = index->lower_bound({probe_side_position.value()});
        break;
      }
      case PredicateCondition::GreaterThanEquals: {
        range_begin = index->cbegin();
        range_end = index->upper_bound({probe_side_position.value()});
        break;
      }
      case PredicateCondition::LessThan: {
        range_begin = index->upper_bound({probe_side_position.value()});
        range_end = index->cend();
        break;
      }
      case PredicateCondition::LessThanEquals: {
        range_begin = index->lower_bound({probe_side_position.value()});
        range_end = index->cend();
        break;
      }
      default: {
        Fail("Unsupported comparison type encountered");
      }
    }
    index_ranges.emplace_back(IndexRange{range_begin, range_end});
  }
  return index_ranges;
}

void JoinIndex::_append_matches(const AbstractIndex::Iterator& range_begin, const AbstractIndex::Iterator& range_end,
                                const ChunkOffset probe_chunk_offset, const ChunkID probe_chunk_id,
                                const ChunkID index_chunk_id) {
  const auto num_index_matches = std::distance(range_begin, range_end);

  if (num_index_matches == 0) {
    return;
  }

  const auto is_semi_or_anti_join =
      _mode == JoinMode::Semi || _mode == JoinMode::AntiNullAsFalse || _mode == JoinMode::AntiNullAsTrue;

  if (is_semi_or_anti_join) {
    Assert(_index_side == IndexSide::Right,
           "For Semi or Anti* joins, the left side is the probe side, so the index needs to be on the right.");
  }

  // Remember the matches for non-inner joins
  if (is_semi_or_anti_join || (_mode == JoinMode::Left && _index_side == IndexSide::Right) ||
      (_mode == JoinMode::Right && _index_side == IndexSide::Left) ||
      (_mode == JoinMode::Right && _index_side == IndexSide::Left) || _mode == JoinMode::FullOuter) {
    _probe_matches[probe_chunk_id][probe_chunk_offset] = true;
  }

  if (!is_semi_or_anti_join) {
    // we replicate the probe side value for each index side value
    std::fill_n(std::back_inserter(*_probe_pos_list), num_index_matches, RowID{probe_chunk_id, probe_chunk_offset});

    std::transform(range_begin, range_end, std::back_inserter(*_index_pos_list),
                   [index_chunk_id](ChunkOffset index_chunk_offset) {
                     return RowID{index_chunk_id, index_chunk_offset};
                   });
  }

  if ((_mode == JoinMode::Left && _index_side == IndexSide::Left) ||
      (_mode == JoinMode::Right && _index_side == IndexSide::Right) || _mode == JoinMode::FullOuter ||
      (is_semi_or_anti_join && _index_side == IndexSide::Left)) {
    std::for_each(range_begin, range_end, [this, index_chunk_id](ChunkOffset index_chunk_offset) {
      _index_matches[index_chunk_id][index_chunk_offset] = true;
    });
  }
}

void JoinIndex::_append_matches_dereferenced(const ChunkID& probe_chunk_id, const ChunkOffset& probe_chunk_offset,
                                             const RowIDPosList& index_table_matches) {
  for (const auto& index_side_row_id : index_table_matches) {
    _probe_pos_list->emplace_back(RowID{probe_chunk_id, probe_chunk_offset});
    _index_pos_list->emplace_back(index_side_row_id);
    _index_pos_dereferenced.emplace_back(true);
  }
}

void JoinIndex::_append_matches_non_inner(const bool is_semi_or_anti_join) {
  // For Full Outer and Left Join we need to add all unmatched rows for the probe side
  if ((_mode == JoinMode::Left && _index_side == IndexSide::Right) ||
      (_mode == JoinMode::Right && _index_side == IndexSide::Left) || _mode == JoinMode::FullOuter) {
    const auto chunk_count = _probe_input_table->chunk_count();
    for (ChunkID probe_chunk_id{0}; probe_chunk_id < chunk_count; ++probe_chunk_id) {
      for (ChunkOffset chunk_offset{0}; chunk_offset < static_cast<ChunkOffset>(_probe_matches[probe_chunk_id].size());
           ++chunk_offset) {
        if (!_probe_matches[probe_chunk_id][chunk_offset]) {
          _probe_pos_list->emplace_back(RowID{probe_chunk_id, chunk_offset});
          _index_pos_list->emplace_back(NULL_ROW_ID);
        }
      }
    }
  }

  // For Full Outer and Right Join we need to add all unmatched rows for the index side.
  if ((_mode == JoinMode::Left && _index_side == IndexSide::Left) ||
      (_mode == JoinMode::Right && _index_side == IndexSide::Right) || _mode == JoinMode::FullOuter) {
    const auto chunk_count = _index_matches.size();
    for (ChunkID chunk_id{0}; chunk_id < chunk_count; ++chunk_id) {
      for (ChunkOffset chunk_offset{0}; chunk_offset < static_cast<ChunkOffset>(_index_matches[chunk_id].size());
           ++chunk_offset) {
        if (!_index_matches[chunk_id][chunk_offset]) {
          _index_pos_list->emplace_back(RowID{chunk_id, chunk_offset});
          _probe_pos_list->emplace_back(NULL_ROW_ID);
        }
      }
    }
  }

  _probe_pos_list->shrink_to_fit();
  _index_pos_list->shrink_to_fit();

  // Write PosLists for Semi/Anti Joins, which so far haven't written any results to the PosLists
  // We use `_probe_matches` to determine whether a tuple from the probe side found a match.
  if (is_semi_or_anti_join) {
    const auto invert = _mode == JoinMode::AntiNullAsFalse || _mode == JoinMode::AntiNullAsTrue;
    const auto chunk_count = _probe_input_table->chunk_count();
    for (ChunkID chunk_id{0}; chunk_id < chunk_count; ++chunk_id) {
      const auto chunk = _probe_input_table->get_chunk(chunk_id);
      Assert(chunk, "Physically deleted chunk should not reach this point, see get_chunk / #1686.");

      const auto chunk_size = chunk->size();
      for (ChunkOffset chunk_offset{0}; chunk_offset < chunk_size; ++chunk_offset) {
        if (_probe_matches[chunk_id][chunk_offset] ^ invert) {
          _probe_pos_list->emplace_back(RowID{chunk_id, chunk_offset});
        }
      }
    }
  }
}

void JoinIndex::_write_output_segments(Segments& output_segments, const std::shared_ptr<const Table>& input_table,
                                       const std::shared_ptr<RowIDPosList>& pos_list) {
  // Add segments from table to output chunk
  const auto column_count = input_table->column_count();
  for (ColumnID column_id{0}; column_id < column_count; ++column_id) {
    std::shared_ptr<BaseSegment> segment;

    if (input_table->type() == TableType::References) {
      if (input_table->chunk_count() > 0) {
        auto new_pos_list = std::make_shared<RowIDPosList>();

        ChunkID current_chunk_id{0};

        const auto first_chunk_input_table = input_table->get_chunk(ChunkID{0});
        Assert(first_chunk_input_table, "Physically deleted chunk should not reach this point, see get_chunk / #1686.");
        auto reference_segment =
            std::static_pointer_cast<const ReferenceSegment>(first_chunk_input_table->get_segment(column_id));

        // de-reference to the correct RowID so the output can be used in a Multi Join
        for (ChunkOffset pos_list_offset{0}; pos_list_offset < static_cast<ChunkOffset>(pos_list->size());
             ++pos_list_offset) {
          const auto& row = (*pos_list)[pos_list_offset];
          if (row.is_null()) {
            new_pos_list->push_back(NULL_ROW_ID);
            continue;
          }
          if (pos_list == _index_pos_list && _index_pos_dereferenced[pos_list_offset]) {
            new_pos_list->push_back(row);
          } else {
            if (row.chunk_id != current_chunk_id) {
              current_chunk_id = row.chunk_id;

              const auto chunk = input_table->get_chunk(current_chunk_id);
              Assert(chunk, "Physically deleted chunk should not reach this point, see get_chunk / #1686.");

              reference_segment = std::dynamic_pointer_cast<const ReferenceSegment>(chunk->get_segment(column_id));
            }
            new_pos_list->push_back((*reference_segment->pos_list())[row.chunk_offset]);
          }
        }
        segment = std::make_shared<ReferenceSegment>(reference_segment->referenced_table(),
                                                     reference_segment->referenced_column_id(), new_pos_list);
      } else {
        // If there are no Chunks in the input_table, we can't deduce the Table that input_table is referencing to.
        // pos_list will contain only NULL_ROW_IDs anyway, so it doesn't matter which Table the ReferenceSegment that
        // we output is referencing. HACK, but works fine: we create a dummy table and let the ReferenceSegment ref
        // it.
        const auto dummy_table = Table::create_dummy_table(input_table->column_definitions());
        segment = std::make_shared<ReferenceSegment>(dummy_table, column_id, pos_list);
      }
    } else {
      segment = std::make_shared<ReferenceSegment>(input_table, column_id, pos_list);
    }

    output_segments.push_back(segment);
  }
}

void JoinIndex::_on_cleanup() {
  _output_table.reset();
  _probe_pos_list.reset();
  _index_pos_list.reset();
  _probe_matches.clear();
  _index_matches.clear();
}

void JoinIndex::PerformanceData::output_to_stream(std::ostream& stream, DescriptionMode description_mode) const {
  OperatorPerformanceData::output_to_stream(stream, description_mode);
  StagedOperatorPerformanceData::output_to_stream(stream, description_mode);

<<<<<<< HEAD
  stream << (description_mode == DescriptionMode::SingleLine ? " - " : "\n");
  stream << chunks_scanned_with_index << " of "
         << (chunks_scanned_with_index + chunks_scanned_without_index) << " chunks used an index.";
=======
  stream << (description_mode == DescriptionMode::SingleLine ? ", " : "\n");
  stream << "indexes used for " << std::to_string(chunks_scanned_with_index) << " of "
         << std::to_string(chunks_scanned_with_index + chunks_scanned_without_index) << " chunk(s)";
>>>>>>> c595a16d
}

}  // namespace opossum<|MERGE_RESOLUTION|>--- conflicted
+++ resolved
@@ -10,7 +10,6 @@
 
 #include "all_type_variant.hpp"
 #include "join_nested_loop.hpp"
-#include "magic_enum.hpp"
 #include "multi_predicate_join/multi_predicate_join_evaluator.hpp"
 #include "resolve_type.hpp"
 #include "storage/index/abstract_index.hpp"
@@ -18,7 +17,6 @@
 #include "type_comparison.hpp"
 #include "utils/assert.hpp"
 #include "utils/performance_warning.hpp"
-#include "utils/timer.hpp"
 
 namespace opossum {
 
@@ -151,8 +149,7 @@
   _probe_pos_list->reserve(pos_list_size_to_reserve);
   _index_pos_list->reserve(pos_list_size_to_reserve);
 
-  auto& perf = static_cast<PerformanceData&>(*performance_data);
-  Timer timer;
+  auto& performance_data = static_cast<PerformanceData&>(*_performance_data);
 
   auto secondary_predicate_evaluator = MultiPredicateJoinEvaluator{*_probe_input_table, *_index_input_table, _mode, {}};
 
@@ -194,17 +191,14 @@
                                                        reference_segment_pos_list);
             });
           }
-          perf.stage_runtimes[*magic_enum::enum_index(OperatorStages::IndexJoining)] += timer.lap();
-          perf.chunks_scanned_with_index++;
+          performance_data.chunks_scanned_with_index++;
         } else {
           _fallback_nested_loop(index_chunk_id, track_probe_matches, track_index_matches, is_semi_or_anti_join,
                                 secondary_predicate_evaluator);
-          perf.stage_runtimes[*magic_enum::enum_index(OperatorStages::NestedLoopJoining)] += timer.lap();
         }
       } else {
         _fallback_nested_loop(index_chunk_id, track_probe_matches, track_index_matches, is_semi_or_anti_join,
                               secondary_predicate_evaluator);
-        perf.stage_runtimes[*magic_enum::enum_index(OperatorStages::NestedLoopJoining)] += timer.lap();
       }
     }
   } else {  // DATA JOIN since only inner joins are supported for a reference table on the index side
@@ -233,12 +227,10 @@
             _data_join_two_segments_using_index(probe_iter, probe_end, probe_chunk_id, index_chunk_id, index);
           });
         }
-        perf.chunks_scanned_with_index++;
-        perf.stage_runtimes[*magic_enum::enum_index(OperatorStages::IndexJoining)] += timer.lap();
+        performance_data.chunks_scanned_with_index++;
       } else {
         _fallback_nested_loop(index_chunk_id, track_probe_matches, track_index_matches, is_semi_or_anti_join,
                               secondary_predicate_evaluator);
-        perf.stage_runtimes[*magic_enum::enum_index(OperatorStages::NestedLoopJoining)] += timer.lap();
       }
     }
 
@@ -262,13 +254,12 @@
     }
   }
 
-  if (perf.chunks_scanned_with_index < perf.chunks_scanned_without_index) {
+  if (performance_data.chunks_scanned_with_index < performance_data.chunks_scanned_without_index) {
     PerformanceWarning(
-        std::string("Only ") + std::to_string(perf.chunks_scanned_with_index) + " of " +
-        std::to_string(perf.chunks_scanned_with_index + perf.chunks_scanned_without_index) +
-        " chunks processed using an index.");
-  }
-  perf.stage_runtimes[*magic_enum::enum_index(OperatorStages::OutputWriting)] = timer.lap();
+        std::string("Only ") + std::to_string(performance_data.chunks_scanned_with_index) + " of " +
+        std::to_string(performance_data.chunks_scanned_with_index + performance_data.chunks_scanned_without_index) +
+        " chunks scanned using an index");
+  }
 
   auto chunks = std::vector<std::shared_ptr<Chunk>>{};
   if (output_segments.at(0)->size() > 0) {
@@ -281,7 +272,7 @@
                                       const bool track_index_matches, const bool is_semi_or_anti_join,
                                       MultiPredicateJoinEvaluator& secondary_predicate_evaluator) {
   PerformanceWarning("Fallback nested loop used.");
-  auto& perf = static_cast<PerformanceData&>(*performance_data);
+  auto& performance_data = static_cast<PerformanceData&>(*_performance_data);
 
   const auto index_chunk = _index_input_table->get_chunk(index_chunk_id);
   Assert(index_chunk, "Physically deleted chunk should not reach this point, see get_chunk / #1686.");
@@ -310,7 +301,7 @@
   const auto& index_pos_list_size_post_fallback = _index_pos_list->size();
   const auto& count_index_positions = index_pos_list_size_post_fallback - index_pos_list_size_pre_fallback;
   std::fill_n(std::back_inserter(_index_pos_dereferenced), count_index_positions, false);
-  perf.chunks_scanned_without_index++;
+  performance_data.chunks_scanned_without_index++;
 }
 
 // join loop that joins two segments of two columns using an iterator for the probe side,
@@ -597,17 +588,10 @@
 
 void JoinIndex::PerformanceData::output_to_stream(std::ostream& stream, DescriptionMode description_mode) const {
   OperatorPerformanceData::output_to_stream(stream, description_mode);
-  StagedOperatorPerformanceData::output_to_stream(stream, description_mode);
-
-<<<<<<< HEAD
-  stream << (description_mode == DescriptionMode::SingleLine ? " - " : "\n");
-  stream << chunks_scanned_with_index << " of "
-         << (chunks_scanned_with_index + chunks_scanned_without_index) << " chunks used an index.";
-=======
+
   stream << (description_mode == DescriptionMode::SingleLine ? ", " : "\n");
   stream << "indexes used for " << std::to_string(chunks_scanned_with_index) << " of "
          << std::to_string(chunks_scanned_with_index + chunks_scanned_without_index) << " chunk(s)";
->>>>>>> c595a16d
 }
 
 }  // namespace opossum