--- conflicted
+++ resolved
@@ -25,14 +25,8 @@
 JoinHash::JoinHash(const std::shared_ptr<const AbstractOperator>& left,
                    const std::shared_ptr<const AbstractOperator>& right, const JoinMode mode,
                    const OperatorJoinPredicate& primary_predicate, const std::optional<size_t>& radix_bits,
-<<<<<<< HEAD
-                   std::vector<OperatorJoinPredicate> secondary_predicates)
-    : AbstractJoinOperator(OperatorType::JoinHash, left, right, mode, primary_predicate,
-                           std::move(secondary_predicates)),
-=======
                    const std::vector<OperatorJoinPredicate>& secondary_predicates)
     : AbstractJoinOperator(OperatorType::JoinHash, left, right, mode, primary_predicate, secondary_predicates),
->>>>>>> cc29edb1
       _radix_bits(radix_bits) {
   Assert(primary_predicate.predicate_condition == PredicateCondition::Equals,
          "Unsupported primary PredicateCondition.");
@@ -82,24 +76,12 @@
 
   // if the input operators are swapped, we also have to swap the column pairs and the predicate conditions
   // of the secondary join predicates.
-<<<<<<< HEAD
-  std::vector<OperatorJoinPredicate> adjusted_secondary_predicates;
-
-  if (inputs_swapped) {
-    for (const auto& predicate : _secondary_predicates) {
-      adjusted_secondary_predicates.emplace_back(ColumnIDPair{predicate.column_ids.second, predicate.column_ids.first},
-                                                 flip_predicate_condition(predicate.predicate_condition));
-    }
-  } else {
-    adjusted_secondary_predicates = _secondary_predicates;
-=======
   auto adjusted_secondary_predicates = _secondary_predicates;
 
   if (inputs_swapped) {
     for (auto& predicate : adjusted_secondary_predicates) {
       predicate.flip();
     }
->>>>>>> cc29edb1
   }
 
   auto adjusted_column_ids = std::make_pair(build_column_id, probe_column_id);
@@ -132,11 +114,7 @@
         _predicate_condition(predicate_condition),
         _inputs_swapped(inputs_swapped),
         _secondary_join_predicates(std::move(secondary_join_predicates)) {
-<<<<<<< HEAD
-    if (radix_bits.has_value()) {
-=======
     if (radix_bits) {
->>>>>>> cc29edb1
       _radix_bits = radix_bits.value();
     } else {
       _radix_bits = _calculate_radix_bits();
