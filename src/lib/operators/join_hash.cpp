--- conflicted
+++ resolved
@@ -323,6 +323,7 @@
 
     auto build_side_bloom_filter = BloomFilter{};
 
+    Timer timer_materialization;
     if (keep_nulls_build_column) {
       materialized_build_column = materialize_input<BuildColumnType, HashedType, true>(
           _build_input_table, _column_ids.first, histograms_build_column, _radix_bits, build_side_bloom_filter);
@@ -331,29 +332,10 @@
           _build_input_table, _column_ids.first, histograms_build_column, _radix_bits, build_side_bloom_filter);
     }
 
-    std::chrono::nanoseconds clock_materialization_build_column;
-    std::chrono::nanoseconds clock_materialization_probe_column;
-    std::chrono::nanoseconds clock_clustering_build_column;
-    std::chrono::nanoseconds clock_clustering_probe_column;
-    std::chrono::nanoseconds clock_hash_map_build;
     /**
      * 1.2. Materialize the larger probe partition. Use the bloom filter from the probe partition to skip rows that
      *       will not find a join partner.
      */
-<<<<<<< HEAD
-    jobs.emplace_back(std::make_shared<JobTask>([&]() {
-      Timer timer_build_column;
-      if (keep_nulls_build_column) {
-        materialized_build_column = materialize_input<BuildColumnType, HashedType, true>(
-            _build_input_table, _column_ids.first, histograms_build_column, _radix_bits);
-      } else {
-        materialized_build_column = materialize_input<BuildColumnType, HashedType, false>(
-            _build_input_table, _column_ids.first, histograms_build_column, _radix_bits);
-      }
-      clock_materialization_build_column = timer_build_column.lap();
-=======
->>>>>>> c595a16d
-
     auto probe_side_bloom_filter = BloomFilter{};
 
     if (keep_nulls_probe_column) {
@@ -365,6 +347,7 @@
           _probe_input_table, _column_ids.second, histograms_probe_column, _radix_bits, probe_side_bloom_filter,
           build_side_bloom_filter);
     }
+    _performance.step_runtimes[static_cast<size_t>(OperatorSteps::Materialization)] = timer_materialization.lap();
 
     /**
      * 2. Perform radix partitioning for build and probe sides. The bloom filters are not used in this step. Future work
@@ -372,8 +355,8 @@
      *    reduce the size of the intermediary results, but would require an adapted calculation of the output offsets
      *    within partition_by_radix.
      */
-
     if (_radix_bits > 0) {
+      Timer timer_clustering;
       auto jobs = std::vector<std::shared_ptr<AbstractTask>>{};
 
       jobs.emplace_back(std::make_shared<JobTask>([&]() {
@@ -388,44 +371,7 @@
 
         // After the data in materialized_build_column has been partitioned, it is not needed anymore.
         materialized_build_column.clear();
-<<<<<<< HEAD
-      } else {
-        // short cut: skip radix partitioning and use materialized data directly
-        radix_build_column = std::move(materialized_build_column);
-      }
-      clock_clustering_build_column = timer_build_column.lap();
-
-      // Build hash tables. In the case of semi or anti joins, we do not need to track all rows on the hashed side,
-      // just one per value. However, if we have secondary predicates, those might fail on that single row. In that
-      // case, we DO need all rows.
-      if (_secondary_predicates.empty() &&
-          (_mode == JoinMode::Semi || _mode == JoinMode::AntiNullAsTrue || _mode == JoinMode::AntiNullAsFalse)) {
-        hash_tables =
-            build<BuildColumnType, HashedType>(radix_build_column, JoinHashBuildMode::SinglePosition, _radix_bits);
-      } else {
-        hash_tables =
-            build<BuildColumnType, HashedType>(radix_build_column, JoinHashBuildMode::AllPositions, _radix_bits);
-      }
-      clock_hash_map_build = timer_build_column.lap();
-    }));
-    jobs.back()->schedule();
-
-    /**
-     * 1.2 Schedule a JobTask for materialization, optional radix partitioning for the probe side
-     */
-    jobs.emplace_back(std::make_shared<JobTask>([&]() {
-      Timer timer_probe_column;
-      if (keep_nulls_probe_column) {
-        materialized_probe_column = materialize_input<ProbeColumnType, HashedType, true>(
-            _probe_input_table, _column_ids.second, histograms_probe_column, _radix_bits);
-      } else {
-        materialized_probe_column = materialize_input<ProbeColumnType, HashedType, false>(
-            _probe_input_table, _column_ids.second, histograms_probe_column, _radix_bits);
-      }
-      clock_materialization_probe_column = timer_probe_column.lap();
-=======
       }));
->>>>>>> c595a16d
 
       jobs.emplace_back(std::make_shared<JobTask>([&]() {
         // radix partition the probe column.
@@ -439,22 +385,14 @@
 
         // After the data in materialized_probe_column has been partitioned, it is not needed anymore.
         materialized_probe_column.clear();
-<<<<<<< HEAD
-      } else {
-        // short cut: skip radix partitioning and use materialized data directly
-        radix_probe_column = std::move(materialized_probe_column);
-      }
-      clock_clustering_probe_column = timer_probe_column.lap();
-    }));
-    jobs.back()->schedule();
-=======
       }));
->>>>>>> c595a16d
 
       Hyrise::get().scheduler()->schedule_and_wait_for_tasks(jobs);
 
       histograms_build_column.clear();
       histograms_probe_column.clear();
+
+      _performance.step_runtimes[static_cast<size_t>(OperatorSteps::Clustering)] = timer_clustering.lap();
     } else {
       // short cut: skip radix partitioning and use materialized data directly
       radix_build_column = std::move(materialized_build_column);
@@ -469,7 +407,7 @@
      *    We use the probe side's bloom filter to exclude values from the hash table that will not be accessed in the
      *    probe phase.
      */
-
+    Timer timer_hash_map_building;
     if (_secondary_predicates.empty() &&
         (_mode == JoinMode::Semi || _mode == JoinMode::AntiNullAsTrue || _mode == JoinMode::AntiNullAsFalse)) {
       hash_tables = build<BuildColumnType, HashedType>(radix_build_column, JoinHashBuildMode::SinglePosition,
@@ -478,12 +416,7 @@
       hash_tables = build<BuildColumnType, HashedType>(radix_build_column, JoinHashBuildMode::AllPositions, _radix_bits,
                                                        probe_side_bloom_filter);
     }
-
-    _performance.step_runtimes[static_cast<size_t>(OperatorSteps::Materialization)] =
-        clock_materialization_build_column + clock_materialization_probe_column;
-    _performance.step_runtimes[static_cast<size_t>(OperatorSteps::Clustering)] =
-        clock_clustering_build_column + clock_clustering_probe_column;
-    _performance.step_runtimes[static_cast<size_t>(OperatorSteps::Building)] = clock_hash_map_build;
+    _performance.step_runtimes[static_cast<size_t>(OperatorSteps::Building)] = timer_hash_map_building.lap();
 
     // Short cut for AntiNullAsTrue
     //   If there is any NULL value on the build side, do not bother probing as no tuples can be emitted
@@ -501,11 +434,7 @@
     }
 
     /**
-<<<<<<< HEAD
-     * 2. Probe stage
-=======
      * 4. Probe phase
->>>>>>> c595a16d
      */
     std::vector<RowIDPosList> build_side_pos_lists;
     std::vector<RowIDPosList> probe_side_pos_lists;
@@ -521,15 +450,7 @@
       probe_side_pos_lists[i].reserve(result_rows_per_partition);
     }
 
-<<<<<<< HEAD
-    Timer clock_probe_stage;
-    /*
-    NUMA notes:
-    The workers for each radix partition P should be scheduled on the same node as the input data:
-    buildP, probeP and hash tableP.
-    */
-=======
->>>>>>> c595a16d
+    Timer timer_probing;
     switch (_mode) {
       case JoinMode::Inner:
         probe<ProbeColumnType, HashedType, false>(radix_probe_column, hash_tables, build_side_pos_lists,
@@ -565,19 +486,14 @@
       default:
         Fail("JoinMode not supported by JoinHash");
     }
-    _performance.step_runtimes[static_cast<size_t>(OperatorSteps::Probing)] = clock_probe_stage.lap();
+    _performance.step_runtimes[static_cast<size_t>(OperatorSteps::Probing)] = timer_probing.lap();
 
     // After probing, the partitioned columns are not needed anymore.
     radix_build_column.clear();
     radix_probe_column.clear();
 
-<<<<<<< HEAD
-    /** 
-     * 3. Write output Table
-=======
     /**
      * 5. Write output Table
->>>>>>> c595a16d
      */
 
     /**
@@ -602,7 +518,7 @@
     PosListsByChunk build_side_pos_lists_by_segment;
     PosListsByChunk probe_side_pos_lists_by_segment;
 
-    Timer clock_output_stage;
+    Timer timer_output_writing;
 
     // build_side_pos_lists_by_segment will only be needed if build is a reference table and being output
     if (_build_input_table->type() == TableType::References && _output_column_order != OutputColumnOrder::ProbeOnly) {
@@ -661,7 +577,7 @@
       output_chunks[output_chunk_id] = std::make_shared<Chunk>(std::move(output_segments));
       ++output_chunk_id;
     }
-    _performance.step_runtimes[static_cast<size_t>(OperatorSteps::OutputWriting)] = clock_output_stage.lap();
+    _performance.step_runtimes[static_cast<size_t>(OperatorSteps::OutputWriting)] = timer_output_writing.lap();
 
     return _join_hash._build_output_table(std::move(output_chunks));
   }
