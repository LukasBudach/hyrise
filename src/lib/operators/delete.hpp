#pragma once

#include <memory>
#include <string>
#include <vector>

#include "abstract_read_write_operator.hpp"
#include "storage/pos_list.hpp"
#include "utils/assert.hpp"

namespace opossum {

/**
 * Operator that marks the rows referenced by its input table as MVCC-expired.
 * Assumption: The input has been validated before.
 */
class Delete : public AbstractReadWriteOperator {
 public:
  explicit Delete(const std::shared_ptr<const AbstractOperator>& referencing_table_op);

  const std::string name() const override;

 protected:
  std::shared_ptr<const Table> _on_execute(std::shared_ptr<TransactionContext> context) override;
  std::shared_ptr<AbstractOperator> _on_deep_copy(
      const std::shared_ptr<AbstractOperator>& copied_input_left,
      const std::shared_ptr<AbstractOperator>& copied_input_right) const override;
  void _on_set_parameters(const std::unordered_map<ParameterID, AllTypeVariant>& parameters) override;
  void _on_commit_records(const CommitID cid) override;
  void _on_rollback_records() override;

 private:
  TransactionID _transaction_id;
<<<<<<< HEAD
  std::vector<std::shared_ptr<const PosList>> _pos_lists;
  std::vector<ChunkOffset> _rows_deleted_by_chunk;
=======

  std::shared_ptr<const Table> _referencing_table;
>>>>>>> d96c5ca7
};
}  // namespace opossum<|MERGE_RESOLUTION|>--- conflicted
+++ resolved
@@ -31,12 +31,7 @@
 
  private:
   TransactionID _transaction_id;
-<<<<<<< HEAD
-  std::vector<std::shared_ptr<const PosList>> _pos_lists;
-  std::vector<ChunkOffset> _rows_deleted_by_chunk;
-=======
 
   std::shared_ptr<const Table> _referencing_table;
->>>>>>> d96c5ca7
 };
 }  // namespace opossum