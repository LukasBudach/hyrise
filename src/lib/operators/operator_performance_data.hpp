--- conflicted
+++ resolved
@@ -21,12 +21,6 @@
 
   virtual void output_to_stream(std::ostream& stream, DescriptionMode description_mode) const = 0;
 
-<<<<<<< HEAD
-  enum class NoStages {};
-
-  bool executed{false};
-=======
->>>>>>> e1389f27
   std::chrono::nanoseconds walltime{0};
 
   // Some operators do not return a table (e.g., Insert).
