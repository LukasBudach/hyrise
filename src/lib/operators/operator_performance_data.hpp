#pragma once

#include <chrono>
#include <iostream>
#include <string>

#include <magic_enum.hpp>

#include "types.hpp"
#include "utils/format_duration.hpp"

namespace opossum {
<<<<<<< HEAD
/**
  * General execution information is stored in OperatorPerformanceData through AbstractOperator::execute().
  * Further, operators can store additional execution information by inheriting from OperatorPerformanceData (e.g.,
  * JoinIndex) or StepOperatorPerformanceData (when operator steps shall be tracked, e.g., HashJoin).
  * Only used in PQP Visualize and plugins right now (analyze PQP).
  */
struct OperatorPerformanceData : public Noncopyable {
  virtual ~OperatorPerformanceData() = default;
=======
struct AbstractOperatorPerformanceData : public Noncopyable {
  enum class NoSteps {
    Invalid  // Needed by magic_enum for enum_count
  };

  virtual ~AbstractOperatorPerformanceData() = default;

  virtual void output_to_stream(std::ostream& stream, DescriptionMode description_mode) const = 0;
>>>>>>> e4a6d59c

  enum class NoStages { };

  bool executed{false};
  std::chrono::nanoseconds walltime{0};

  // Some operators do not return a table (e.g., Insert).
  // Note: The operator returning an empty table will be expressed as has_output == true, output_row_count == 0
  bool has_output{false};
  uint64_t output_row_count{0};
  uint64_t output_chunk_count{0};
};

/**
 * General execution information is stored in OperatorPerformanceData through AbstractOperator::execute().
 * The template parameter Steps allows operators to store runtimes for an operators exeuctions steps (e.g., see
 * JoinHash). In case no steps are desired, OperatorPerformanceData should be instantiated with
 * AbstractPerformanceData::NoSteps.
 * Operators can further store additional execution information by inheriting from OperatorPerformanceData (e.g.,
 * see JoinIndex).
 */
template <typename Steps>
struct OperatorPerformanceData : public AbstractOperatorPerformanceData {
  void output_to_stream(std::ostream& stream, DescriptionMode description_mode) const {
    if (!executed) {
      stream << "Not executed.";
      return;
    }

    if (!has_output) {
      stream << "Executed, but no output.";
      return;
    }

    stream << "Output: " << output_row_count << " row" << (output_row_count > 1 ? "s" : "") << " in "
           << output_chunk_count << " chunk" << (output_chunk_count > 1 ? "s" : "") << ", "
           << format_duration(std::chrono::duration_cast<std::chrono::nanoseconds>(walltime)) << ".";

    if constexpr (std::is_same_v<Steps, NoSteps>) {
      return;
    }

    static_assert(magic_enum::enum_count<Steps>() <= sizeof(step_runtimes), "Too many steps.");
    stream << (description_mode == DescriptionMode::SingleLine ? " " : "\n")
           << "Operator step runtimes:" << (description_mode == DescriptionMode::SingleLine ? "" : "\n");
    for (auto step_index = size_t{0}; step_index < magic_enum::enum_count<Steps>(); ++step_index) {
      if (step_index > 0) {
        stream << (description_mode == DescriptionMode::SingleLine ? "," : "\n");
      }
      stream << " " << magic_enum::enum_name(static_cast<Steps>(step_index)) << " "
             << format_duration(step_runtimes[step_index]);
    }
    stream << ".";
  }

  std::chrono::nanoseconds get_step_runtime(const Steps step) const {
    DebugAssert(magic_enum::enum_integer(step) < magic_enum::enum_count<Steps>(), "Step index is too large.");
    return step_runtimes[static_cast<size_t>(step)];
  }

  void set_step_runtime(const Steps step, const std::chrono::nanoseconds duration) {
    DebugAssert(magic_enum::enum_integer(step) < magic_enum::enum_count<Steps>(), "Invalid step.");
    DebugAssert(step_runtimes[static_cast<size_t>(step)] == std::chrono::nanoseconds{0}, "Overwriting step runtime.");
    step_runtimes[static_cast<size_t>(step)] = duration;
  }

  std::array<std::chrono::nanoseconds, magic_enum::enum_count<Steps>()> step_runtimes{};
};

<<<<<<< HEAD
struct StepOperatorPerformanceData : public OperatorPerformanceData {
  StepOperatorPerformanceData() : OperatorPerformanceData{} {}

  std::array<std::chrono::nanoseconds, 10> step_runtimes;

  std::chrono::nanoseconds get_step_runtime(const size_t step) const { return step_runtimes[step]; }

  virtual void output_to_stream(std::ostream& stream,
                                DescriptionMode description_mode = DescriptionMode::SingleLine) const;
};

std::ostream& operator<<(std::ostream& stream, const OperatorPerformanceData& performance_data);
std::ostream& operator<<(std::ostream& stream, const StepOperatorPerformanceData& performance_data);
=======
std::ostream& operator<<(std::ostream& stream, const AbstractOperatorPerformanceData& performance_data);
>>>>>>> e4a6d59c

}  // namespace opossum<|MERGE_RESOLUTION|>--- conflicted
+++ resolved
@@ -10,16 +10,7 @@
 #include "utils/format_duration.hpp"
 
 namespace opossum {
-<<<<<<< HEAD
-/**
-  * General execution information is stored in OperatorPerformanceData through AbstractOperator::execute().
-  * Further, operators can store additional execution information by inheriting from OperatorPerformanceData (e.g.,
-  * JoinIndex) or StepOperatorPerformanceData (when operator steps shall be tracked, e.g., HashJoin).
-  * Only used in PQP Visualize and plugins right now (analyze PQP).
-  */
-struct OperatorPerformanceData : public Noncopyable {
-  virtual ~OperatorPerformanceData() = default;
-=======
+
 struct AbstractOperatorPerformanceData : public Noncopyable {
   enum class NoSteps {
     Invalid  // Needed by magic_enum for enum_count
@@ -28,7 +19,6 @@
   virtual ~AbstractOperatorPerformanceData() = default;
 
   virtual void output_to_stream(std::ostream& stream, DescriptionMode description_mode) const = 0;
->>>>>>> e4a6d59c
 
   enum class NoStages { };
 
@@ -98,22 +88,6 @@
   std::array<std::chrono::nanoseconds, magic_enum::enum_count<Steps>()> step_runtimes{};
 };
 
-<<<<<<< HEAD
-struct StepOperatorPerformanceData : public OperatorPerformanceData {
-  StepOperatorPerformanceData() : OperatorPerformanceData{} {}
-
-  std::array<std::chrono::nanoseconds, 10> step_runtimes;
-
-  std::chrono::nanoseconds get_step_runtime(const size_t step) const { return step_runtimes[step]; }
-
-  virtual void output_to_stream(std::ostream& stream,
-                                DescriptionMode description_mode = DescriptionMode::SingleLine) const;
-};
-
-std::ostream& operator<<(std::ostream& stream, const OperatorPerformanceData& performance_data);
-std::ostream& operator<<(std::ostream& stream, const StepOperatorPerformanceData& performance_data);
-=======
 std::ostream& operator<<(std::ostream& stream, const AbstractOperatorPerformanceData& performance_data);
->>>>>>> e4a6d59c
 
 }  // namespace opossum