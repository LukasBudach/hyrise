#pragma once

#include <optional>

#include "abstract_join_operator.hpp"
#include "operator_join_predicate.hpp"
#include "types.hpp"

namespace opossum {

/**
 * This operator joins two tables using one column of each table.
 * The output is a new table with referenced columns for all columns of the two inputs and filtered pos_lists.
 *
 * As with most operators, we do not guarantee a stable operation with regards to positions -
 * i.e., your sorting order might be disturbed.
 *
 * Find more information in our Wiki: https://github.com/hyrise/hyrise/wiki/Hash-Join-Operator
 */
class JoinHash : public AbstractJoinOperator {
 public:
  static bool supports(const JoinConfiguration config);
  static bool satisfies_join_preference(const JoinType join_type);

  // The jobs that perform the actual materialization, radix partitioning, building, and probing are added to the
  // scheduler in case the number of elements to process is above JOB_SPAWN_THRESHOLD. If not, the job is executed
  // directly. This threshold needs to be re-evaluated over time to find the value which gives the best performance.
  static constexpr auto JOB_SPAWN_THRESHOLD = 500;

  JoinHash(const std::shared_ptr<const AbstractOperator>& left, const std::shared_ptr<const AbstractOperator>& right,
           const JoinMode mode, const OperatorJoinPredicate& primary_predicate,
           const std::vector<OperatorJoinPredicate>& secondary_predicates = {},
           const std::optional<size_t>& radix_bits = std::nullopt);

  const std::string& name() const override;
  std::string description(DescriptionMode description_mode) const override;

  template <typename T>
  static size_t calculate_radix_bits(const size_t build_side_size, const size_t probe_side_size, const JoinMode mode);

  enum class OperatorSteps : uint8_t {
    BuildSideMaterializing,
    ProbeSideMaterializing,
    Clustering,
    Building,
    Probing,
    OutputWriting
  };

  struct PerformanceData : public OperatorPerformanceData<OperatorSteps> {
<<<<<<< HEAD
    void output_to_stream(std::ostream& stream, DescriptionMode description_mode) const;
=======
    void output_to_stream(std::ostream& stream, DescriptionMode description_mode) const override;
>>>>>>> 62943d91

    size_t radix_bits{0};
    // Initially, the left input is the build side and the right side is the probe side.
    bool left_input_is_build_side{true};
  };

 protected:
  std::shared_ptr<const Table> _on_execute() override;
  std::shared_ptr<AbstractOperator> _on_deep_copy(
      const std::shared_ptr<AbstractOperator>& copied_left_input,
      const std::shared_ptr<AbstractOperator>& copied_right_input) const override;
  void _on_set_parameters(const std::unordered_map<ParameterID, AllTypeVariant>& parameters) override;
  void _on_cleanup() override;

  std::unique_ptr<AbstractReadOnlyOperatorImpl> _impl;
  std::optional<size_t> _radix_bits;

  template <typename LeftType, typename RightType>
  class JoinHashImpl;
  template <typename LeftType, typename RightType>
  friend class JoinHashImpl;
};

}  // namespace opossum<|MERGE_RESOLUTION|>--- conflicted
+++ resolved
@@ -48,11 +48,7 @@
   };
 
   struct PerformanceData : public OperatorPerformanceData<OperatorSteps> {
-<<<<<<< HEAD
-    void output_to_stream(std::ostream& stream, DescriptionMode description_mode) const;
-=======
     void output_to_stream(std::ostream& stream, DescriptionMode description_mode) const override;
->>>>>>> 62943d91
 
     size_t radix_bits{0};
     // Initially, the left input is the build side and the right side is the probe side.
