--- conflicted
+++ resolved
@@ -53,11 +53,6 @@
     size_t chunk_scans_sorted{0};
 
     void output_to_stream(std::ostream& stream, DescriptionMode description_mode) const {
-<<<<<<< HEAD
-      OperatorPerformanceData::output_to_stream(stream, description_mode);
-
-=======
->>>>>>> 95272976
       const auto separator = description_mode == DescriptionMode::MultiLine ? "\n" : " ";
       if (chunk_scans_skipped > 0 || chunk_scans_sorted > 0) {
         stream << separator << "Chunks: ";
@@ -68,15 +63,9 @@
           stream << ", ";
         }
         if (chunk_scans_sorted > 0) {
-<<<<<<< HEAD
-         stream << chunk_scans_sorted << " scanned sorted";
-        }
-        stream << ".";
-=======
           stream << chunk_scans_sorted << " scanned sorted";
         }
         stream << ". ";
->>>>>>> 95272976
       }
     }
   };
