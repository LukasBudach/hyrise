#include "abstract_join_operator.hpp"

#include <memory>
#include <string>
#include <utility>

#include "constant_mappings.hpp"

using namespace std::string_literals;  // NOLINT

namespace opossum {

AbstractJoinOperator::AbstractJoinOperator(const OperatorType type, const std::shared_ptr<const AbstractOperator>& left,
                                           const std::shared_ptr<const AbstractOperator>& right, const JoinMode mode,
                                           const OperatorJoinPredicate& primary_predicate,
                                           const std::vector<OperatorJoinPredicate>& secondary_predicates,
                                           std::unique_ptr<OperatorPerformanceData> performance_data)
    : AbstractReadOnlyOperator(type, left, right, std::move(performance_data)),
      _mode(mode),
      _primary_predicate(primary_predicate),
      _secondary_predicates(secondary_predicates) {
  DebugAssert(mode != JoinMode::Cross,
              "Specified JoinMode not supported by an AbstractJoin, use Product etc. instead.");
}

JoinMode AbstractJoinOperator::mode() const { return _mode; }

const OperatorJoinPredicate& AbstractJoinOperator::primary_predicate() const { return _primary_predicate; }

const std::vector<OperatorJoinPredicate>& AbstractJoinOperator::secondary_predicates() const {
  return _secondary_predicates;
}

const std::string AbstractJoinOperator::description(DescriptionMode description_mode) const {
  const auto column_name = [](const auto& table, const auto column_id) {
    return table ? table->column_name(column_id) : "Column #"s + std::to_string(column_id);
  };

  const auto separator = description_mode == DescriptionMode::MultiLine ? "\n" : " ";

  std::stringstream stream;
<<<<<<< HEAD
  stream << name() << separator << "(" << join_mode_to_string.left.at(_mode) << " Join where "
=======
  stream << name() << separator << "(" << _mode << " Join where "
>>>>>>> beb1e0ad
         << column_name(input_table_left(), _primary_predicate.column_ids.first) << " "
         << _primary_predicate.predicate_condition << " "
         << column_name(input_table_right(), _primary_predicate.column_ids.second);

  // add information about secondary join predicates
  for (const auto& secondary_predicate : _secondary_predicates) {
    stream << " AND " << column_name(input_table_left(), secondary_predicate.column_ids.first) << " "
           << secondary_predicate.predicate_condition << " "
           << column_name(input_table_right(), secondary_predicate.column_ids.second);
  }

  stream << ")";

  return stream.str();
}

void AbstractJoinOperator::_on_set_parameters(const std::unordered_map<ParameterID, AllTypeVariant>& parameters) {}

std::shared_ptr<Table> AbstractJoinOperator::_initialize_output_table(const TableType table_type) const {
  const auto left_in_table = _input_left->get_output();
  const auto right_in_table = _input_right->get_output();

  const bool left_may_produce_null = (_mode == JoinMode::Right || _mode == JoinMode::FullOuter);
  const bool right_may_produce_null = (_mode == JoinMode::Left || _mode == JoinMode::FullOuter);

  TableColumnDefinitions output_column_definitions;

  // Preparing output table by adding segments from left table
  for (ColumnID column_id{0}; column_id < left_in_table->column_count(); ++column_id) {
    const auto nullable = (left_may_produce_null || left_in_table->column_is_nullable(column_id));
    output_column_definitions.emplace_back(left_in_table->column_name(column_id),
                                           left_in_table->column_data_type(column_id), nullable);
  }

  // Preparing output table by adding segments from right table
  if (_mode != JoinMode::Semi && _mode != JoinMode::AntiNullAsTrue && _mode != JoinMode::AntiNullAsFalse) {
    for (ColumnID column_id{0}; column_id < right_in_table->column_count(); ++column_id) {
      const auto nullable = (right_may_produce_null || right_in_table->column_is_nullable(column_id));
      output_column_definitions.emplace_back(right_in_table->column_name(column_id),
                                             right_in_table->column_data_type(column_id), nullable);
    }
  }

  return std::make_shared<Table>(output_column_definitions, table_type);
}

}  // namespace opossum<|MERGE_RESOLUTION|>--- conflicted
+++ resolved
@@ -39,11 +39,7 @@
   const auto separator = description_mode == DescriptionMode::MultiLine ? "\n" : " ";
 
   std::stringstream stream;
-<<<<<<< HEAD
-  stream << name() << separator << "(" << join_mode_to_string.left.at(_mode) << " Join where "
-=======
   stream << name() << separator << "(" << _mode << " Join where "
->>>>>>> beb1e0ad
          << column_name(input_table_left(), _primary_predicate.column_ids.first) << " "
          << _primary_predicate.predicate_condition << " "
          << column_name(input_table_right(), _primary_predicate.column_ids.second);
