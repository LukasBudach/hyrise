#include <memory>
#include <string>
#include <utility>

#include "constant_mappings.hpp"
#include "expression/expression_utils.hpp"
#include "expression/pqp_subquery_expression.hpp"
#include "operators/limit.hpp"
#include "operators/projection.hpp"
#include "operators/table_scan.hpp"
#include "utils/format_bytes.hpp"
#include "utils/format_duration.hpp"
#include "visualization/abstract_visualizer.hpp"
#include "visualization/pqp_visualizer.hpp"

namespace opossum {

PQPVisualizer::PQPVisualizer() = default;

PQPVisualizer::PQPVisualizer(GraphvizConfig graphviz_config, VizGraphInfo graph_info, VizVertexInfo vertex_info,
                             VizEdgeInfo edge_info)
    : AbstractVisualizer(std::move(graphviz_config), std::move(graph_info), std::move(vertex_info),
                         std::move(edge_info)) {}

void PQPVisualizer::_build_graph(const std::vector<std::shared_ptr<AbstractOperator>>& plans) {
  std::unordered_set<std::shared_ptr<const AbstractOperator>> visualized_ops;

  for (const auto& plan : plans) {
    _build_subtree(plan, visualized_ops);
  }

  {
    // Print the "Total by operator" box using graphviz's record type. Using HTML labels would be slightly nicer, but
    // boost always encloses the label in quotes, which breaks them.
    std::stringstream operator_breakdown_stream;
    operator_breakdown_stream << "{Total by operator|{";

    auto sorted_duration_by_operator_name = std::vector<std::pair<std::string, std::chrono::nanoseconds>>{
        _duration_by_operator_name.begin(), _duration_by_operator_name.end()};
    std::sort(sorted_duration_by_operator_name.begin(), sorted_duration_by_operator_name.end(),
              [](const auto& lhs, const auto& rhs) { return lhs.second.count() > rhs.second.count(); });

    // Print first column (operator name)
    for (const auto& [operator_name, _] : sorted_duration_by_operator_name) {
      operator_breakdown_stream << " " << operator_name << " \\r";
    }
    operator_breakdown_stream << "total\\r";

    // Print second column (operator duration) and track total duration
    operator_breakdown_stream << "|";
    auto total_nanoseconds = std::chrono::nanoseconds{};
    for (const auto& [_, nanoseconds] : sorted_duration_by_operator_name) {
      operator_breakdown_stream << " " << format_duration(nanoseconds) << " \\l";
      total_nanoseconds += nanoseconds;
    }
    operator_breakdown_stream << " " << format_duration(total_nanoseconds) << " \\l";

    // Print third column (relative operator duration)
    operator_breakdown_stream << "|";
    for (const auto& [_, nanoseconds] : sorted_duration_by_operator_name) {
      operator_breakdown_stream << round(static_cast<double>(nanoseconds.count()) / total_nanoseconds.count() * 100)
                                << " %\\l";
    }
    operator_breakdown_stream << " \\l";

    operator_breakdown_stream << "}}";

    VizVertexInfo vertex_info = _default_vertex;
    vertex_info.shape = "record";
    vertex_info.label = operator_breakdown_stream.str();

    boost::add_vertex(vertex_info, _graph);
  }
}

void PQPVisualizer::_build_subtree(const std::shared_ptr<const AbstractOperator>& op,
                                   std::unordered_set<std::shared_ptr<const AbstractOperator>>& visualized_ops) {
  // Avoid drawing dataflows/ops redundantly in diamond shaped PQPs
  if (visualized_ops.find(op) != visualized_ops.end()) return;
  visualized_ops.insert(op);

  _add_operator(op);

  if (op->input_left()) {
    auto left = op->input_left();
    _build_subtree(left, visualized_ops);
    _build_dataflow(left, op, InputSide::Left);
  }

  if (op->input_right()) {
    auto right = op->input_right();
    _build_subtree(right, visualized_ops);
    _build_dataflow(right, op, InputSide::Right);
  }

  switch (op->type()) {
    case OperatorType::Projection: {
      const auto projection = std::dynamic_pointer_cast<const Projection>(op);
      for (const auto& column_expression : projection->expressions) {
        _visualize_subqueries(op, column_expression, visualized_ops);
      }
    } break;

    case OperatorType::TableScan: {
      const auto table_scan = std::dynamic_pointer_cast<const TableScan>(op);
      _visualize_subqueries(op, table_scan->predicate(), visualized_ops);
    } break;

    case OperatorType::Limit: {
      const auto limit = std::dynamic_pointer_cast<const Limit>(op);
      _visualize_subqueries(op, limit->row_count_expression(), visualized_ops);
    } break;

    default: {
    }  // OperatorType has no expressions
  }
}

void PQPVisualizer::_visualize_subqueries(const std::shared_ptr<const AbstractOperator>& op,
                                          const std::shared_ptr<AbstractExpression>& expression,
                                          std::unordered_set<std::shared_ptr<const AbstractOperator>>& visualized_ops) {
  visit_expression(expression, [&](const auto& sub_expression) {
    const auto pqp_subquery_expression = std::dynamic_pointer_cast<PQPSubqueryExpression>(sub_expression);
    if (!pqp_subquery_expression) return ExpressionVisitation::VisitArguments;

    _build_subtree(pqp_subquery_expression->pqp, visualized_ops);

    auto edge_info = _default_edge;
    auto correlated_str = std::string(pqp_subquery_expression->is_correlated() ? "correlated" : "uncorrelated");
    edge_info.label = correlated_str + " subquery";
    edge_info.style = "dashed";
    _add_edge(pqp_subquery_expression->pqp, op, edge_info);

    return ExpressionVisitation::VisitArguments;
  });
}

void PQPVisualizer::_build_dataflow(const std::shared_ptr<const AbstractOperator>& from,
                                    const std::shared_ptr<const AbstractOperator>& to, const InputSide side) {
  VizEdgeInfo info = _default_edge;

  const auto& performance_data = from->performance_data;
  if (performance_data->executed && performance_data->has_output) {
    std::stringstream stream;
    stream << std::to_string(performance_data->output_row_count) + " row(s)/";
    stream << std::to_string(performance_data->output_chunk_count) + " chunk(s)";
    info.label = stream.str();
  }

  info.pen_width = performance_data->output_row_count;
  if (to->input_right() != nullptr) {
    info.arrowhead = side == InputSide::Left ? "lnormal" : "rnormal";
  }

  _add_edge(from, to, info);
}

void PQPVisualizer::_add_operator(const std::shared_ptr<const AbstractOperator>& op) {
  VizVertexInfo info = _default_vertex;
  auto label = op->description(DescriptionMode::MultiLine);

<<<<<<< HEAD
  auto split_with_first_linebreak = [](const std::string& text) {
    const auto first_linebreak_position = text.find("\n");
    if (first_linebreak_position != std::string::npos) {
      return std::pair<std::string, std::optional<std::string>>{text.substr(0, first_linebreak_position),
                                                 text.substr(first_linebreak_position)};
    }
    return std::pair<std::string, std::optional<std::string>>{text, std::nullopt};
  };

  auto splitted_label = split_with_first_linebreak(label);
  if (splitted_label.second) {
    label = "=TITLE=" + splitted_label.first + "=/TITLE=" + *splitted_label.second;
  }

  // const auto first_linebreak_position = label.find("\n");
  // if (first_linebreak_position != std::string::npos) {
  //   const auto first_line = label.substr(0, first_linebreak_position);
  //   label = "=TITLE=" + first_line + "=/TITLE=" + label.substr(first_linebreak_position);
  // }

  if (op->get_output()) {
    auto total = op->performance_data->walltime;

    std::stringstream ss;
    if (dynamic_cast<StagedOperatorPerformanceData*>(op->performance_data.get())) {
      auto& staged_performance_data = dynamic_cast<StagedOperatorPerformanceData&>(*op->performance_data);
      staged_performance_data.output_to_stream(ss, DescriptionMode::MultiLine);
    } else if (dynamic_cast<TableScan::TableScanPerformanceData*>(op->performance_data.get())) {
      auto& table_scan_performance_data = dynamic_cast<TableScan::TableScanPerformanceData&>(*op->performance_data);
      table_scan_performance_data.output_to_stream(ss, DescriptionMode::MultiLine);
    } else {
      ss << *op->performance_data;
    }

    auto description_label = "\n\n" + ss.str();
    auto splitted_description_label = split_with_first_linebreak(description_label);
    if (splitted_description_label.second) {
      description_label = splitted_description_label.first + "=DESC=" + *splitted_description_label.second + "=/DESC=";
    }
    label += description_label;

=======
  const auto& performance_data = op->performance_data;
  if (performance_data->executed) {
    auto total = performance_data->walltime;
    label += "\n\n" + format_duration(total);
>>>>>>> 95272976
    info.pen_width = total.count();
  } else {
    info.pen_width = 1;
  }

<<<<<<< HEAD
  _duration_by_operator_name[op->name()] += op->performance_data->walltime;
=======
  _duration_by_operator_name[op->name()] += performance_data->walltime;
>>>>>>> 95272976

  info.label = label;
  _add_vertex(op, info);
}

}  // namespace opossum<|MERGE_RESOLUTION|>--- conflicted
+++ resolved
@@ -159,64 +159,16 @@
   VizVertexInfo info = _default_vertex;
   auto label = op->description(DescriptionMode::MultiLine);
 
-<<<<<<< HEAD
-  auto split_with_first_linebreak = [](const std::string& text) {
-    const auto first_linebreak_position = text.find("\n");
-    if (first_linebreak_position != std::string::npos) {
-      return std::pair<std::string, std::optional<std::string>>{text.substr(0, first_linebreak_position),
-                                                 text.substr(first_linebreak_position)};
-    }
-    return std::pair<std::string, std::optional<std::string>>{text, std::nullopt};
-  };
-
-  auto splitted_label = split_with_first_linebreak(label);
-  if (splitted_label.second) {
-    label = "=TITLE=" + splitted_label.first + "=/TITLE=" + *splitted_label.second;
-  }
-
-  // const auto first_linebreak_position = label.find("\n");
-  // if (first_linebreak_position != std::string::npos) {
-  //   const auto first_line = label.substr(0, first_linebreak_position);
-  //   label = "=TITLE=" + first_line + "=/TITLE=" + label.substr(first_linebreak_position);
-  // }
-
-  if (op->get_output()) {
-    auto total = op->performance_data->walltime;
-
-    std::stringstream ss;
-    if (dynamic_cast<StagedOperatorPerformanceData*>(op->performance_data.get())) {
-      auto& staged_performance_data = dynamic_cast<StagedOperatorPerformanceData&>(*op->performance_data);
-      staged_performance_data.output_to_stream(ss, DescriptionMode::MultiLine);
-    } else if (dynamic_cast<TableScan::TableScanPerformanceData*>(op->performance_data.get())) {
-      auto& table_scan_performance_data = dynamic_cast<TableScan::TableScanPerformanceData&>(*op->performance_data);
-      table_scan_performance_data.output_to_stream(ss, DescriptionMode::MultiLine);
-    } else {
-      ss << *op->performance_data;
-    }
-
-    auto description_label = "\n\n" + ss.str();
-    auto splitted_description_label = split_with_first_linebreak(description_label);
-    if (splitted_description_label.second) {
-      description_label = splitted_description_label.first + "=DESC=" + *splitted_description_label.second + "=/DESC=";
-    }
-    label += description_label;
-
-=======
   const auto& performance_data = op->performance_data;
   if (performance_data->executed) {
     auto total = performance_data->walltime;
     label += "\n\n" + format_duration(total);
->>>>>>> 95272976
     info.pen_width = total.count();
   } else {
     info.pen_width = 1;
   }
 
-<<<<<<< HEAD
-  _duration_by_operator_name[op->name()] += op->performance_data->walltime;
-=======
   _duration_by_operator_name[op->name()] += performance_data->walltime;
->>>>>>> 95272976
 
   info.label = label;
   _add_vertex(op, info);
