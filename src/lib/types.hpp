#pragma once

#include <tbb/concurrent_vector.h>

#include <cstdint>
#include <iostream>
#include <limits>
#include <optional>
#include <string>
#include <tuple>
#include <vector>

#include <boost/bimap.hpp>
#include <boost/circular_buffer.hpp>
#include <boost/container/pmr/polymorphic_allocator.hpp>
#include <boost/operators.hpp>

#include "strong_typedef.hpp"
#include "utils/assert.hpp"

/**
 * We use STRONG_TYPEDEF to avoid things like adding chunk ids and value ids.
 * Because implicit constructors are deleted, you cannot initialize a ChunkID
 * like this
 *   ChunkID x = 3;
 * but need to use
 *   ChunkID x{3}; or
 *   auto x = ChunkID{3};
 *
 * WorkerID, TaskID, CommitID, and TransactionID are used in std::atomics and
 * therefore need to be trivially copyable. That's currently not possible with
 * the strong typedef (as far as I know).
 *
 * TODO(anyone): Also, strongly typing ChunkOffset causes a lot of errors in
 * the group key and adaptive radix tree implementations. Unfortunately, I
 * wasn’t able to properly resolve these issues because I am not familiar with
 * the code there
 */

STRONG_TYPEDEF(uint32_t, ChunkID);
STRONG_TYPEDEF(uint16_t, ColumnID);
STRONG_TYPEDEF(opossum::ColumnID::base_type, ColumnCount);
STRONG_TYPEDEF(uint32_t, ValueID);  // Cannot be larger than ChunkOffset
STRONG_TYPEDEF(uint32_t, NodeID);
STRONG_TYPEDEF(uint32_t, CpuID);

// Used to identify a Parameter within a subquery. This can be either a parameter of a Prepared SELECT statement
// `SELECT * FROM t WHERE a > ?` or a correlated parameter in a subquery.
STRONG_TYPEDEF(size_t, ParameterID);

namespace opossum {

// Float aliases used in cardinality estimations/statistics
using Cardinality = float;
using DistinctCount = float;
using Selectivity = float;

// Cost that an AbstractCostModel assigns to an Operator/LQP node. The unit of the Cost is left to the Cost estimator
// and could be, e.g., "Estimated Runtime" or "Estimated Memory Usage" (though the former is by far the most common)
using Cost = float;

// We use polymorphic memory resources to allow containers (e.g., vectors, or strings) to retrieve their memory from
// different memory sources. These sources are, for example, specific NUMA nodes or non-volatile memory. Without PMR,
// we would need to explicitly make the allocator part of the class. This would make DRAM and NVM containers type-
// incompatible. Thanks to PMR, the type is erased and both can co-exist.
//
// TODO(anyone): replace this with std::pmr once libc++ supports PMR.
template <typename T>
using PolymorphicAllocator = boost::container::pmr::polymorphic_allocator<T>;

// The string type that is used internally to store data. It's hard to draw the line between this and std::string or
// give advice when to use what. Generally, everything that is user-supplied data (mostly, data stored in a table) is a
// pmr_string. Also, the string literals in SQL queries will get converted into a pmr_string (and then stored in an
// AllTypeVariant). This way, they can be compared to the pmr_string stored in the table. Strings that are built, e.g.,
// for debugging, do not need to use PMR. This might sound complicated, but since the Hyrise data type registered in
// all_type_variant.hpp is pmr_string, the compiler will complain if you use std::string when you should use pmr_string.
using pmr_string = std::basic_string<char, std::char_traits<char>, PolymorphicAllocator<char>>;

// A vector that gets its memory from a memory resource. It is is not necessary to replace each and every std::vector
// with this. It only makes sense to use this if you also supply a memory resource. Otherwise, default memory will be
// used and we do not gain anything but have minimal runtime overhead. As a side note, PMR propagates, so a
// `pmr_vector<pmr_string>` will pass its memory resource down to the strings while a `pmr_vector<std::string>` will
// allocate the space for the vector at the correct location while the content of the strings will be in default
// storage.
// Note that a container initialized with a given allocator will keep that allocator, even if it is copy/move assigned:
//   pmr_vector<int> a, b{alloc};
//   a = b;  // a does NOT use alloc, neither for its current values, nor for future allocations (#623).
template <typename T>
using pmr_vector = std::vector<T, PolymorphicAllocator<T>>;

template <typename T>
using pmr_ring_buffer = boost::circular_buffer<T, PolymorphicAllocator<T>>;

using ChunkOffset = uint32_t;

constexpr ChunkOffset INVALID_CHUNK_OFFSET{std::numeric_limits<ChunkOffset>::max()};
constexpr ChunkID INVALID_CHUNK_ID{std::numeric_limits<ChunkID::base_type>::max()};

struct RowID {
  ChunkID chunk_id{INVALID_CHUNK_ID};
  ChunkOffset chunk_offset{INVALID_CHUNK_OFFSET};

  // Faster than row_id == ROW_ID_NULL, since we only compare the ChunkOffset
  bool is_null() const { return chunk_offset == INVALID_CHUNK_OFFSET; }

  // Joins need to use RowIDs as keys for maps.
  bool operator<(const RowID& other) const {
    return std::tie(chunk_id, chunk_offset) < std::tie(other.chunk_id, other.chunk_offset);
  }

  // Useful when comparing a row ID to NULL_ROW_ID
  bool operator==(const RowID& other) const {
    return std::tie(chunk_id, chunk_offset) == std::tie(other.chunk_id, other.chunk_offset);
  }

  friend std::ostream& operator<<(std::ostream& o, const RowID& row_id) {
    o << "RowID(" << row_id.chunk_id << "," << row_id.chunk_offset << ")";
    return o;
  }
};

using WorkerID = uint32_t;
using TaskID = uint32_t;

// When changing these to 64-bit types, reading and writing to them might not be atomic anymore.
// Among others, the validate operator might break when another operator is simultaneously writing begin or end CIDs.
using CommitID = uint32_t;
using TransactionID = uint32_t;

using AttributeVectorWidth = uint8_t;

using ColumnIDPair = std::pair<ColumnID, ColumnID>;

constexpr NodeID INVALID_NODE_ID{std::numeric_limits<NodeID::base_type>::max()};
constexpr TaskID INVALID_TASK_ID{std::numeric_limits<TaskID>::max()};
constexpr CpuID INVALID_CPU_ID{std::numeric_limits<CpuID::base_type>::max()};
constexpr WorkerID INVALID_WORKER_ID{std::numeric_limits<WorkerID>::max()};
constexpr ColumnID INVALID_COLUMN_ID{std::numeric_limits<ColumnID::base_type>::max()};

// TransactionID = 0 means "not set" in the MVCC data. This is the case if the row has (a) just been reserved, but
// not yet filled with content, (b) been inserted, committed and not marked for deletion, or (c) inserted but
// deleted in the same transaction (which has not yet committed)
constexpr auto INVALID_TRANSACTION_ID = TransactionID{0};
constexpr auto INITIAL_TRANSACTION_ID = TransactionID{1};

constexpr NodeID CURRENT_NODE_ID{std::numeric_limits<NodeID::base_type>::max() - 1};

// Declaring one part of a RowID as invalid would suffice to represent NULL values. However, this way we add an extra
// safety net which ensures that NULL values are handled correctly. E.g., getting a chunk with INVALID_CHUNK_ID
// immediately crashes.
const RowID NULL_ROW_ID = RowID{INVALID_CHUNK_ID, INVALID_CHUNK_OFFSET};  // TODO(anyone): Couldn’t use constexpr here

constexpr ValueID INVALID_VALUE_ID{std::numeric_limits<ValueID::base_type>::max()};

// The Scheduler currently supports just these 3 priorities, subject to change.
enum class SchedulePriority {
  Default = 1,  // Schedule task at the end of the queue
  High = 0      // Schedule task at the beginning of the queue
};

enum class PredicateCondition {
  Equals,
  NotEquals,
  LessThan,
  LessThanEquals,
  GreaterThan,
  GreaterThanEquals,
  BetweenInclusive,
  BetweenLowerExclusive,
  BetweenUpperExclusive,
  BetweenExclusive,
  In,
  NotIn,
  Like,
  NotLike,
  IsNull,
  IsNotNull
};

// @return whether the PredicateCondition takes exactly two arguments
bool is_binary_predicate_condition(const PredicateCondition predicate_condition);

// @return whether the PredicateCondition takes exactly two arguments and is not one of LIKE or IN
bool is_binary_numeric_predicate_condition(const PredicateCondition predicate_condition);

bool is_between_predicate_condition(PredicateCondition predicate_condition);

bool is_lower_inclusive_between(PredicateCondition predicate_condition);

bool is_upper_inclusive_between(PredicateCondition predicate_condition);

// ">" becomes "<" etc.
PredicateCondition flip_predicate_condition(const PredicateCondition predicate_condition);

// ">" becomes "<=" etc.
PredicateCondition inverse_predicate_condition(const PredicateCondition predicate_condition);

// Split up, e.g., BetweenUpperExclusive into {GreaterThanEquals, LessThan}
std::pair<PredicateCondition, PredicateCondition> between_to_conditions(const PredicateCondition predicate_condition);

// Join, e.g., {GreaterThanEquals, LessThan} into BetweenUpperExclusive
PredicateCondition conditions_to_between(const PredicateCondition lower, const PredicateCondition upper);

// Let R and S be two tables and we want to perform `R <JoinMode> S ON <condition>`
// AntiNullAsTrue:    If for a tuple Ri in R, there is a tuple Sj in S so that <condition> is NULL or TRUE, Ri is
//                      dropped. This behavior mirrors NOT IN.
// AntiNullAsFalse:   If for a tuple Ri in R, there is a tuple Sj in S so that <condition> is TRUE, Ri is
//                      dropped. This behavior mirrors NOT EXISTS
enum class JoinMode { Inner, Left, Right, FullOuter, Cross, Semi, AntiNullAsTrue, AntiNullAsFalse };

// SQL set operations come in two flavors, with and without `ALL`, e.g., `UNION` and `UNION ALL`.
// We have a third mode (Positions) that is used to intersect position lists that point to the same table,
// see union_positions.hpp for details.
enum class SetOperationMode { Unique, All, Positions };

enum class OrderByMode { Ascending, Descending, AscendingNullsLast, DescendingNullsLast };

enum class TableType { References, Data };

enum class DescriptionMode { SingleLine, MultiLine };

enum class UseMvcc : bool { Yes = true, No = false };

enum class RollbackReason : bool { User, Conflict };

enum class MemoryUsageCalculationMode { Sampled, Full };

enum class EraseReferencedSegmentType : bool { Yes = true, No = false };

enum class MetaTableChangeType { Insert, Delete, Update };

enum class AutoCommit : bool { Yes = true, No = false };

<<<<<<< HEAD
enum class LogLevel { Debug, Info, Warning, Error };
=======
enum class LogLevel { Debug, Info, Warning };
>>>>>>> 31dddf70

// Used as a template parameter that is passed whenever we conditionally erase the type of a template. This is done to
// reduce the compile time at the cost of the runtime performance. Examples are iterators, which are replaced by
// AnySegmentIterators that use virtual method calls.
enum class EraseTypes { OnlyInDebugBuild, Always };

class Noncopyable {
 protected:
  Noncopyable() = default;
  Noncopyable(Noncopyable&&) noexcept = default;
  Noncopyable& operator=(Noncopyable&&) noexcept = default;
  ~Noncopyable() = default;
  Noncopyable(const Noncopyable&) = delete;
  const Noncopyable& operator=(const Noncopyable&) = delete;
};

// Dummy type, can be used to overload functions with a variant accepting a Null value
struct Null {};

extern const boost::bimap<PredicateCondition, std::string> predicate_condition_to_string;
extern const boost::bimap<OrderByMode, std::string> order_by_mode_to_string;
extern const boost::bimap<JoinMode, std::string> join_mode_to_string;
extern const boost::bimap<SetOperationMode, std::string> set_operation_mode_to_string;
extern const boost::bimap<TableType, std::string> table_type_to_string;

std::ostream& operator<<(std::ostream& stream, PredicateCondition predicate_condition);
std::ostream& operator<<(std::ostream& stream, OrderByMode order_by_mode);
std::ostream& operator<<(std::ostream& stream, JoinMode join_mode);
std::ostream& operator<<(std::ostream& stream, SetOperationMode set_operation_mode);
std::ostream& operator<<(std::ostream& stream, TableType table_type);

using BoolAsByteType = uint8_t;

}  // namespace opossum

namespace std {
// The hash method for pmr_string (see above). We explicitly don't use the alias here as this allows us to write
// `using pmr_string = std::string` above. If we had `pmr_string` here, we would try to redefine an existing hash
// function.
template <>
struct hash<std::basic_string<char, std::char_traits<char>, opossum::PolymorphicAllocator<char>>> {
  size_t operator()(
      const std::basic_string<char, std::char_traits<char>, opossum::PolymorphicAllocator<char>>& string) const {
    return std::hash<std::string_view>{}(string.c_str());
  }
};
}  // namespace std<|MERGE_RESOLUTION|>--- conflicted
+++ resolved
@@ -231,11 +231,7 @@
 
 enum class AutoCommit : bool { Yes = true, No = false };
 
-<<<<<<< HEAD
-enum class LogLevel { Debug, Info, Warning, Error };
-=======
 enum class LogLevel { Debug, Info, Warning };
->>>>>>> 31dddf70
 
 // Used as a template parameter that is passed whenever we conditionally erase the type of a template. This is done to
 // reduce the compile time at the cost of the runtime performance. Examples are iterators, which are replaced by
