#include "sql_pipeline_statement.hpp"

#include <fstream>
#include <iomanip>
#include <numeric>
#include <utility>

#include <boost/algorithm/string.hpp>

#include "SQLParser.h"
#include "create_sql_parser_error_message.hpp"
#include "expression/expression_utils.hpp"
#include "expression/typed_placeholder_expression.hpp"
#include "expression/value_expression.hpp"
#include "hyrise.hpp"
#include "logical_query_plan/lqp_utils.hpp"
#include "operators/export.hpp"
#include "operators/import.hpp"
#include "operators/maintenance/create_prepared_plan.hpp"
#include "operators/maintenance/create_table.hpp"
#include "operators/maintenance/create_view.hpp"
#include "operators/maintenance/drop_table.hpp"
#include "operators/maintenance/drop_view.hpp"
#include "optimizer/optimizer.hpp"
#include "scheduler/job_task.hpp"
#include "sql/sql_pipeline_builder.hpp"
#include "sql/sql_plan_cache.hpp"
#include "sql/sql_translator.hpp"
#include "utils/assert.hpp"
#include "utils/tracing/probes.hpp"

namespace opossum {

SQLPipelineStatement::SQLPipelineStatement(const std::string& sql, std::shared_ptr<hsql::SQLParserResult> parsed_sql,
<<<<<<< HEAD
                                           const UseMvcc use_mvcc, const std::shared_ptr<Optimizer>& optimizer,
=======
                                           const UseMvcc use_mvcc,
                                           const std::shared_ptr<TransactionContext>& transaction_context,
                                           const std::shared_ptr<Optimizer>& optimizer,
                                           const std::shared_ptr<Optimizer>& post_caching_optimizer,
>>>>>>> 6cfc5a5d
                                           const std::shared_ptr<SQLPhysicalPlanCache>& init_pqp_cache,
                                           const std::shared_ptr<SQLLogicalPlanCache>& init_lqp_cache)
    : pqp_cache(init_pqp_cache),
      lqp_cache(init_lqp_cache),
      _sql_string(sql),
      _use_mvcc(use_mvcc),
      _optimizer(optimizer),
      _post_caching_optimizer(post_caching_optimizer),
      _parsed_sql_statement(std::move(parsed_sql)),
      _metrics(std::make_shared<SQLPipelineStatementMetrics>()) {
  Assert(!_parsed_sql_statement || _parsed_sql_statement->size() == 1,
         "SQLPipelineStatement must hold exactly one SQL statement");
  DebugAssert(!_sql_string.empty(), "An SQLPipelineStatement should always contain a SQL statement string for caching");
}

void SQLPipelineStatement::set_transaction_context(const std::shared_ptr<TransactionContext>& transaction_context) {
  Assert(!_transaction_context, "SQLPipelineStatement already has a transaction context");
  Assert(!transaction_context || !transaction_context->is_auto_commit(),
         "Auto-commit transaction contexts should be created by the SQLPipelineStatement itself");
  Assert(_use_mvcc == UseMvcc::Yes || !transaction_context,
         "Can only set transaction context for MVCC-enabled statements");
  _transaction_context = transaction_context;
}

const std::string& SQLPipelineStatement::get_sql_string() { return _sql_string; }

const std::shared_ptr<hsql::SQLParserResult>& SQLPipelineStatement::get_parsed_sql_statement() {
  if (_parsed_sql_statement) {
    return _parsed_sql_statement;
  }

  DebugAssert(!_sql_string.empty(), "Cannot parse empty SQL string");

  _parsed_sql_statement = std::make_shared<hsql::SQLParserResult>();

  hsql::SQLParser::parse(_sql_string, _parsed_sql_statement.get());

  AssertInput(_parsed_sql_statement->isValid(), create_sql_parser_error_message(_sql_string, *_parsed_sql_statement));

  Assert(_parsed_sql_statement->size() == 1,
         "SQLPipelineStatement must hold exactly one statement. "
         "Use SQLPipeline when you have multiple statements.");

  return _parsed_sql_statement;
}

const std::shared_ptr<AbstractLQPNode>& SQLPipelineStatement::get_unoptimized_logical_plan() {
  if (_unoptimized_logical_plan) {
    return _unoptimized_logical_plan;
  }

  auto parsed_sql = get_parsed_sql_statement();

  const auto started = std::chrono::high_resolution_clock::now();

  SQLTranslator sql_translator{_use_mvcc};

  auto translation_result = sql_translator.translate_parser_result(*parsed_sql);
  std::vector<std::shared_ptr<AbstractLQPNode>> lqp_roots = translation_result.lqp_nodes;
  _translation_info = translation_result.translation_info;

  DebugAssert(lqp_roots.size() == 1, "LQP translation returned no or more than one LQP root for a single statement.");

  _unoptimized_logical_plan = lqp_roots.front();

  const auto done = std::chrono::high_resolution_clock::now();
  _metrics->sql_translation_duration = std::chrono::duration_cast<std::chrono::nanoseconds>(done - started);

  return _unoptimized_logical_plan;
}

<<<<<<< HEAD
const SQLTranslationInfo& SQLPipelineStatement::get_sql_translation_info() {
  // Make sure that the SQLTranslator was invoked
  (void)get_unoptimized_logical_plan();

  return _translation_info;
=======
void SQLPipelineStatement::expression_parameter_extraction(std::shared_ptr<AbstractExpression> &expression,
                                            std::vector<std::shared_ptr<AbstractExpression>>& values,
                                            ParameterID &next_parameter_id) {
  if (expression->type == ExpressionType::Value) {
    if (expression->replaced_by) {
      const auto value_expression = std::dynamic_pointer_cast<ValueExpression>(expression);
      expression = expression->replaced_by;
    } else {
      const auto value_expression = std::dynamic_pointer_cast<ValueExpression>(expression);
      if (value_expression->data_type() != DataType::Null) {
        Assert(expression->arguments.empty(), "Cannot remove arguments of expression as none are present.");
        values.push_back(expression);
        auto new_expression =
            std::make_shared<TypedPlaceholderExpression>(next_parameter_id, expression->data_type());
        expression->replaced_by = new_expression;
        expression = new_expression;
        next_parameter_id++;
      }
    }
  }
}

const std::shared_ptr<AbstractLQPNode>& SQLPipelineStatement::get_split_unoptimized_logical_plan(
    std::vector<std::shared_ptr<AbstractExpression>>& values) {
  auto& unoptimized_lqp = get_unoptimized_logical_plan();

  ParameterID next_parameter_id(0);

  if (_translation_info.cacheable) {
    visit_lqp(unoptimized_lqp, [&values, &next_parameter_id](const auto& node) {
      if (node) {
        for (auto& root_expression : node->node_expressions) {
          visit_expression(root_expression, [&values, &next_parameter_id](auto& expression) {
            expression_parameter_extraction(expression, values, next_parameter_id);
            return ExpressionVisitation::VisitArguments;
          });
        }
      }
      return LQPVisitation::VisitInputs;
    });
  }

  return unoptimized_lqp;
>>>>>>> 6cfc5a5d
}

const std::shared_ptr<AbstractLQPNode>& SQLPipelineStatement::get_optimized_logical_plan() {
  if (_optimized_logical_plan) {
    return _optimized_logical_plan;
  }

  const auto started_preoptimization_cache = std::chrono::high_resolution_clock::now();

  std::vector<std::shared_ptr<AbstractExpression>> extracted_values;
  const auto unoptimized_lqp = get_split_unoptimized_logical_plan(extracted_values);

  // Handle logical query plan if statement has been cached
  if (lqp_cache) {
    if (const auto cached_plan = *(lqp_cache->try_get(unoptimized_lqp))) {
      const auto plan = cached_plan->lqp;
      DebugAssert(plan, "Optimized logical query plan retrieved from cache is empty.");
      // MVCC-enabled and MVCC-disabled LQPs will evict each other
      if (lqp_is_validated(plan) == (_use_mvcc == UseMvcc::Yes)) {
        // Copy the LQP for reuse as the LQPTranslator might modify mutable fields (e.g., cached column_expressions)
        // and concurrent translations might conflict.
        _optimized_logical_plan = cached_plan->instantiate(extracted_values);
        auto temp_optimized_logical_plan = _optimized_logical_plan->deep_copy();
        _metrics->query_plan_cache_hit = true;
        _optimized_logical_plan = _post_caching_optimizer->optimize(std::move(temp_optimized_logical_plan));
        const auto done_cache = std::chrono::high_resolution_clock::now();
        _metrics->cache_duration =
            std::chrono::duration_cast<std::chrono::nanoseconds>(done_cache - started_preoptimization_cache);
        return _optimized_logical_plan;
      }
    }
  }

  // The optimizer works on the original unoptimized LQP nodes. After optimizing, the unoptimized version is also
  // optimized, which could lead to subtle bugs. optimized_logical_plan holds the original values now.
  // As the unoptimized LQP is only used for visualization, we can afford to recreate it if necessary.
  _unoptimized_logical_plan = nullptr;

  auto temp_unoptimized_logical_plan = unoptimized_lqp->deep_copy();

  const auto done_preoptimization_cache = std::chrono::high_resolution_clock::now();
  const auto started_optimize = std::chrono::high_resolution_clock::now();

  auto optimized_without_values = _optimizer->optimize(std::move(temp_unoptimized_logical_plan));

  const auto done_optimize = std::chrono::high_resolution_clock::now();
  _metrics->optimization_duration =
      std::chrono::duration_cast<std::chrono::nanoseconds>(done_optimize - started_optimize);

  const auto started_postoptimization_cache = std::chrono::high_resolution_clock::now();

  std::vector<ParameterID> all_parameter_ids(extracted_values.size());
  std::iota(all_parameter_ids.begin(), all_parameter_ids.end(), 0);
  auto prepared_plan = std::make_shared<PreparedPlan>(optimized_without_values, all_parameter_ids);

  // Cache newly created plan for the according sql statement
  if (lqp_cache && _translation_info.cacheable) {
    lqp_cache->set(unoptimized_lqp, prepared_plan);
  }

  _optimized_logical_plan = prepared_plan->instantiate(extracted_values);
  auto temp_optimized_logical_plan = _optimized_logical_plan->deep_copy();

  _optimized_logical_plan = _post_caching_optimizer->optimize(std::move(temp_optimized_logical_plan));

  const auto done_postoptimization_cache = std::chrono::high_resolution_clock::now();
  _metrics->cache_duration = std::chrono::duration_cast<std::chrono::nanoseconds>(
      done_preoptimization_cache - started_preoptimization_cache + done_postoptimization_cache -
      started_postoptimization_cache);

  return _optimized_logical_plan;
}

const std::shared_ptr<AbstractOperator>& SQLPipelineStatement::get_physical_plan() {
  if (_physical_plan) {
    return _physical_plan;
  }

  // If we need a transaction context but haven't passed one in, this is the last point where we can create it
  if (!_transaction_context && _use_mvcc == UseMvcc::Yes) {
    _transaction_context = Hyrise::get().transaction_manager.new_transaction_context(AutoCommit::Yes);
  }

  // Stores when the actual compilation started/ended
  auto started = std::chrono::high_resolution_clock::now();
  auto done = started;  // dummy value needed for initialization

  // Try to retrieve the PQP from cache
  if (pqp_cache && _translation_info.cacheable) {
    if (const auto cached_physical_plan = pqp_cache->try_get(_sql_string)) {
      if ((*cached_physical_plan)->transaction_context_is_set()) {
        Assert(_use_mvcc == UseMvcc::Yes, "Trying to use MVCC cached query without a transaction context.");
      } else {
        Assert(_use_mvcc == UseMvcc::No, "Trying to use non-MVCC cached query with a transaction context.");
      }

      _physical_plan = (*cached_physical_plan)->deep_copy();
      _metrics->query_plan_cache_hit = true;
    }
  }

  if (!_physical_plan) {
    // "Normal" path in which the query plan is created instead of begin retrieved from cache
    const auto& lqp = get_optimized_logical_plan();

    // Reset time to exclude previous pipeline steps
    started = std::chrono::high_resolution_clock::now();
    _physical_plan = LQPTranslator{}.translate_node(lqp);
  }

  done = std::chrono::high_resolution_clock::now();

  if (_use_mvcc == UseMvcc::Yes) _physical_plan->set_transaction_context_recursively(_transaction_context);

  // Cache newly created plan for the according sql statement (only if not already cached)
  if (pqp_cache && !_metrics->query_plan_cache_hit && _translation_info.cacheable) {
    pqp_cache->set(_sql_string, _physical_plan);
  }

  _metrics->lqp_translation_duration = std::chrono::duration_cast<std::chrono::nanoseconds>(done - started);

  return _physical_plan;
}

const std::vector<std::shared_ptr<AbstractTask>>& SQLPipelineStatement::get_tasks() {
  if (!_tasks.empty()) {
    return _tasks;
  }

  if (_is_transaction_statement()) {
    _tasks = _get_transaction_tasks();
  } else {
    _precheck_ddl_operators(get_physical_plan());
    auto operator_tasks = OperatorTask::make_tasks_from_operator(get_physical_plan());
    _tasks = std::vector<std::shared_ptr<AbstractTask>>(operator_tasks.cbegin(), operator_tasks.cend());
  }
  return _tasks;
}

std::vector<std::shared_ptr<AbstractTask>> SQLPipelineStatement::_get_transaction_tasks() {
  const auto& sql_statement = get_parsed_sql_statement();
  const std::vector<hsql::SQLStatement*>& statements = sql_statement->getStatements();
  const auto& transaction_statement = static_cast<const hsql::TransactionStatement&>(*statements.front());

  switch (transaction_statement.command) {
    case hsql::kBeginTransaction:
      AssertInput(!_transaction_context || _transaction_context->is_auto_commit(),
                  "Cannot begin transaction inside an active transaction.");
      return {std::make_shared<JobTask>([this] {
        _transaction_context = Hyrise::get().transaction_manager.new_transaction_context(AutoCommit::No);
      })};
    case hsql::kCommitTransaction:
      AssertInput(_transaction_context && !_transaction_context->is_auto_commit(),
                  "Cannot commit since there is no active transaction.");
      return {std::make_shared<JobTask>([this] { _transaction_context->commit(); })};
    case hsql::kRollbackTransaction:
      AssertInput(_transaction_context && !_transaction_context->is_auto_commit(),
                  "Cannot rollback since there is no active transaction.");
      return {std::make_shared<JobTask>([this] { _transaction_context->rollback(RollbackReason::User); })};
    default:
      Fail("Unexpected transaction command!");
  }
}

std::pair<SQLPipelineStatus, const std::shared_ptr<const Table>&> SQLPipelineStatement::get_result_table() {
  // Returns true if a transaction was set and that transaction was rolled back.
  const auto has_failed = [&]() {
    if (_transaction_context) {
      DebugAssert(_transaction_context->phase() == TransactionPhase::Active ||
                      _transaction_context->phase() == TransactionPhase::RolledBackByUser ||
                      _transaction_context->phase() == TransactionPhase::RolledBackAfterConflict ||
                      _transaction_context->phase() == TransactionPhase::Committed,
                  "Transaction found in unexpected state");
      return _transaction_context->phase() == TransactionPhase::RolledBackAfterConflict;
    }
    return false;
  };

  if (has_failed() && !_is_transaction_statement()) {
    return {SQLPipelineStatus::Failure, _result_table};
  }

  if (_result_table || !_query_has_output) {
    return {SQLPipelineStatus::Success, _result_table};
  }

  const auto& tasks = get_tasks();

  const auto started = std::chrono::high_resolution_clock::now();

  DTRACE_PROBE3(HYRISE, TASKS_PER_STATEMENT, reinterpret_cast<uintptr_t>(&tasks), _sql_string.c_str(),
                reinterpret_cast<uintptr_t>(this));

  Hyrise::get().scheduler()->schedule_and_wait_for_tasks(tasks);

  if (has_failed()) {
    return {SQLPipelineStatus::Failure, _result_table};
  }

  if (_use_mvcc == UseMvcc::Yes && _transaction_context->is_auto_commit()) {
    _transaction_context->commit();
  }

  if (_transaction_context) {
    Assert(_transaction_context->phase() == TransactionPhase::Active ||
               _transaction_context->phase() == TransactionPhase::Committed ||
               _transaction_context->phase() == TransactionPhase::RolledBackByUser,
           "Transaction should either be still active or have been auto-committed by now");
  }

  const auto done = std::chrono::high_resolution_clock::now();
  _metrics->plan_execution_duration = std::chrono::duration_cast<std::chrono::nanoseconds>(done - started);

  // Get output from the last task if the task was an actual operator and not a transaction statement
  if (!_is_transaction_statement()) {
    _result_table = static_cast<const OperatorTask&>(*tasks.back()).get_operator()->get_output();
  }

  if (!_result_table) _query_has_output = false;

  DTRACE_PROBE9(HYRISE, SUMMARY, _sql_string.c_str(), _metrics->sql_translation_duration.count(),
                _metrics->cache_duration.count(), _metrics->optimization_duration.count(),
                _metrics->lqp_translation_duration.count(), _metrics->plan_execution_duration.count(),
                _metrics->query_plan_cache_hit, get_tasks().size(), reinterpret_cast<uintptr_t>(this));

  return {SQLPipelineStatus::Success, _result_table};
}

const std::shared_ptr<TransactionContext>& SQLPipelineStatement::transaction_context() const {
  return _transaction_context;
}

const std::shared_ptr<SQLPipelineStatementMetrics>& SQLPipelineStatement::metrics() const { return _metrics; }

void SQLPipelineStatement::_precheck_ddl_operators(const std::shared_ptr<AbstractOperator>& pqp) {
  const auto& storage_manager = Hyrise::get().storage_manager;

  /**
   * Only look at the root operator, because as of now DDL operators are always at the root.
   */

  switch (pqp->type()) {
    case OperatorType::CreatePreparedPlan: {
      const auto create_prepared_plan = std::dynamic_pointer_cast<CreatePreparedPlan>(pqp);
      AssertInput(!storage_manager.has_prepared_plan(create_prepared_plan->prepared_plan_name()),
                  "Prepared Plan '" + create_prepared_plan->prepared_plan_name() + "' already exists.");
      break;
    }
    case OperatorType::CreateTable: {
      const auto create_table = std::dynamic_pointer_cast<CreateTable>(pqp);
      AssertInput(create_table->if_not_exists || !storage_manager.has_table(create_table->table_name),
                  "Table '" + create_table->table_name + "' already exists.");
      break;
    }
    case OperatorType::CreateView: {
      const auto create_view = std::dynamic_pointer_cast<CreateView>(pqp);
      AssertInput(create_view->if_not_exists() || !storage_manager.has_view(create_view->view_name()),
                  "View '" + create_view->view_name() + "' already exists.");
      break;
    }
    case OperatorType::DropTable: {
      const auto drop_table = std::dynamic_pointer_cast<DropTable>(pqp);
      AssertInput(drop_table->if_exists || storage_manager.has_table(drop_table->table_name),
                  "There is no table '" + drop_table->table_name + "'.");
      break;
    }
    case OperatorType::DropView: {
      const auto drop_view = std::dynamic_pointer_cast<DropView>(pqp);
      AssertInput(drop_view->if_exists || storage_manager.has_view(drop_view->view_name),
                  "There is no view '" + drop_view->view_name + "'.");
      break;
    }
    case OperatorType::Import: {
      const auto import = std::dynamic_pointer_cast<Import>(pqp);
      std::ifstream file(import->filename);
      AssertInput(file.good(), "There is no file '" + import->filename + "'.");
      break;
    }
    default:
      break;
  }
}

bool SQLPipelineStatement::_is_transaction_statement() {
  return get_parsed_sql_statement()->getStatements().front()->isType(hsql::kStmtTransaction);
}

}  // namespace opossum<|MERGE_RESOLUTION|>--- conflicted
+++ resolved
@@ -32,14 +32,10 @@
 namespace opossum {
 
 SQLPipelineStatement::SQLPipelineStatement(const std::string& sql, std::shared_ptr<hsql::SQLParserResult> parsed_sql,
-<<<<<<< HEAD
-                                           const UseMvcc use_mvcc, const std::shared_ptr<Optimizer>& optimizer,
-=======
                                            const UseMvcc use_mvcc,
                                            const std::shared_ptr<TransactionContext>& transaction_context,
                                            const std::shared_ptr<Optimizer>& optimizer,
                                            const std::shared_ptr<Optimizer>& post_caching_optimizer,
->>>>>>> 6cfc5a5d
                                            const std::shared_ptr<SQLPhysicalPlanCache>& init_pqp_cache,
                                            const std::shared_ptr<SQLLogicalPlanCache>& init_lqp_cache)
     : pqp_cache(init_pqp_cache),
@@ -111,13 +107,6 @@
   return _unoptimized_logical_plan;
 }
 
-<<<<<<< HEAD
-const SQLTranslationInfo& SQLPipelineStatement::get_sql_translation_info() {
-  // Make sure that the SQLTranslator was invoked
-  (void)get_unoptimized_logical_plan();
-
-  return _translation_info;
-=======
 void SQLPipelineStatement::expression_parameter_extraction(std::shared_ptr<AbstractExpression> &expression,
                                             std::vector<std::shared_ptr<AbstractExpression>>& values,
                                             ParameterID &next_parameter_id) {
@@ -160,8 +149,7 @@
     });
   }
 
-  return unoptimized_lqp;
->>>>>>> 6cfc5a5d
+  return unoptimized_lqp
 }
 
 const std::shared_ptr<AbstractLQPNode>& SQLPipelineStatement::get_optimized_logical_plan() {
