#include "sql_pipeline_statement.hpp"

#include <fstream>
#include <iomanip>
#include <utility>
#include <numeric>

#include <boost/algorithm/string.hpp>

#include "SQLParser.h"
#include "create_sql_parser_error_message.hpp"
#include "expression/value_expression.hpp"
#include "expression/typed_placeholder_expression.hpp"
#include "expression/expression_utils.hpp"
#include "hyrise.hpp"
#include "logical_query_plan/lqp_utils.hpp"
#include "operators/export.hpp"
#include "operators/import.hpp"
#include "operators/maintenance/create_prepared_plan.hpp"
#include "operators/maintenance/create_table.hpp"
#include "operators/maintenance/create_view.hpp"
#include "operators/maintenance/drop_table.hpp"
#include "operators/maintenance/drop_view.hpp"
#include "optimizer/optimizer.hpp"
#include "sql/sql_pipeline_builder.hpp"
#include "sql/sql_plan_cache.hpp"
#include "sql/sql_translator.hpp"
#include "utils/assert.hpp"
#include "utils/tracing/probes.hpp"

namespace opossum {

SQLPipelineStatement::SQLPipelineStatement(const std::string& sql, std::shared_ptr<hsql::SQLParserResult> parsed_sql,
                                           const UseMvcc use_mvcc,
                                           const std::shared_ptr<TransactionContext>& transaction_context,
                                           const std::shared_ptr<Optimizer>& optimizer, const std::shared_ptr<Optimizer> &pruning_optimizer,
                                           const std::shared_ptr<SQLPhysicalPlanCache>& pqp_cache,
                                           const std::shared_ptr<SQLLogicalPlanCache>& lqp_cache,
                                           const CleanupTemporaries cleanup_temporaries)
    : pqp_cache(pqp_cache),
      lqp_cache(lqp_cache),
      _sql_string(sql),
      _use_mvcc(use_mvcc),
      _auto_commit(_use_mvcc == UseMvcc::Yes && !transaction_context),
      _transaction_context(transaction_context),
      _optimizer(optimizer),
      _pruning_optimizer(pruning_optimizer),
      _parsed_sql_statement(std::move(parsed_sql)),
      _metrics(std::make_shared<SQLPipelineStatementMetrics>()),
      _cleanup_temporaries(cleanup_temporaries) {
  Assert(!_parsed_sql_statement || _parsed_sql_statement->size() == 1,
         "SQLPipelineStatement must hold exactly one SQL statement");
  DebugAssert(!_sql_string.empty(), "An SQLPipelineStatement should always contain a SQL statement string for caching");
  DebugAssert(!_transaction_context || transaction_context->phase() == TransactionPhase::Active,
              "The transaction context cannot have been committed already.");
  DebugAssert(!_transaction_context || use_mvcc == UseMvcc::Yes,
              "Transaction context without MVCC enabled makes no sense");
}

const std::string& SQLPipelineStatement::get_sql_string() { return _sql_string; }

const std::shared_ptr<hsql::SQLParserResult>& SQLPipelineStatement::get_parsed_sql_statement() {
  if (_parsed_sql_statement) {
    return _parsed_sql_statement;
  }

  DebugAssert(!_sql_string.empty(), "Cannot parse empty SQL string");

  _parsed_sql_statement = std::make_shared<hsql::SQLParserResult>();

  hsql::SQLParser::parse(_sql_string, _parsed_sql_statement.get());

  AssertInput(_parsed_sql_statement->isValid(), create_sql_parser_error_message(_sql_string, *_parsed_sql_statement));

  Assert(_parsed_sql_statement->size() == 1,
         "SQLPipelineStatement must hold exactly one statement. "
         "Use SQLPipeline when you have multiple statements.");

  return _parsed_sql_statement;
}

const std::shared_ptr<AbstractLQPNode>& SQLPipelineStatement::get_unoptimized_logical_plan() {
  if (_unoptimized_logical_plan) {
    return _unoptimized_logical_plan;
  }

  auto parsed_sql = get_parsed_sql_statement();

  const auto started = std::chrono::high_resolution_clock::now();

  SQLTranslator sql_translator{_use_mvcc};

  std::vector<std::shared_ptr<AbstractLQPNode>> lqp_roots;
  lqp_roots = sql_translator.translate_parser_result(*parsed_sql);

  DebugAssert(lqp_roots.size() == 1, "LQP translation returned no or more than one LQP root for a single statement.");
  _unoptimized_logical_plan = lqp_roots.front();

  const auto done = std::chrono::high_resolution_clock::now();
  _metrics->sql_translation_duration = std::chrono::duration_cast<std::chrono::nanoseconds>(done - started);

  return _unoptimized_logical_plan;
}

const std::shared_ptr<AbstractLQPNode>& SQLPipelineStatement::get_split_unoptimized_logical_plan(std::vector<std::shared_ptr<AbstractExpression>>& values) {
    auto& unoptimized_lqp = get_unoptimized_logical_plan();

    ParameterID parameter_id(0);

    /*visit_lqp(unoptimized_lqp, [](const auto& node) {
       if (node) {
          node->visited = false;
       }
       return LQPVisitation::VisitInputs;

    });*/


    visit_lqp(unoptimized_lqp, [&values, &parameter_id](const auto& node) {
        if (node) {
            for (auto& root_expression : node->node_expressions) {
                visit_expression(root_expression, [&values, &parameter_id](auto& expression) {
                    if (expression->type == ExpressionType::Value) {
                      if (expression->replaced_by) {
                        const auto valexp = std::dynamic_pointer_cast<ValueExpression>(expression);
                        //std::cout << "================== took out expression again: " << valexp->value << " ============" << std::endl;
                        expression = expression->replaced_by;
                      } else {
                        const auto valexp = std::dynamic_pointer_cast<ValueExpression>(expression);
<<<<<<< HEAD
                        //std::cout << "================== took out expression: " << valexp->value << " ============" << std::endl;
=======
                        std::cout << "================== took out expression: " << valexp->value << " ============" << std::endl;
                        assert(expression->arguments.size() == 0);
>>>>>>> 0425bbd9
                        values.push_back(expression);
                        auto new_expression = std::make_shared<TypedPlaceholderExpression>(parameter_id, expression->data_type());
                        expression->replaced_by = new_expression;
                        expression = new_expression;
                        parameter_id++;
                      }
                    }
                    return ExpressionVisitation::VisitArguments;
                });
            }
        }
        return LQPVisitation::VisitInputs;
    });

    return unoptimized_lqp;
}

const std::shared_ptr<AbstractLQPNode>& SQLPipelineStatement::get_optimized_logical_plan() {
  if (_optimized_logical_plan) {
    return _optimized_logical_plan;
  }

  const auto started_preoptimization_cache = std::chrono::high_resolution_clock::now();

  std::vector<std::shared_ptr<AbstractExpression>> values;
  const auto unoptimized_lqp = get_split_unoptimized_logical_plan(values);

  // Handle logical query plan if statement has been cached
  if (lqp_cache) {
    if (const auto cached_plan = lqp_cache->try_get(unoptimized_lqp)) {
      const auto plan = (*cached_plan)->lqp;
      DebugAssert(plan, "Optimized logical query plan retrieved from cache is empty.");
      // MVCC-enabled and MVCC-disabled LQPs will evict each other
      if (lqp_is_validated(plan) == (_use_mvcc == UseMvcc::Yes)) {
        // Copy the LQP for reuse as the LQPTranslator might modify mutable fields (e.g., cached column_expressions)
        // and concurrent translations might conflict.
        _optimized_logical_plan = (*cached_plan)->instantiate(values);
        _metrics->query_plan_cache_hit = true;
        _optimized_logical_plan = _pruning_optimizer->optimize(std::move(_optimized_logical_plan));
        const auto done_cache = std::chrono::high_resolution_clock::now();
        _metrics->cache_duration = std::chrono::duration_cast<std::chrono::nanoseconds>(done_cache - started_preoptimization_cache);
        return _optimized_logical_plan;
      }
    }
  }

  // The optimizer works on the original unoptimized LQP nodes. After optimizing, the unoptimized version is also
  // optimized, which could lead to subtle bugs. optimized_logical_plan holds the original values now.
  // As the unoptimized LQP is only used for visualization, we can afford to recreate it if necessary.
  _unoptimized_logical_plan = nullptr;

  auto ulqp = unoptimized_lqp->deep_copy();

  const auto done_preoptimization_cache = std::chrono::high_resolution_clock::now();
  const auto started_optimize = std::chrono::high_resolution_clock::now();

  auto optimized_without_values = _optimizer->optimize(std::move(ulqp));

  const auto done_optimize = std::chrono::high_resolution_clock::now();
  _metrics->optimization_duration = std::chrono::duration_cast<std::chrono::nanoseconds>(done_optimize - started_optimize);

  const auto started_postoptimization_cache = std::chrono::high_resolution_clock::now();

  std::vector<ParameterID> all_parameter_ids(values.size());
  std::iota(all_parameter_ids.begin(), all_parameter_ids.end(), 0);
  auto prepared_plan = std::make_shared<PreparedPlan>(optimized_without_values, all_parameter_ids);

  // Cache newly created plan for the according sql statement
  if (lqp_cache) {
    lqp_cache->set(unoptimized_lqp, prepared_plan);
  }

  _optimized_logical_plan = prepared_plan->instantiate(values);

  _optimized_logical_plan = _pruning_optimizer->optimize(std::move(_optimized_logical_plan));

  const auto done_postoptimization_cache = std::chrono::high_resolution_clock::now();
  _metrics->cache_duration = std::chrono::duration_cast<std::chrono::nanoseconds>(done_preoptimization_cache - started_preoptimization_cache + done_postoptimization_cache - started_postoptimization_cache);

  return _optimized_logical_plan;
}

const std::shared_ptr<AbstractOperator>& SQLPipelineStatement::get_physical_plan() {
  if (_physical_plan) {
    return _physical_plan;
  }

  // If we need a transaction context but haven't passed one in, this is the latest point where we can create it
  if (!_transaction_context && _use_mvcc == UseMvcc::Yes) {
    _transaction_context = Hyrise::get().transaction_manager.new_transaction_context();
  }

  // Stores when the actual compilation started/ended
  auto started = std::chrono::high_resolution_clock::now();
  auto done = started;  // dummy value needed for initialization

  // Try to retrieve the PQP from cache
  if (pqp_cache) {
    if (const auto cached_physical_plan = pqp_cache->try_get(_sql_string)) {
      if ((*cached_physical_plan)->transaction_context_is_set()) {
        Assert(_use_mvcc == UseMvcc::Yes, "Trying to use MVCC cached query without a transaction context.");
      } else {
        Assert(_use_mvcc == UseMvcc::No, "Trying to use non-MVCC cached query with a transaction context.");
      }

      _physical_plan = (*cached_physical_plan)->deep_copy();
      _metrics->query_plan_cache_hit = true;
    }
  }

  if (!_physical_plan) {
    // "Normal" path in which the query plan is created instead of begin retrieved from cache
    const auto& lqp = get_optimized_logical_plan();

    // Reset time to exclude previous pipeline steps
    started = std::chrono::high_resolution_clock::now();
    _physical_plan = LQPTranslator{}.translate_node(lqp);
  }

  done = std::chrono::high_resolution_clock::now();

  if (_use_mvcc == UseMvcc::Yes) _physical_plan->set_transaction_context_recursively(_transaction_context);

  // Cache newly created plan for the according sql statement (only if not already cached)
  if (pqp_cache && !_metrics->query_plan_cache_hit) {
    pqp_cache->set(_sql_string, _physical_plan);
  }

  _metrics->lqp_translation_duration = std::chrono::duration_cast<std::chrono::nanoseconds>(done - started);

  return _physical_plan;
}

const std::vector<std::shared_ptr<OperatorTask>>& SQLPipelineStatement::get_tasks() {
  if (!_tasks.empty()) {
    return _tasks;
  }

  _tasks = OperatorTask::make_tasks_from_operator(get_physical_plan(), _cleanup_temporaries);
  return _tasks;
}

std::pair<SQLPipelineStatus, const std::shared_ptr<const Table>&> SQLPipelineStatement::get_result_table() {
  // Returns true if a transaction was set and that transaction was rolled back.
  const auto was_rolled_back = [&]() {
    if (_transaction_context) {
      DebugAssert(_transaction_context->phase() == TransactionPhase::Active ||
                      _transaction_context->phase() == TransactionPhase::RolledBack ||
                      _transaction_context->phase() == TransactionPhase::Committed,
                  "Transaction found in unexpected state");
      return _transaction_context->phase() == TransactionPhase::RolledBack;
    }
    return false;
  };

  if (was_rolled_back()) {
    return {SQLPipelineStatus::RolledBack, _result_table};
  }

  if (_result_table || !_query_has_output) {
    return {SQLPipelineStatus::Success, _result_table};
  }

  _precheck_ddl_operators(get_physical_plan());

  const auto& tasks = get_tasks();

  const auto started = std::chrono::high_resolution_clock::now();

  DTRACE_PROBE3(HYRISE, TASKS_PER_STATEMENT, reinterpret_cast<uintptr_t>(&tasks), _sql_string.c_str(),
                reinterpret_cast<uintptr_t>(this));
  Hyrise::get().scheduler()->schedule_and_wait_for_tasks(tasks);

  if (was_rolled_back()) {
    return {SQLPipelineStatus::RolledBack, _result_table};
  }

  if (_auto_commit) {
    _transaction_context->commit();
  }

  if (_transaction_context) {
    Assert(_transaction_context->phase() == TransactionPhase::Active ||
               _transaction_context->phase() == TransactionPhase::Committed,
           "Transaction should either be still active or have been auto-committed by now");
  }

  const auto done = std::chrono::high_resolution_clock::now();
  _metrics->plan_execution_duration = std::chrono::duration_cast<std::chrono::nanoseconds>(done - started);

  // Get output from the last task
  _result_table = tasks.back()->get_operator()->get_output();
  if (!_result_table) _query_has_output = false;

  DTRACE_PROBE9(HYRISE, SUMMARY, _sql_string.c_str(), _metrics->sql_translation_duration.count(),
                _metrics->cache_duration.count(), _metrics->optimization_duration.count(),
                _metrics->lqp_translation_duration.count(), _metrics->plan_execution_duration.count(),
                _metrics->query_plan_cache_hit, get_tasks().size(), reinterpret_cast<uintptr_t>(this));

  return {SQLPipelineStatus::Success, _result_table};
}

const std::shared_ptr<TransactionContext>& SQLPipelineStatement::transaction_context() const {
  return _transaction_context;
}

const std::shared_ptr<SQLPipelineStatementMetrics>& SQLPipelineStatement::metrics() const { return _metrics; }

void SQLPipelineStatement::_precheck_ddl_operators(const std::shared_ptr<AbstractOperator>& pqp) {
  const auto& storage_manager = Hyrise::get().storage_manager;

  /**
   * Only look at the root operator, because as of now DDL operators are always at the root.
   */

  switch (pqp->type()) {
    case OperatorType::CreatePreparedPlan: {
      const auto create_prepared_plan = std::dynamic_pointer_cast<CreatePreparedPlan>(pqp);
      AssertInput(!storage_manager.has_prepared_plan(create_prepared_plan->prepared_plan_name()),
                  "Prepared Plan '" + create_prepared_plan->prepared_plan_name() + "' already exists.");
      break;
    }
    case OperatorType::CreateTable: {
      const auto create_table = std::dynamic_pointer_cast<CreateTable>(pqp);
      AssertInput(create_table->if_not_exists || !storage_manager.has_table(create_table->table_name),
                  "Table '" + create_table->table_name + "' already exists.");
      break;
    }
    case OperatorType::CreateView: {
      const auto create_view = std::dynamic_pointer_cast<CreateView>(pqp);
      AssertInput(create_view->if_not_exists() || !storage_manager.has_view(create_view->view_name()),
                  "View '" + create_view->view_name() + "' already exists.");
      break;
    }
    case OperatorType::DropTable: {
      const auto drop_table = std::dynamic_pointer_cast<DropTable>(pqp);
      AssertInput(drop_table->if_exists || storage_manager.has_table(drop_table->table_name),
                  "There is no table '" + drop_table->table_name + "'.");
      break;
    }
    case OperatorType::DropView: {
      const auto drop_view = std::dynamic_pointer_cast<DropView>(pqp);
      AssertInput(drop_view->if_exists || storage_manager.has_view(drop_view->view_name),
                  "There is no view '" + drop_view->view_name + "'.");
      break;
    }
    case OperatorType::Import: {
      const auto import = std::dynamic_pointer_cast<Import>(pqp);
      std::ifstream file(import->filename);
      AssertInput(file.good(), "There is no file '" + import->filename + "'.");
      break;
    }
    default:
      break;
  }
}
}  // namespace opossum<|MERGE_RESOLUTION|>--- conflicted
+++ resolved
@@ -123,16 +123,12 @@
                     if (expression->type == ExpressionType::Value) {
                       if (expression->replaced_by) {
                         const auto valexp = std::dynamic_pointer_cast<ValueExpression>(expression);
-                        //std::cout << "================== took out expression again: " << valexp->value << " ============" << std::endl;
+                        std::cout << "================== took out expression again: " << valexp->value << " ============" << std::endl;
                         expression = expression->replaced_by;
                       } else {
                         const auto valexp = std::dynamic_pointer_cast<ValueExpression>(expression);
-<<<<<<< HEAD
-                        //std::cout << "================== took out expression: " << valexp->value << " ============" << std::endl;
-=======
                         std::cout << "================== took out expression: " << valexp->value << " ============" << std::endl;
                         assert(expression->arguments.size() == 0);
->>>>>>> 0425bbd9
                         values.push_back(expression);
                         auto new_expression = std::make_shared<TypedPlaceholderExpression>(parameter_id, expression->data_type());
                         expression->replaced_by = new_expression;
