--- conflicted
+++ resolved
@@ -84,16 +84,10 @@
     const auto statement_string = boost::trim_copy(sql.substr(sql_string_offset, statement_string_length));
     sql_string_offset += statement_string_length;
 
-<<<<<<< HEAD
-    auto pipeline_statement = std::make_shared<SQLPipelineStatement>(statement_string, std::move(parsed_statement),
-                                                                     use_mvcc, optimizer, pqp_cache, lqp_cache);
-    _sql_pipeline_statements.emplace_back(std::move(pipeline_statement));
-=======
     auto pipeline_statement =
         std::make_shared<SQLPipelineStatement>(statement_string, std::move(parsed_statement), use_mvcc,
                                                transaction_context, optimizer, post_caching_optimizer, pqp_cache, lqp_cache);
     _sql_pipeline_statements.push_back(std::move(pipeline_statement));
->>>>>>> 6cfc5a5d
   }
 
   // If we see at least one structure altering statement and we have more than one statement, we require execution of a
