--- conflicted
+++ resolved
@@ -1317,12 +1317,9 @@
           case AggregateFunction::Max:
           case AggregateFunction::Sum:
           case AggregateFunction::Avg:
-<<<<<<< HEAD
           case AggregateFunction::CountNonNull:
           case AggregateFunction::CountDistinct:
-=======
           case AggregateFunction::StandardDeviationSample:
->>>>>>> 7087c18b
             return std::make_shared<AggregateExpression>(
                 *aggregate_function, _translate_hsql_expr(*expr.exprList->front(), sql_identifier_resolver));
 
