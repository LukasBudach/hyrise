#include "constant_mappings.hpp"

#include <boost/bimap.hpp>
#include <boost/hana/fold.hpp>

#include <string>
#include <unordered_map>

#include "sql/Expr.h"
#include "sql/SelectStatement.h"

#include "expression/abstract_expression.hpp"
#include "expression/aggregate_expression.hpp"
#include "operators/abstract_operator.hpp"
#include "storage/encoding_type.hpp"
#include "storage/table.hpp"
#include "storage/vector_compression/vector_compression.hpp"
#include "utils/make_bimap.hpp"

namespace opossum {

<<<<<<< HEAD
const boost::bimap<PredicateCondition, std::string> predicate_condition_to_string =
    make_bimap<PredicateCondition, std::string>({
        {PredicateCondition::Equals, "="},
        {PredicateCondition::NotEquals, "!="},
        {PredicateCondition::LessThan, "<"},
        {PredicateCondition::LessThanEquals, "<="},
        {PredicateCondition::GreaterThan, ">"},
        {PredicateCondition::GreaterThanEquals, ">="},
        {PredicateCondition::Between, "BETWEEN"},
        {PredicateCondition::Like, "LIKE"},
        {PredicateCondition::NotLike, "NOT LIKE"},
        {PredicateCondition::In, "IN"},
        {PredicateCondition::NotIn, "NOT IN"},
        {PredicateCondition::IsNull, "IS NULL"},
        {PredicateCondition::IsNotNull, "IS NOT NULL"},
    });

const std::unordered_map<ExpressionType, std::string> expression_type_to_string = {
    {ExpressionType::Aggregate, "Aggregate"},
    {ExpressionType::Arithmetic, "Arithmetic"},
    {ExpressionType::Cast, "Cast"},
    {ExpressionType::Case, "Case"},
    {ExpressionType::CorrelatedParameter, "CorrelatedParameter"},
    {ExpressionType::PQPColumn, "PQPColumn"},
    {ExpressionType::LQPColumn, "LQPColumn"},
    {ExpressionType::Exists, "Exist"},
    {ExpressionType::Extract, "Extract"},
    {ExpressionType::Function, "Function"},
    {ExpressionType::List, "List"},
    {ExpressionType::Logical, "Logical"},
    {ExpressionType::Placeholder, "Placeholder"},
    {ExpressionType::Predicate, "Predicate"},
    {ExpressionType::PQPSubquery, "PQPSubquery"},
    {ExpressionType::LQPSubquery, "LQPSubquery"},
    {ExpressionType::UnaryMinus, "UnaryMinus"},
    {ExpressionType::Value, "Value"},
};

const std::unordered_map<OrderByMode, std::string> order_by_mode_to_string = {
    {OrderByMode::Ascending, "Ascending"},
    {OrderByMode::Descending, "Descending"},
};

const std::unordered_map<hsql::OrderType, OrderByMode> order_type_to_order_by_mode = {
    {hsql::kOrderAsc, OrderByMode::Ascending},
    {hsql::kOrderDesc, OrderByMode::Descending},
};

const std::unordered_map<JoinMode, std::string> join_mode_to_string = {
    {JoinMode::Cross, "Cross"}, {JoinMode::Inner, "Inner"}, {JoinMode::Left, "Left"}, {JoinMode::Outer, "Outer"},
    {JoinMode::Right, "Right"}, {JoinMode::Semi, "Semi"},   {JoinMode::Anti, "Anti"},
};

const std::unordered_map<JoinType, std::string> join_type_to_string = {
    {JoinType::Hash, "Hash"},           {JoinType::Index, "Index"},
    {JoinType::MPSM, "MPSM"},           {JoinType::NestedLoop, "NestedLoop"},
    {JoinType::SortMerge, "SortMerge"},
};

const std::unordered_map<LQPNodeType, std::string> lqp_node_type_to_string = {
    {LQPNodeType::Aggregate, "Aggregate"},
    {LQPNodeType::Alias, "Alias"},
    {LQPNodeType::CreateTable, "CreateTable"},
    {LQPNodeType::CreatePreparedPlan, "CreatePreparedPlan"},
    {LQPNodeType::CreateView, "CreateView"},
    {LQPNodeType::Delete, "Delete"},
    {LQPNodeType::DropView, "DropView"},
    {LQPNodeType::DropTable, "DropTable"},
    {LQPNodeType::DummyTable, "DummyTable"},
    {LQPNodeType::Insert, "Insert"},
    {LQPNodeType::Join, "Join"},
    {LQPNodeType::Limit, "Limit"},
    {LQPNodeType::Predicate, "Predicate"},
    {LQPNodeType::Projection, "Projection"},
    {LQPNodeType::Root, "Root"},
    {LQPNodeType::ShowColumns, "ShowColumns"},
    {LQPNodeType::ShowTables, "ShowTables"},
    {LQPNodeType::Sort, "Sort"},
    {LQPNodeType::StoredTable, "StoredTable"},
    {LQPNodeType::Update, "Update"},
    {LQPNodeType::Union, "Union"},
    {LQPNodeType::Validate, "Validate"},
    {LQPNodeType::Mock, "Mock"},
};

const std::unordered_map<UnionMode, std::string> union_mode_to_string = {{UnionMode::Positions, "UnionPositions"}};

const std::unordered_map<OperatorType, std::string> operator_type_to_string = {
    {OperatorType::Aggregate, "Aggregate"},
    {OperatorType::Alias, "Alias"},
    {OperatorType::Delete, "Delete"},
    {OperatorType::Difference, "Difference"},
    {OperatorType::ExportBinary, "ExportBinary"},
    {OperatorType::ExportCsv, "ExportCsv"},
    {OperatorType::GetTable, "GetTable"},
    {OperatorType::ImportBinary, "ImportBinary"},
    {OperatorType::ImportCsv, "ImportCsv"},
    {OperatorType::IndexScan, "IndexScan"},
    {OperatorType::Insert, "Insert"},
    {OperatorType::JitOperatorWrapper, "JitOperatorWrapper"},
    {OperatorType::JoinHash, "JoinHash"},
    {OperatorType::JoinIndex, "JoinIndex"},
    {OperatorType::JoinMPSM, "JoinMPSM"},
    {OperatorType::JoinNestedLoop, "JoinNestedLoop"},
    {OperatorType::JoinSortMerge, "JoinSortMerge"},
    {OperatorType::Limit, "Limit"},
    {OperatorType::Print, "Print"},
    {OperatorType::Product, "Product"},
    {OperatorType::Projection, "Projection"},
    {OperatorType::Sort, "Sort"},
    {OperatorType::TableScan, "TableScan"},
    {OperatorType::TableWrapper, "TableWrapper"},
    {OperatorType::UnionAll, "UnionAll"},
    {OperatorType::UnionPositions, "UnionPositions"},
    {OperatorType::Update, "Update"},
    {OperatorType::Validate, "Validate"},
    {OperatorType::CreateTable, "CreateTable"},
    {OperatorType::CreateView, "CreateView"},
    {OperatorType::DropTable, "DropTable"},
    {OperatorType::DropView, "DropView"},
    {OperatorType::ShowColumns, "ShowColumns"},
    {OperatorType::ShowTables, "ShowTables"},
    {OperatorType::Mock, "Mock"}};

const std::unordered_map<ScanType, std::string> scan_type_to_string = {{ScanType::TableScan, "TableScan"},
                                                                       {ScanType::IndexScan, "IndexScan"}};

=======
>>>>>>> 0451d82d
const boost::bimap<AggregateFunction, std::string> aggregate_function_to_string =
    make_bimap<AggregateFunction, std::string>({
        {AggregateFunction::Min, "MIN"},
        {AggregateFunction::Max, "MAX"},
        {AggregateFunction::Sum, "SUM"},
        {AggregateFunction::Avg, "AVG"},
        {AggregateFunction::Count, "COUNT"},
        {AggregateFunction::CountDistinct, "COUNT DISTINCT"},
    });

const boost::bimap<FunctionType, std::string> function_type_to_string =
    make_bimap<FunctionType, std::string>({{FunctionType::Substring, "SUBSTR"}, {FunctionType::Concatenate, "CONCAT"}});

const boost::bimap<DataType, std::string> data_type_to_string =
    hana::fold(data_type_enum_string_pairs, boost::bimap<DataType, std::string>{}, [](auto map, auto pair) {
      map.insert({hana::first(pair), std::string{hana::second(pair)}});
      return map;
    });

const boost::bimap<EncodingType, std::string> encoding_type_to_string = make_bimap<EncodingType, std::string>({
    {EncodingType::Dictionary, "Dictionary"},
    {EncodingType::RunLength, "RunLength"},
    {EncodingType::FixedStringDictionary, "FixedStringDictionary"},
    {EncodingType::FrameOfReference, "FrameOfReference"},
    {EncodingType::LZ4, "LZ4"},
    {EncodingType::Unencoded, "Unencoded"},
});

const boost::bimap<LogicalOperator, std::string> logical_operator_to_string = make_bimap<LogicalOperator, std::string>({
    {LogicalOperator::And, "And"},
    {LogicalOperator::Or, "Or"},
});

const boost::bimap<VectorCompressionType, std::string> vector_compression_type_to_string =
    make_bimap<VectorCompressionType, std::string>({
        {VectorCompressionType::FixedSizeByteAligned, "Fixed-size byte-aligned"},
        {VectorCompressionType::SimdBp128, "SIMD-BP128"},
    });

std::ostream& operator<<(std::ostream& stream, AggregateFunction aggregate_function) {
  return stream << aggregate_function_to_string.left.at(aggregate_function);
}

std::ostream& operator<<(std::ostream& stream, FunctionType function_type) {
  return stream << function_type_to_string.left.at(function_type);
}

std::ostream& operator<<(std::ostream& stream, DataType data_type) {
  return stream << data_type_to_string.left.at(data_type);
}

std::ostream& operator<<(std::ostream& stream, EncodingType encoding_type) {
  return stream << encoding_type_to_string.left.at(encoding_type);
}

std::ostream& operator<<(std::ostream& stream, VectorCompressionType vector_compression_type) {
  return stream << vector_compression_type_to_string.left.at(vector_compression_type);
}

}  // namespace opossum<|MERGE_RESOLUTION|>--- conflicted
+++ resolved
@@ -18,24 +18,6 @@
 #include "utils/make_bimap.hpp"
 
 namespace opossum {
-
-<<<<<<< HEAD
-const boost::bimap<PredicateCondition, std::string> predicate_condition_to_string =
-    make_bimap<PredicateCondition, std::string>({
-        {PredicateCondition::Equals, "="},
-        {PredicateCondition::NotEquals, "!="},
-        {PredicateCondition::LessThan, "<"},
-        {PredicateCondition::LessThanEquals, "<="},
-        {PredicateCondition::GreaterThan, ">"},
-        {PredicateCondition::GreaterThanEquals, ">="},
-        {PredicateCondition::Between, "BETWEEN"},
-        {PredicateCondition::Like, "LIKE"},
-        {PredicateCondition::NotLike, "NOT LIKE"},
-        {PredicateCondition::In, "IN"},
-        {PredicateCondition::NotIn, "NOT IN"},
-        {PredicateCondition::IsNull, "IS NULL"},
-        {PredicateCondition::IsNotNull, "IS NOT NULL"},
-    });
 
 const std::unordered_map<ExpressionType, std::string> expression_type_to_string = {
     {ExpressionType::Aggregate, "Aggregate"},
@@ -58,19 +40,9 @@
     {ExpressionType::Value, "Value"},
 };
 
-const std::unordered_map<OrderByMode, std::string> order_by_mode_to_string = {
-    {OrderByMode::Ascending, "Ascending"},
-    {OrderByMode::Descending, "Descending"},
-};
-
 const std::unordered_map<hsql::OrderType, OrderByMode> order_type_to_order_by_mode = {
     {hsql::kOrderAsc, OrderByMode::Ascending},
     {hsql::kOrderDesc, OrderByMode::Descending},
-};
-
-const std::unordered_map<JoinMode, std::string> join_mode_to_string = {
-    {JoinMode::Cross, "Cross"}, {JoinMode::Inner, "Inner"}, {JoinMode::Left, "Left"}, {JoinMode::Outer, "Outer"},
-    {JoinMode::Right, "Right"}, {JoinMode::Semi, "Semi"},   {JoinMode::Anti, "Anti"},
 };
 
 const std::unordered_map<JoinType, std::string> join_type_to_string = {
@@ -104,8 +76,6 @@
     {LQPNodeType::Validate, "Validate"},
     {LQPNodeType::Mock, "Mock"},
 };
-
-const std::unordered_map<UnionMode, std::string> union_mode_to_string = {{UnionMode::Positions, "UnionPositions"}};
 
 const std::unordered_map<OperatorType, std::string> operator_type_to_string = {
     {OperatorType::Aggregate, "Aggregate"},
@@ -147,8 +117,6 @@
 const std::unordered_map<ScanType, std::string> scan_type_to_string = {{ScanType::TableScan, "TableScan"},
                                                                        {ScanType::IndexScan, "IndexScan"}};
 
-=======
->>>>>>> 0451d82d
 const boost::bimap<AggregateFunction, std::string> aggregate_function_to_string =
     make_bimap<AggregateFunction, std::string>({
         {AggregateFunction::Min, "MIN"},
