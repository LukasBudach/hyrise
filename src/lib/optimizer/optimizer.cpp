--- conflicted
+++ resolved
@@ -94,27 +94,6 @@
 std::shared_ptr<Optimizer> Optimizer::create_default_optimizer() {
   auto optimizer = std::make_shared<Optimizer>();
 
-<<<<<<< HEAD
-  if (const char* tpcc = std::getenv("TPCC_OPT")) {
-    optimizer->add_rule(std::make_unique<PredicatePlacementRule>());
-
-    optimizer->add_rule(std::make_unique<ColumnPruningRule>());
-
-    optimizer->add_rule(std::make_unique<ChunkPruningRule>());
-
-    optimizer->add_rule(std::make_unique<PredicateReorderingRule>());
-
-    optimizer->add_rule(std::make_unique<IndexScanRule>());
-
-    optimizer->add_rule(std::make_unique<PredicateMergeRule>());
-
-    return optimizer;
-  }
-
-  optimizer->add_rule(std::make_unique<DependentGroupByReductionRule>());
-
-=======
->>>>>>> 0a2ba172
   optimizer->add_rule(std::make_unique<ExpressionReductionRule>());
 
   // Run before the JoinOrderingRule so that the latter has simple (non-conjunctive) predicates. However, as the
