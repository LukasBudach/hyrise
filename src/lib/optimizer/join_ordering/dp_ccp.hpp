--- conflicted
+++ resolved
@@ -4,15 +4,10 @@
 
 namespace opossum {
 
-<<<<<<< HEAD
-class AbstractExpression;
 class AbstractCostEstimator;
-class AbstractLQPNode;
 class JoinGraph;
 class OptimizationContext;
 
-=======
->>>>>>> 12c851b3
 /**
  * Optimal join ordering algorithm described in "Analysis of two existing and one new dynamic programming algorithm for
  * the generation of optimal bushy join trees without cross products"
@@ -33,23 +28,8 @@
    *                         * the operations from the JoinGraph in an optimal order
    *                         * the subplans from the vertices below them
    */
-<<<<<<< HEAD
   std::shared_ptr<AbstractLQPNode> operator()(const JoinGraph& join_graph, const AbstractCostEstimator& cost_estimator,
                                               const std::shared_ptr<OptimizationContext>& context = {});
-
- private:
-  std::shared_ptr<AbstractLQPNode> _add_predicates_to_plan(
-      const std::shared_ptr<AbstractLQPNode>& lqp, const std::vector<std::shared_ptr<AbstractExpression>>& predicates,
-      const AbstractCostEstimator& cost_estimator, const std::shared_ptr<OptimizationContext>& context) const;
-
-  std::shared_ptr<AbstractLQPNode> _add_join_to_plan(const std::shared_ptr<AbstractLQPNode>& left_lqp,
-                                                     const std::shared_ptr<AbstractLQPNode>& right_lqp,
-                                                     std::vector<std::shared_ptr<AbstractExpression>> join_predicates,
-                                                     const AbstractCostEstimator& cost_estimator,
-                                                     const std::shared_ptr<OptimizationContext>& context) const;
-=======
-  std::shared_ptr<AbstractLQPNode> operator()(const JoinGraph& join_graph);
->>>>>>> 12c851b3
 };
 
 }  // namespace opossum