--- conflicted
+++ resolved
@@ -20,20 +20,13 @@
 
 std::string ChunkPruningRule::name() const { return "Chunk Pruning Rule"; }
 
-<<<<<<< HEAD
-bool ChunkPruningRule::apply_to(const std::shared_ptr<AbstractLQPNode>& node,
+void ChunkPruningRule::apply_to(const std::shared_ptr<AbstractLQPNode>& node,
                                 const AbstractCostEstimator& cost_estimator,
                                 const std::shared_ptr<OptimizationContext>& context) const {
   // we only want to follow chains of predicates
   if (node->type != LQPNodeType::Predicate) {
-    return _apply_to_inputs(node, cost_estimator, context);
-=======
-void ChunkPruningRule::apply_to(const std::shared_ptr<AbstractLQPNode>& node) const {
-  // we only want to follow chains of predicates
-  if (node->type != LQPNodeType::Predicate) {
-    _apply_to_inputs(node);
+    _apply_to_inputs(node, cost_estimator, context);
     return;
->>>>>>> 12c851b3
   }
   DebugAssert(node->input_count() == 1, "Predicate nodes should only have 1 input");
   // try to find a chain of predicate nodes that ends in a leaf
@@ -46,12 +39,8 @@
     current_node = current_node->left_input();
     // Once a node has multiple outputs, we're not talking about a Predicate chain anymore
     if (current_node->type == LQPNodeType::Predicate && current_node->output_count() > 1) {
-<<<<<<< HEAD
-      return _apply_to_inputs(node, cost_estimator, context);
-=======
-      _apply_to_inputs(node);
+      _apply_to_inputs(node, cost_estimator, context);
       return;
->>>>>>> 12c851b3
     }
   }
 
@@ -61,12 +50,8 @@
   }
 
   if (current_node->type != LQPNodeType::StoredTable) {
-<<<<<<< HEAD
-    return _apply_to_inputs(node, cost_estimator, context);
-=======
-    _apply_to_inputs(node);
+    _apply_to_inputs(node, cost_estimator, context);
     return;
->>>>>>> 12c851b3
   }
   auto stored_table = std::static_pointer_cast<StoredTableNode>(current_node);
   DebugAssert(stored_table->input_count() == 0, "Stored table nodes should not have inputs.");
@@ -116,7 +101,6 @@
     auto condition = operator_predicate.predicate_condition;
     for (auto chunk_id = ChunkID{0}; chunk_id < statistics.size(); ++chunk_id) {
       // statistics[chunk_id] can be a shared_ptr initialized with a nullptr
-<<<<<<< HEAD
       if (!statistics[chunk_id]) continue;
 
       const auto segment_statistics = statistics[chunk_id]->segment_statistics[operator_predicate.column_id];
@@ -124,11 +108,6 @@
 
       if (segment_statistics->does_not_contain(condition, value, value2)) {
         result.insert(ChunkID(chunk_id));
-=======
-      if (statistics[chunk_id] &&
-          statistics[chunk_id]->can_prune(operator_predicate.column_id, condition, value, value2)) {
-        result.insert(chunk_id);
->>>>>>> 12c851b3
       }
     }
   }
