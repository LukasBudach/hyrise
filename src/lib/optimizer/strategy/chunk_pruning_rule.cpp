#include "chunk_pruning_rule.hpp"

#include <algorithm>
#include <iostream>
#include <unordered_map>

#include "all_parameter_variant.hpp"
#include "constant_mappings.hpp"
#include "expression/expression_utils.hpp"
#include "hyrise.hpp"
#include "logical_query_plan/abstract_lqp_node.hpp"
#include "logical_query_plan/predicate_node.hpp"
#include "logical_query_plan/stored_table_node.hpp"
#include "lossless_cast.hpp"
#include "resolve_type.hpp"
#include "statistics/attribute_statistics.hpp"
#include "statistics/statistics_objects/min_max_filter.hpp"
#include "statistics/statistics_objects/range_filter.hpp"
#include "statistics/table_statistics.hpp"
#include "storage/table.hpp"
#include "utils/assert.hpp"

namespace opossum {

<<<<<<< HEAD
// Chunk pruning may render the LQP non-cacheable.
bool ChunkPruningRule::prevents_caching() const { return true; }

void ChunkPruningRule::apply_to(const std::shared_ptr<AbstractLQPNode>& node) const {
  // find all StoredTableNodes
  auto table_nodes = std::vector<std::shared_ptr<StoredTableNode>>{};
  visit_lqp(node, [&table_nodes](const auto& current_node) {
    if (current_node->type == LQPNodeType::StoredTable) {
      table_nodes.push_back(std::static_pointer_cast<StoredTableNode>(current_node));
      return LQPVisitation::DoNotVisitInputs;
=======
void ChunkPruningRule::_apply_to_plan_without_subqueries(const std::shared_ptr<AbstractLQPNode>& lqp_root) const {
  // we only want to follow chains of predicates
  if (lqp_root->type != LQPNodeType::Predicate) {
    _apply_to_plan_inputs_without_subqueries(lqp_root);
    return;
  }

  DebugAssert(lqp_root->input_count() == 1, "Predicate nodes should only have 1 input");
  // try to find a chain of predicate nodes that ends in a leaf
  std::vector<std::shared_ptr<PredicateNode>> predicate_nodes;

  // Gather PredicateNodes on top of a StoredTableNode. Ignore non-filtering and ValidateNodes.
  auto current_node = lqp_root;
  while (current_node->type == LQPNodeType::Predicate || current_node->type == LQPNodeType::Validate ||
         _is_non_filtering_node(*current_node)) {
    // Once a node has multiple outputs, we cannot use the predicate nodes above any more. Otherwise, we might prune
    // based on the conditions found only in a single branch.
    if (current_node->output_count() > 1) {
      predicate_nodes.clear();
>>>>>>> 1a73d9b4
    }
    return LQPVisitation::VisitInputs;
  });

  // visit lqp upwards from leaf nodes and find predicate chains
  // we can not use visit_lqp_upwards here, because we need to follow all paths through the lqp
  std::unordered_map<std::shared_ptr<StoredTableNode>, std::vector<PredicateChain>> predicate_chains_by_table_node{};
  for (auto table_node : table_nodes) {
    predicate_chains_by_table_node[table_node] = std::vector<PredicateChain>{table_node->output_count()};
    for (auto output_id = 0u; output_id < table_node->output_count(); ++output_id) {
      auto current_node = table_node->outputs()[output_id];
      // Currently, we collect predicates across non-filtering nodes, validate nodes, and join nodes
      while (current_node->type == LQPNodeType::Predicate || current_node->type == LQPNodeType::Validate ||
             _is_non_filtering_node(*current_node) || current_node->type == LQPNodeType::Join) {
        if (current_node->type == LQPNodeType::Predicate) {
          DebugAssert(current_node->input_count() == 1, "Predicate nodes should only have 1 input");
          predicate_chains_by_table_node[table_node][output_id].push_back(
              std::static_pointer_cast<PredicateNode>(current_node)->predicate());
        }

        // Once a node has multiple outputs, we cannot use the predicate nodes above any more. Otherwise, we might prune
        // based on the conditions found only in a single branch.
        if (current_node->output_count() > 1) break;
        current_node = current_node->outputs()[0];
      }
    }
  }

<<<<<<< HEAD
  for (auto& [stored_table, predicate_chains] : predicate_chains_by_table_node) {
    /**
     * Chains of predicates ending in a stored table node were found.
     */
    auto table = Hyrise::get().storage_manager.get_table(stored_table->table_name);

    for (auto predicate_chain : predicate_chains) {
      std::set<ChunkID> pruned_chunk_ids;
      for (auto predicate_expression : predicate_chain) {
        // Predicate chains might contain predicates that are not applicable to the stored table
        // e.g. operate on columns that originate from a different joined table
        auto predicate_matches_table = true;
        visit_expression(predicate_expression, [&](auto& expression_ptr) {
          if (expression_ptr->type != ExpressionType::LQPColumn) return ExpressionVisitation::VisitArguments;

          const auto lqp_column_expression_ptr = std::dynamic_pointer_cast<LQPColumnExpression>(expression_ptr);
          Assert(lqp_column_expression_ptr,
                 "Asked to adapt expression in LQP, but encountered non-LQP ColumnExpression");

          if (lqp_column_expression_ptr->original_node.lock() != stored_table) {
            predicate_matches_table = false;
          }

          return ExpressionVisitation::DoNotVisitArguments;
        });

        if (predicate_matches_table) {
          auto new_exclusions = _compute_exclude_list(*table, *predicate_expression, stored_table);
          pruned_chunk_ids.insert(new_exclusions.begin(), new_exclusions.end());
        }
      }
=======
  if (current_node->type != LQPNodeType::StoredTable) {
    _apply_to_plan_inputs_without_subqueries(lqp_root);
    return;
  }
  const auto stored_table = std::static_pointer_cast<StoredTableNode>(current_node);
  DebugAssert(stored_table->input_count() == 0, "Stored table nodes should not have inputs.");

  /**
   * A chain of predicates followed by a stored table node was found.
   */
  auto table = Hyrise::get().storage_manager.get_table(stored_table->table_name);

  std::set<ChunkID> pruned_chunk_ids;
  for (auto& predicate : predicate_nodes) {
    auto new_exclusions = _compute_exclude_list(*table, *predicate->predicate(), stored_table);
    pruned_chunk_ids.insert(new_exclusions.begin(), new_exclusions.end());
  }
>>>>>>> 1a73d9b4

      // wanted side effect of using sets: pruned_chunk_ids vector is sorted
      const auto& already_pruned_chunk_ids = stored_table->pruned_chunk_ids();
      if (!already_pruned_chunk_ids.empty()) {
        std::vector<ChunkID> intersection;
        std::set_intersection(already_pruned_chunk_ids.begin(), already_pruned_chunk_ids.end(),
                              pruned_chunk_ids.begin(), pruned_chunk_ids.end(), std::back_inserter(intersection));
        stored_table->set_pruned_chunk_ids(intersection);
      } else {
        stored_table->set_pruned_chunk_ids(std::vector<ChunkID>(pruned_chunk_ids.begin(), pruned_chunk_ids.end()));
      }
    }
  }
}

std::set<ChunkID> ChunkPruningRule::_compute_exclude_list(const Table& table, const AbstractExpression& predicate,
                                                          const std::shared_ptr<StoredTableNode>& stored_table_node) {
  // Hacky:
  // `table->table_statistics()` contains AttributeStatistics for all columns, even those that are pruned in
  // `stored_table_node`.
  // To be able to build a OperatorScanPredicate that contains a ColumnID referring to the correct AttributeStatistics
  // in `table->table_statistics()`, we create a clone of `stored_table_node` without the pruning info.
  auto stored_table_node_without_column_pruning =
      std::static_pointer_cast<StoredTableNode>(stored_table_node->deep_copy());
  stored_table_node_without_column_pruning->set_pruned_column_ids({});
  const auto predicate_without_column_pruning = expression_copy_and_adapt_to_different_lqp(
      predicate, {{stored_table_node, stored_table_node_without_column_pruning}});
  const auto operator_predicates = OperatorScanPredicate::from_expression(*predicate_without_column_pruning,
                                                                          *stored_table_node_without_column_pruning);
  // End of hacky

  if (!operator_predicates) return {};

  std::set<ChunkID> result;

  for (const auto& operator_predicate : *operator_predicates) {
    // Cannot prune column-to-column predicates, at the moment. Column-to-placeholder predicates are never prunable.
    if (!is_variant(operator_predicate.value)) {
      continue;
    }

    const auto column_data_type =
        stored_table_node_without_column_pruning->output_expressions()[operator_predicate.column_id]->data_type();

    // If `value` cannot be converted losslessly to the column data type, we rather skip pruning than running into
    // errors with lossful casting and pruning Chunks that we shouldn't have pruned.
    auto value = lossless_variant_cast(boost::get<AllTypeVariant>(operator_predicate.value), column_data_type);
    if (!value) {
      continue;
    }

    auto value2 = std::optional<AllTypeVariant>{};
    if (operator_predicate.value2) {
      // Cannot prune column-to-column predicates, at the moment. Column-to-placeholder predicates are never prunable.
      if (!is_variant(*operator_predicate.value2)) {
        continue;
      }

      // If `value2` cannot be converted losslessly to the column data type, we rather skip pruning than running into
      // errors with lossful casting and pruning Chunks that we shouldn't have pruned.
      value2 = lossless_variant_cast(boost::get<AllTypeVariant>(*operator_predicate.value2), column_data_type);
      if (!value2) {
        continue;
      }
    }

    auto condition = operator_predicate.predicate_condition;

    const auto chunk_count = table.chunk_count();
    auto num_rows_pruned = size_t{0};
    for (auto chunk_id = ChunkID{0}; chunk_id < chunk_count; ++chunk_id) {
      const auto chunk = table.get_chunk(chunk_id);
      if (!chunk) continue;

      const auto pruning_statistics = chunk->pruning_statistics();
      if (!pruning_statistics) continue;

      const auto segment_statistics = (*pruning_statistics)[operator_predicate.column_id];
      if (_can_prune(*segment_statistics, condition, *value, value2)) {
        const auto& already_pruned_chunk_ids = stored_table_node->pruned_chunk_ids();
        if (std::find(already_pruned_chunk_ids.begin(), already_pruned_chunk_ids.end(), chunk_id) ==
            already_pruned_chunk_ids.end()) {
          // Chunk was not yet marked as pruned - update statistics
          num_rows_pruned += chunk->size();
        } else {
          // Chunk was already pruned. While we might prune on a different predicate this time, we must make sure that
          // we do not over-prune the statistics.
        }
        result.insert(chunk_id);
      }
    }

    if (num_rows_pruned > size_t{0}) {
      const auto& old_statistics =
          stored_table_node->table_statistics ? stored_table_node->table_statistics : table.table_statistics();
      const auto pruned_statistics = _prune_table_statistics(*old_statistics, operator_predicate, num_rows_pruned);
      stored_table_node->table_statistics = pruned_statistics;
    }
  }

  return result;
}

bool ChunkPruningRule::_can_prune(const BaseAttributeStatistics& base_segment_statistics,
                                  const PredicateCondition predicate_condition, const AllTypeVariant& variant_value,
                                  const std::optional<AllTypeVariant>& variant_value2) {
  auto can_prune = false;

  resolve_data_type(base_segment_statistics.data_type, [&](const auto data_type_t) {
    using ColumnDataType = typename decltype(data_type_t)::type;

    const auto& segment_statistics = static_cast<const AttributeStatistics<ColumnDataType>&>(base_segment_statistics);

    // Range filters are only available for arithmetic (non-string) types.
    if constexpr (std::is_arithmetic_v<ColumnDataType>) {
      if (segment_statistics.range_filter) {
        if (segment_statistics.range_filter->does_not_contain(predicate_condition, variant_value, variant_value2)) {
          can_prune = true;
        }
      }
      // RangeFilters contain all the information stored in a MinMaxFilter. There is no point in having both.
      DebugAssert(!segment_statistics.min_max_filter,
                  "Segment should not have a MinMaxFilter and a RangeFilter at the same time");
    }

    if (segment_statistics.min_max_filter) {
      if (segment_statistics.min_max_filter->does_not_contain(predicate_condition, variant_value, variant_value2)) {
        can_prune = true;
      }
    }
  });

  return can_prune;
}

bool ChunkPruningRule::_is_non_filtering_node(const AbstractLQPNode& node) {
  return node.type == LQPNodeType::Alias || node.type == LQPNodeType::Projection || node.type == LQPNodeType::Sort;
}

std::shared_ptr<TableStatistics> ChunkPruningRule::_prune_table_statistics(const TableStatistics& old_statistics,
                                                                           OperatorScanPredicate predicate,
                                                                           size_t num_rows_pruned) {
  // If a chunk is pruned, we update the table statistics. This is so that the selectivity of the predicate that was
  // used for pruning can be correctly estimated. Example: For a table that has sorted values from 1 to 100 and a chunk
  // size of 10, the predicate `x > 90` has a selectivity of 10%. However, if the ChunkPruningRule removes nine chunks
  // out of ten, the selectivity is now 100%. Updating the statistics is important so that the predicate ordering
  // can properly order the predicates.
  //
  // For the column that the predicate pruned on, we remove num_rows_pruned values that do not match the predicate
  // from the statistics. See the pruned() implementation of the different statistics types for details.
  // The other columns are simply scaled to reflect the reduced table size.
  //
  // For now, this does not take any sorting on a chunk- or table-level into account. In the future, this may be done
  // to further improve the accuracy of the statistics.

  const auto column_count = old_statistics.column_statistics.size();

  std::vector<std::shared_ptr<BaseAttributeStatistics>> column_statistics(column_count);

  const auto scale = 1 - (static_cast<float>(num_rows_pruned) / old_statistics.row_count);
  for (auto column_id = ColumnID{0}; column_id < column_count; ++column_id) {
    if (column_id == predicate.column_id) {
      column_statistics[column_id] = old_statistics.column_statistics[column_id]->pruned(
          num_rows_pruned, predicate.predicate_condition, boost::get<AllTypeVariant>(predicate.value),
          predicate.value2 ? std::optional<AllTypeVariant>{boost::get<AllTypeVariant>(*predicate.value2)}
                           : std::nullopt);
    } else {
      column_statistics[column_id] = old_statistics.column_statistics[column_id]->scaled(scale);
    }
  }

  return std::make_shared<TableStatistics>(std::move(column_statistics),
                                           old_statistics.row_count - static_cast<float>(num_rows_pruned));
}

}  // namespace opossum<|MERGE_RESOLUTION|>--- conflicted
+++ resolved
@@ -22,18 +22,9 @@
 
 namespace opossum {
 
-<<<<<<< HEAD
 // Chunk pruning may render the LQP non-cacheable.
 bool ChunkPruningRule::prevents_caching() const { return true; }
 
-void ChunkPruningRule::apply_to(const std::shared_ptr<AbstractLQPNode>& node) const {
-  // find all StoredTableNodes
-  auto table_nodes = std::vector<std::shared_ptr<StoredTableNode>>{};
-  visit_lqp(node, [&table_nodes](const auto& current_node) {
-    if (current_node->type == LQPNodeType::StoredTable) {
-      table_nodes.push_back(std::static_pointer_cast<StoredTableNode>(current_node));
-      return LQPVisitation::DoNotVisitInputs;
-=======
 void ChunkPruningRule::_apply_to_plan_without_subqueries(const std::shared_ptr<AbstractLQPNode>& lqp_root) const {
   // we only want to follow chains of predicates
   if (lqp_root->type != LQPNodeType::Predicate) {
@@ -53,7 +44,6 @@
     // based on the conditions found only in a single branch.
     if (current_node->output_count() > 1) {
       predicate_nodes.clear();
->>>>>>> 1a73d9b4
     }
     return LQPVisitation::VisitInputs;
   });
@@ -82,7 +72,6 @@
     }
   }
 
-<<<<<<< HEAD
   for (auto& [stored_table, predicate_chains] : predicate_chains_by_table_node) {
     /**
      * Chains of predicates ending in a stored table node were found.
@@ -114,25 +103,6 @@
           pruned_chunk_ids.insert(new_exclusions.begin(), new_exclusions.end());
         }
       }
-=======
-  if (current_node->type != LQPNodeType::StoredTable) {
-    _apply_to_plan_inputs_without_subqueries(lqp_root);
-    return;
-  }
-  const auto stored_table = std::static_pointer_cast<StoredTableNode>(current_node);
-  DebugAssert(stored_table->input_count() == 0, "Stored table nodes should not have inputs.");
-
-  /**
-   * A chain of predicates followed by a stored table node was found.
-   */
-  auto table = Hyrise::get().storage_manager.get_table(stored_table->table_name);
-
-  std::set<ChunkID> pruned_chunk_ids;
-  for (auto& predicate : predicate_nodes) {
-    auto new_exclusions = _compute_exclude_list(*table, *predicate->predicate(), stored_table);
-    pruned_chunk_ids.insert(new_exclusions.begin(), new_exclusions.end());
-  }
->>>>>>> 1a73d9b4
 
       // wanted side effect of using sets: pruned_chunk_ids vector is sorted
       const auto& already_pruned_chunk_ids = stored_table->pruned_chunk_ids();
