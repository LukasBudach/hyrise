--- conflicted
+++ resolved
@@ -21,20 +21,6 @@
 #include "storage/table.hpp"
 #include "utils/assert.hpp"
 
-<<<<<<< HEAD
-namespace opossum {
-
-// Chunk pruning may render the LQP non-cacheable.
-bool ChunkPruningRule::prevents_caching() const { return true; }
-
-void ChunkPruningRule::_apply_to_plan_without_subqueries(const std::shared_ptr<AbstractLQPNode>& lqp_root) const {
-  // find all StoredTableNodes
-  auto table_nodes = std::vector<std::shared_ptr<StoredTableNode>>{};
-  visit_lqp(lqp_root, [&table_nodes](const auto& current_node) {
-    if (current_node->type == LQPNodeType::StoredTable) {
-      table_nodes.push_back(std::static_pointer_cast<StoredTableNode>(current_node));
-      return LQPVisitation::DoNotVisitInputs;
-=======
 namespace {
 using namespace opossum;  // NOLINT
 using PredicatePruningChain = std::vector<std::shared_ptr<PredicateNode>>;
@@ -118,80 +104,8 @@
       // We do not have to go the LQP-tree up further because the predicate pruning chain is complete.
       predicate_pruning_chains.emplace_back(current_predicate_pruning_chain);
       return LQPUpwardVisitation::DoNotVisitOutputs;
->>>>>>> 8cc653b8
-    }
-    return LQPVisitation::VisitInputs;
-  });
-
-<<<<<<< HEAD
-  // visit lqp upwards from leaf nodes and find predicate chains
-  // we can not use visit_lqp_upwards here, because we need to follow all paths through the lqp
-  std::unordered_map<std::shared_ptr<StoredTableNode>, std::vector<PredicateChain>> predicate_chains_by_table_node{};
-  for (auto table_node : table_nodes) {
-    predicate_chains_by_table_node[table_node] = std::vector<PredicateChain>{table_node->output_count()};
-    for (auto output_id = 0u; output_id < table_node->output_count(); ++output_id) {
-      auto current_node = table_node->outputs()[output_id];
-      // Currently, we collect predicates across non-filtering nodes, validate nodes, and join nodes
-      while (current_node->type == LQPNodeType::Predicate || current_node->type == LQPNodeType::Validate ||
-             _is_non_filtering_node(*current_node) || current_node->type == LQPNodeType::Join) {
-        if (current_node->type == LQPNodeType::Predicate) {
-          DebugAssert(current_node->input_count() == 1, "Predicate nodes should only have 1 input");
-          predicate_chains_by_table_node[table_node][output_id].push_back(
-              std::static_pointer_cast<PredicateNode>(current_node)->predicate());
-        }
-
-        // Once a node has multiple outputs, we cannot use the predicate nodes above any more. Otherwise, we might prune
-        // based on the conditions found only in a single branch.
-        if (current_node->output_count() > 1) break;
-        current_node = current_node->outputs()[0];
-      }
-    }
-  }
-
-  for (auto& [stored_table, predicate_chains] : predicate_chains_by_table_node) {
-    /**
-     * Chains of predicates ending in a stored table node were found.
-     */
-    auto table = Hyrise::get().storage_manager.get_table(stored_table->table_name);
-
-    for (auto predicate_chain : predicate_chains) {
-      std::set<ChunkID> pruned_chunk_ids;
-      for (auto predicate_expression : predicate_chain) {
-        // Predicate chains might contain predicates that are not applicable to the stored table
-        // e.g. operate on columns that originate from a different joined table
-        auto predicate_matches_table = true;
-        visit_expression(predicate_expression, [&](auto& expression_ptr) {
-          if (expression_ptr->type != ExpressionType::LQPColumn) return ExpressionVisitation::VisitArguments;
-
-          const auto lqp_column_expression_ptr = std::dynamic_pointer_cast<LQPColumnExpression>(expression_ptr);
-          Assert(lqp_column_expression_ptr,
-                 "Asked to adapt expression in LQP, but encountered non-LQP ColumnExpression");
-
-          if (lqp_column_expression_ptr->original_node.lock() != stored_table) {
-            predicate_matches_table = false;
-          }
-
-          return ExpressionVisitation::DoNotVisitArguments;
-        });
-
-        if (predicate_matches_table) {
-          auto new_exclusions = _compute_exclude_list(*table, *predicate_expression, stored_table);
-          pruned_chunk_ids.insert(new_exclusions.begin(), new_exclusions.end());
-        }
-      }
-
-      // wanted side effect of using sets: pruned_chunk_ids vector is sorted
-      const auto& already_pruned_chunk_ids = stored_table->pruned_chunk_ids();
-      if (!already_pruned_chunk_ids.empty()) {
-        std::vector<ChunkID> intersection;
-        std::set_intersection(already_pruned_chunk_ids.begin(), already_pruned_chunk_ids.end(),
-                              pruned_chunk_ids.begin(), pruned_chunk_ids.end(), std::back_inserter(intersection));
-        stored_table->set_pruned_chunk_ids(intersection);
-      } else {
-        stored_table->set_pruned_chunk_ids(std::vector<ChunkID>(pruned_chunk_ids.begin(), pruned_chunk_ids.end()));
-      }
-    }
-=======
+    }
+
     /**
      * In case the predicate pruning chain branches, we use recursion to continue the predicate chain for each branch
      * individually.
@@ -218,6 +132,12 @@
 
 namespace opossum {
 
+// Chunk pruning may render the LQP non-cacheable.
+// Chunks may be pruned based on parameters in the plan.
+// However, with different parameters, the same chunks may
+// be relevant and their pruning would lead to wrong results.
+bool ChunkPruningRule::prevents_caching() const { return true; }
+
 void ChunkPruningRule::_apply_to_plan_without_subqueries(const std::shared_ptr<AbstractLQPNode>& lqp_root) const {
   std::unordered_map<std::shared_ptr<StoredTableNode>, std::vector<PredicatePruningChain>>
       predicate_pruning_chains_by_stored_table_node;
@@ -249,7 +169,6 @@
                 "Did not expect a StoredTableNode with an already existing set of pruned chunk ids.");
     // Wanted side effect of using sets: pruned_chunk_ids vector is already sorted
     stored_table_node->set_pruned_chunk_ids(std::vector<ChunkID>(pruned_chunk_ids.begin(), pruned_chunk_ids.end()));
->>>>>>> 8cc653b8
   }
 }
 
