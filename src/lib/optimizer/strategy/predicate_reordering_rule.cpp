#include "predicate_reordering_rule.hpp"

#include <algorithm>
#include <iostream>
#include <memory>
#include <string>
#include <vector>

#include "constant_mappings.hpp"
#include "cost_model/abstract_cost_estimator.hpp"
#include "logical_query_plan/abstract_lqp_node.hpp"
#include "logical_query_plan/lqp_utils.hpp"
#include "logical_query_plan/predicate_node.hpp"
#include "statistics/cardinality.hpp"
#include "statistics/cardinality_estimator.hpp"
#include "statistics/table_statistics.hpp"
#include "utils/assert.hpp"

namespace opossum {

std::string PredicateReorderingRule::name() const { return "Predicate Reordering Rule"; }

<<<<<<< HEAD
bool PredicateReorderingRule::apply_to(const std::shared_ptr<AbstractLQPNode>& node,
                                       const AbstractCostEstimator& cost_estimator,
                                       const std::shared_ptr<OptimizationContext>& context) const {
  auto reordered = false;

=======
void PredicateReorderingRule::apply_to(const std::shared_ptr<AbstractLQPNode>& node) const {
>>>>>>> 12c851b3
  // Validate can be seen as a Predicate on the MVCC column
  if (node->type == LQPNodeType::Predicate || node->type == LQPNodeType::Validate) {
    std::vector<std::shared_ptr<AbstractLQPNode>> predicate_nodes;

    // Gather adjacent PredicateNodes
    auto current_node = node;
    while (current_node->type == LQPNodeType::Predicate || current_node->type == LQPNodeType::Validate) {
      // Once a node has multiple outputs, we're not talking about a Predicate chain anymore
      if (current_node->outputs().size() > 1) {
        break;
      }

      predicate_nodes.emplace_back(current_node);
      current_node = current_node->left_input();
    }

    /**
     * A chain of predicates was found.
     * Sort PredicateNodes in descending order with regards to the expected row_count
     * Continue rule in deepest input
     */
    if (predicate_nodes.size() > 1) {
<<<<<<< HEAD
      const auto input = predicate_nodes.back()->left_input();
      reordered = _reorder_predicates(predicate_nodes, cost_estimator);
      reordered |= apply_to(input, cost_estimator, context);
      return reordered;
    }
  }

  reordered |= _apply_to_inputs(node, cost_estimator, context);

  return reordered;
}

bool PredicateReorderingRule::_reorder_predicates(const std::vector<std::shared_ptr<AbstractLQPNode>>& predicates,
                                                  const AbstractCostEstimator& cost_estimator) const {
=======
      _reorder_predicates(predicate_nodes);
      _apply_to_inputs(predicate_nodes.back());
      return;
    }
  }

  _apply_to_inputs(node);
}

void PredicateReorderingRule::_reorder_predicates(std::vector<std::shared_ptr<AbstractLQPNode>>& predicates) const {
>>>>>>> 12c851b3
  // Store original input and output
  auto input = predicates.back()->left_input();
  const auto outputs = predicates.front()->outputs();
  const auto input_sides = predicates.front()->get_input_sides();

<<<<<<< HEAD
  auto nodes_and_cardinalities = std::vector<std::pair<std::shared_ptr<AbstractLQPNode>, Cardinality>>{};
  nodes_and_cardinalities.reserve(predicates.size());
  for (const auto& predicate : predicates) {
    predicate->set_left_input(input);
    nodes_and_cardinalities.emplace_back(predicate,
                                         cost_estimator.cardinality_estimator->estimate_cardinality(predicate));
=======
  const auto sort_predicate = [&](auto& left, auto& right) {
    return left->derive_statistics_from(input)->row_count() > right->derive_statistics_from(input)->row_count();
  };

  if (std::is_sorted(predicates.begin(), predicates.end(), sort_predicate)) {
    return;
>>>>>>> 12c851b3
  }

  // Untie predicates from LQP, so we can freely retie them
  for (auto& predicate : predicates) {
    lqp_remove_node(predicate);
  }

  // Sort in descending order
  std::sort(nodes_and_cardinalities.begin(), nodes_and_cardinalities.end(),
            [&](auto& left, auto& right) { return left.second > right.second; });

  // Ensure that nodes are chained correctly
  nodes_and_cardinalities.back().first->set_left_input(input);

  for (size_t output_idx = 0; output_idx < outputs.size(); ++output_idx) {
    outputs[output_idx]->set_input(input_sides[output_idx], nodes_and_cardinalities.front().first);
  }

  for (size_t predicate_index = 0; predicate_index + 1 < nodes_and_cardinalities.size(); predicate_index++) {
    nodes_and_cardinalities[predicate_index].first->set_left_input(nodes_and_cardinalities[predicate_index + 1].first);
  }
}

}  // namespace opossum<|MERGE_RESOLUTION|>--- conflicted
+++ resolved
@@ -20,15 +20,9 @@
 
 std::string PredicateReorderingRule::name() const { return "Predicate Reordering Rule"; }
 
-<<<<<<< HEAD
-bool PredicateReorderingRule::apply_to(const std::shared_ptr<AbstractLQPNode>& node,
+void PredicateReorderingRule::apply_to(const std::shared_ptr<AbstractLQPNode>& node,
                                        const AbstractCostEstimator& cost_estimator,
                                        const std::shared_ptr<OptimizationContext>& context) const {
-  auto reordered = false;
-
-=======
-void PredicateReorderingRule::apply_to(const std::shared_ptr<AbstractLQPNode>& node) const {
->>>>>>> 12c851b3
   // Validate can be seen as a Predicate on the MVCC column
   if (node->type == LQPNodeType::Predicate || node->type == LQPNodeType::Validate) {
     std::vector<std::shared_ptr<AbstractLQPNode>> predicate_nodes;
@@ -51,53 +45,28 @@
      * Continue rule in deepest input
      */
     if (predicate_nodes.size() > 1) {
-<<<<<<< HEAD
       const auto input = predicate_nodes.back()->left_input();
-      reordered = _reorder_predicates(predicate_nodes, cost_estimator);
-      reordered |= apply_to(input, cost_estimator, context);
-      return reordered;
+      _reorder_predicates(predicate_nodes, cost_estimator);
+      apply_to(input, cost_estimator, context);
     }
   }
 
-  reordered |= _apply_to_inputs(node, cost_estimator, context);
-
-  return reordered;
+  _apply_to_inputs(node, cost_estimator, context);
 }
 
-bool PredicateReorderingRule::_reorder_predicates(const std::vector<std::shared_ptr<AbstractLQPNode>>& predicates,
+void PredicateReorderingRule::_reorder_predicates(const std::vector<std::shared_ptr<AbstractLQPNode>>& predicates,
                                                   const AbstractCostEstimator& cost_estimator) const {
-=======
-      _reorder_predicates(predicate_nodes);
-      _apply_to_inputs(predicate_nodes.back());
-      return;
-    }
-  }
-
-  _apply_to_inputs(node);
-}
-
-void PredicateReorderingRule::_reorder_predicates(std::vector<std::shared_ptr<AbstractLQPNode>>& predicates) const {
->>>>>>> 12c851b3
   // Store original input and output
   auto input = predicates.back()->left_input();
   const auto outputs = predicates.front()->outputs();
   const auto input_sides = predicates.front()->get_input_sides();
 
-<<<<<<< HEAD
   auto nodes_and_cardinalities = std::vector<std::pair<std::shared_ptr<AbstractLQPNode>, Cardinality>>{};
   nodes_and_cardinalities.reserve(predicates.size());
   for (const auto& predicate : predicates) {
     predicate->set_left_input(input);
     nodes_and_cardinalities.emplace_back(predicate,
                                          cost_estimator.cardinality_estimator->estimate_cardinality(predicate));
-=======
-  const auto sort_predicate = [&](auto& left, auto& right) {
-    return left->derive_statistics_from(input)->row_count() > right->derive_statistics_from(input)->row_count();
-  };
-
-  if (std::is_sorted(predicates.begin(), predicates.end(), sort_predicate)) {
-    return;
->>>>>>> 12c851b3
   }
 
   // Untie predicates from LQP, so we can freely retie them
