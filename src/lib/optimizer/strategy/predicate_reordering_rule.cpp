--- conflicted
+++ resolved
@@ -7,11 +7,7 @@
 #include <vector>
 
 #include "constant_mappings.hpp"
-<<<<<<< HEAD
-#include "cost_model/abstract_cost_estimator.hpp"
-=======
 #include "cost_estimation/abstract_cost_estimator.hpp"
->>>>>>> 13c4c8d4
 #include "logical_query_plan/abstract_lqp_node.hpp"
 #include "logical_query_plan/lqp_utils.hpp"
 #include "logical_query_plan/predicate_node.hpp"
@@ -64,67 +60,51 @@
 
 void PredicateReorderingRule::_reorder_predicates(
     const std::vector<std::shared_ptr<AbstractLQPNode>>& predicates) const {
+  // Workaround for the now const'ed parameter
+  std::vector<std::shared_ptr<AbstractLQPNode>> non_const_predicates(predicates.begin(), predicates.end());
+
   // Store original input and output
-  auto input = predicates.back()->left_input();
-  const auto outputs = predicates.front()->outputs();
-  const auto input_sides = predicates.front()->get_input_sides();
+  auto input = non_const_predicates.back()->left_input();
+  const auto outputs = non_const_predicates.front()->outputs();
+  const auto input_sides = non_const_predicates.front()->get_input_sides();
 
-<<<<<<< HEAD
   Cost minimal_cost{std::numeric_limits<float>::max()};
-  auto minimal_order = predicates;
+  auto minimal_order = non_const_predicates;
 
-    // std::cout << "Before" << std::endl;
-    // predicates.front()->print();
-=======
-  // Setup cardinality estimation cache so that the statistics of `input` (which might be a big plan) do not need to
-  // be determined repeatedly. For this, we hijack the `guarantee_join_graph()`-guarantee and via it promise the
-  // CardinalityEstimator that we will not change the LQP below the `input` node by marking it as a "vertex".
-  // This allows the CardinalityEstimator to compute the statistics of `input` once, cache them and then re-use them.
-  const auto caching_cardinality_estimator = cost_estimator->cardinality_estimator->new_instance();
-  caching_cardinality_estimator->guarantee_join_graph(JoinGraph{{input}, {}});
+  // std::cout << "Before" << std::endl;
+  // non_const_predicates.front()->print();
 
-  // Estimate the output cardinalities of each individual predicate on top of the input LQP, i.e., predicates are
-  // estimated independently
-  auto nodes_and_cardinalities = std::vector<std::pair<std::shared_ptr<AbstractLQPNode>, Cardinality>>{};
-  nodes_and_cardinalities.reserve(predicates.size());
-  for (const auto& predicate : predicates) {
-    predicate->set_left_input(input);
-    nodes_and_cardinalities.emplace_back(predicate, caching_cardinality_estimator->estimate_cardinality(predicate));
+  // Untie predicates from LQP, so we can freely retie them
+  for (auto& predicate : non_const_predicates) {
+    lqp_remove_node(predicate);
   }
->>>>>>> 13c4c8d4
 
-    // Untie predicates from LQP, so we can freely retie them
-    for (auto& predicate : predicates) {
-        lqp_remove_node(predicate);
+  do {
+    // Ensure that nodes are chained correctly
+    non_const_predicates.back()->set_left_input(input);
+
+    for (size_t output_idx = 0; output_idx < outputs.size(); ++output_idx) {
+      outputs[output_idx]->set_input(input_sides[output_idx], non_const_predicates.front());
     }
 
-    do {
-        // Ensure that nodes are chained correctly
-        predicates.back()->set_left_input(input);
+    for (size_t predicate_index = 0; predicate_index < non_const_predicates.size() - 1; predicate_index++) {
+      predicates[predicate_index]->set_left_input(non_const_predicates[predicate_index + 1]);
+    }
 
-        for (size_t output_idx = 0; output_idx < outputs.size(); ++output_idx) {
-            outputs[output_idx]->set_input(input_sides[output_idx], predicates.front());
-        }
+    //        non_const_predicates.front()->print();
+    const auto estimated_cost = _cost_estimator->estimate_plan_cost(non_const_predicates.front());
+    //        std::cout << "Estimated cost: " << estimated_cost << std::endl;
 
-<<<<<<< HEAD
-        for (size_t predicate_index = 0; predicate_index < predicates.size() - 1; predicate_index++) {
-            predicates[predicate_index]->set_left_input(predicates[predicate_index + 1]);
-        }
+    if (estimated_cost < minimal_cost) {
+      minimal_cost = estimated_cost;
+      minimal_order = non_const_predicates;
+    }
 
-//        predicates.front()->print();
-        const auto estimated_cost = _cost_estimator->estimate_plan_cost(predicates.front());
-//        std::cout << "Estimated cost: " << estimated_cost << std::endl;
-
-        if (estimated_cost < minimal_cost) {
-            minimal_cost = estimated_cost;
-            minimal_order = predicates;
-        }
-
-        // Untie predicates from LQP, so we can freely retie them
-        for (auto& predicate : predicates) {
-            lqp_remove_node(predicate);
-        }
-    } while ( std::prev_permutation(predicates.begin(), predicates.end()) );
+    // Untie non_const_predicates from LQP, so we can freely retie them
+    for (auto& predicate : non_const_predicates) {
+      lqp_remove_node(predicate);
+    }
+  } while (std::prev_permutation(non_const_predicates.begin(), non_const_predicates.end()));
 
   // Ensure that nodes are chained correctly
   minimal_order.back()->set_left_input(input);
@@ -134,27 +114,11 @@
   }
 
   for (size_t predicate_index = 0; predicate_index < minimal_order.size() - 1; predicate_index++) {
-      minimal_order[predicate_index]->set_left_input(minimal_order[predicate_index + 1]);
-=======
-  // Sort in descending order
-  std::sort(nodes_and_cardinalities.begin(), nodes_and_cardinalities.end(),
-            [&](auto& left, auto& right) { return left.second > right.second; });
-
-  // Ensure that nodes are chained correctly
-  nodes_and_cardinalities.back().first->set_left_input(input);
-
-  for (size_t output_idx = 0; output_idx < outputs.size(); ++output_idx) {
-    outputs[output_idx]->set_input(input_sides[output_idx], nodes_and_cardinalities.front().first);
-  }
-
-  for (size_t predicate_index = 0; predicate_index + 1 < nodes_and_cardinalities.size(); predicate_index++) {
-    nodes_and_cardinalities[predicate_index].first->set_left_input(nodes_and_cardinalities[predicate_index + 1].first);
->>>>>>> 13c4c8d4
+    minimal_order[predicate_index]->set_left_input(minimal_order[predicate_index + 1]);
   }
 
   // std::cout << "Foobar" << std::endl;
   // minimal_order.front()->print();
 }
 
-
 }  // namespace opossum