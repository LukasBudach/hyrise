#include "in_expression_rewrite_rule.hpp"

#include "expression/binary_predicate_expression.hpp"
#include "expression/expression_functional.hpp"
#include "expression/in_expression.hpp"
#include "expression/list_expression.hpp"
#include "expression/lqp_column_expression.hpp"
#include "expression/value_expression.hpp"
#include "logical_query_plan/abstract_lqp_node.hpp"
#include "logical_query_plan/join_node.hpp"
#include "logical_query_plan/lqp_utils.hpp"
#include "logical_query_plan/predicate_node.hpp"
#include "logical_query_plan/static_table_node.hpp"
#include "logical_query_plan/union_node.hpp"
#include "statistics/table_statistics.hpp"
#include "storage/table.hpp"

namespace {
using namespace opossum;                         // NOLINT
using namespace opossum::expression_functional;  // NOLINT

void rewrite_to_join(const std::shared_ptr<AbstractLQPNode>& node,
                     const std::shared_ptr<AbstractExpression>& left_expression,
                     const std::vector<std::shared_ptr<AbstractExpression>>& right_side_expressions, DataType data_type,
                     const bool is_negated) {
  // Create the temporary table for the build side of the semi/anti join
  const auto list_as_table =
      std::make_shared<Table>(TableColumnDefinitions{{"right_values", data_type, false}}, TableType::Data);

  // Fill the temporary table with values
  resolve_data_type(data_type, [&](const auto data_type_t) {
    using ColumnDataType = typename decltype(data_type_t)::type;
    auto right_values = pmr_vector<ColumnDataType>{};
    right_values.reserve(right_side_expressions.size());

    for (const auto& element : right_side_expressions) {
      if (variant_is_null(static_cast<ValueExpression&>(*element).value)) {
        // Null values on the right side will not lead to a match, anyway
        continue;
      }

      right_values.push_back(boost::get<ColumnDataType>(static_cast<ValueExpression&>(*element).value));
    }

    const auto value_segment = std::make_shared<ValueSegment<ColumnDataType>>(std::move(right_values));
    list_as_table->append_chunk({value_segment});
  });

  // Add statistics to the dummy table so that following rules or other steps (such as the LQPVisualizer), which
  // expect statistics to be present, do not run into problems.
  list_as_table->set_table_statistics(TableStatistics::from_table(*list_as_table));

  // Create a join node
  const auto static_table_node = std::make_shared<StaticTableNode>(list_as_table);
  const auto right_column = std::make_shared<LQPColumnExpression>(static_table_node, ColumnID{0});
  const auto join_predicate =
      std::make_shared<BinaryPredicateExpression>(PredicateCondition::Equals, left_expression, right_column);
  const auto join_mode = is_negated ? JoinMode::AntiNullAsTrue : JoinMode::Semi;
  auto join_node = std::make_shared<JoinNode>(join_mode, join_predicate);

  // Replace the IN predicate with the join node
  lqp_replace_node(node, join_node);
  join_node->set_right_input(static_table_node);
}

void rewrite_to_disjunction(const std::shared_ptr<AbstractLQPNode>& node,
                            const std::shared_ptr<AbstractExpression>& left_expression,
                            const std::vector<std::shared_ptr<AbstractExpression>>& right_side_expressions,
                            DataType data_type) {
  // It is easier not to use lqp_replace_node here, so we need to cache the original output relations
  const auto old_output_relations = node->output_relations();

  std::vector<std::shared_ptr<PredicateNode>> predicate_nodes{};
  predicate_nodes.reserve(right_side_expressions.size());

  // Remove duplicates so that the results of the predicates do not overlap. Otherwise, rows might get added twice.
  // Using an ExpressionUnorderedSet here means that the order of predicates is undefined.
  auto unique_right_side_expressions =
      ExpressionUnorderedSet{right_side_expressions.begin(), right_side_expressions.end()};
  for (const auto& element : unique_right_side_expressions) {
    auto predicate_node = PredicateNode::make(equals_(left_expression, element), node->left_input());
    predicate_nodes.push_back(std::move(predicate_node));
  }

  // Create a PredicateNode for the first value. Then, successively hook up additional PredicateNodes using UnionNodes.
  std::shared_ptr<AbstractLQPNode> last_node = predicate_nodes[0];
  for (auto predicate_node_idx = size_t{1}; predicate_node_idx < predicate_nodes.size(); ++predicate_node_idx) {
    last_node = UnionNode::make(SetOperationMode::All, last_node, predicate_nodes[predicate_node_idx]);
  }

  // Attach the final UnionNode (or PredicateNode if only one) to the original plan. As this replaces the original
  // input(s), the IN PredicateNode is deleted automatically.
  for (const auto& [output, input_side] : old_output_relations) {
    output->set_input(input_side, last_node);
  }
}

}  // namespace

namespace opossum {

<<<<<<< HEAD
bool InExpressionRewriteRule::prevents_caching() const { return true; }

void InExpressionRewriteRule::apply_to(const std::shared_ptr<AbstractLQPNode>& node) const {
=======
void InExpressionRewriteRule::_apply_to_plan_without_subqueries(
    const std::shared_ptr<AbstractLQPNode>& lqp_root) const {
>>>>>>> 1a73d9b4
  if (strategy == Strategy::ExpressionEvaluator) {
    // This is the default anyway, i.e., what the SQLTranslator gave us
    return;
  }

  visit_lqp(lqp_root, [&](const auto& sub_node) {
    if (sub_node->type != LQPNodeType::Predicate) {
      // This rule only rewrites IN if it is part of a predicate (not, e.g., `SELECT a IN (1, 2) AS foo`)
      return LQPVisitation::VisitInputs;
    }

    const auto& expression = sub_node->node_expressions[0];
    const auto in_expression = std::dynamic_pointer_cast<InExpression>(expression);

    // We only handle top-level INs in this rule. Conjunctive chains (AND) should have been split up by a previous
    // rule, disjunctive chains (OR) don't allow us to extract the IN into a different predicate. Also, the right
    // side has to be a list, not a subquery. Those are handled by the SubqueryToJoinRule.
    if (!in_expression || (in_expression->set()->type != ExpressionType::List)) {
      return LQPVisitation::VisitInputs;
    }

    const auto& left_expression = in_expression->value();
    const auto& right_side_expressions = static_cast<ListExpression&>(*in_expression->set()).elements();

    // Check whether all elements are literal values of the same data type (that is not NULL).
    std::optional<DataType> common_data_type = left_expression->data_type();
    for (const auto& element : right_side_expressions) {
      if (element->type != ExpressionType::Value) {
        common_data_type = std::nullopt;
        break;
      }
      const auto& value_expression = static_cast<ValueExpression&>(*element);
      if (variant_is_null(value_expression.value)) continue;
      if (value_expression.data_type() != *common_data_type) {
        common_data_type = std::nullopt;
        break;
      }
    }

    if (!common_data_type) {
      // Disjunctive predicates could theoretically handle differing types, but that makes it harder to eliminate
      // duplicates. Let the ExpressionEvaluator handle this rare case.

      Assert(strategy == Strategy::Auto || strategy == Strategy::ExpressionEvaluator,
             "Could not apply strategy as types mismatch");

      return LQPVisitation::VisitInputs;
    }

    if (strategy == Strategy::Join) {
      rewrite_to_join(sub_node, left_expression, right_side_expressions, *common_data_type,
                      in_expression->is_negated());
    } else if (strategy == Strategy::Disjunction) {
      Assert(!in_expression->is_negated(), "Disjunctions cannot handle NOT IN");
      rewrite_to_disjunction(sub_node, left_expression, right_side_expressions, *common_data_type);
    } else if (strategy == Strategy::Auto) {
      if (right_side_expressions.size() <= MAX_ELEMENTS_FOR_DISJUNCTION && !in_expression->is_negated()) {
        rewrite_to_disjunction(sub_node, left_expression, right_side_expressions, *common_data_type);
      } else if (common_data_type && right_side_expressions.size() >= MIN_ELEMENTS_FOR_JOIN) {
        rewrite_to_join(sub_node, left_expression, right_side_expressions, *common_data_type,
                        in_expression->is_negated());
      } else {
        // Stick with the ExpressionEvaluator
      }
    }

    return LQPVisitation::VisitInputs;
  });
}

}  // namespace opossum<|MERGE_RESOLUTION|>--- conflicted
+++ resolved
@@ -99,14 +99,10 @@
 
 namespace opossum {
 
-<<<<<<< HEAD
 bool InExpressionRewriteRule::prevents_caching() const { return true; }
 
-void InExpressionRewriteRule::apply_to(const std::shared_ptr<AbstractLQPNode>& node) const {
-=======
 void InExpressionRewriteRule::_apply_to_plan_without_subqueries(
     const std::shared_ptr<AbstractLQPNode>& lqp_root) const {
->>>>>>> 1a73d9b4
   if (strategy == Strategy::ExpressionEvaluator) {
     // This is the default anyway, i.e., what the SQLTranslator gave us
     return;
