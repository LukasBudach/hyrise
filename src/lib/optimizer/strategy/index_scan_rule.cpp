#include "index_scan_rule.hpp"

#include <algorithm>
#include <cost_model/abstract_cost_estimator.hpp>
#include <iostream>
#include <memory>
#include <string>
#include <vector>

#include "all_parameter_variant.hpp"
#include "constant_mappings.hpp"
#include "logical_query_plan/abstract_lqp_node.hpp"
#include "logical_query_plan/predicate_node.hpp"
#include "logical_query_plan/stored_table_node.hpp"
#include "operators/operator_scan_predicate.hpp"
#include "statistics/cardinality_estimator.hpp"
#include "statistics/table_statistics.hpp"
#include "storage/storage_manager.hpp"
#include "storage/table.hpp"
#include "utils/assert.hpp"

namespace opossum {

// Only if we expect num_output_rows <= num_input_rows * selectivity_threshold, the ScanType can be set to IndexScan.
// This value is kind of arbitrarily chosen, but the following paper suggests something similar:
// Access Path Selection in Main-Memory Optimized Data Systems: Should I Scan or Should I Probe?
constexpr float INDEX_SCAN_SELECTIVITY_THRESHOLD = 0.01f;

// Only if the number of input rows exceeds num_input_rows, the ScanType can be set to IndexScan.
// The number is taken from: Fast Lookups for In-Memory Column Stores: Group-Key Indices, Lookup and Maintenance.
constexpr float INDEX_SCAN_ROW_COUNT_THRESHOLD = 1000.0f;

std::string IndexScanRule::name() const { return "Index Scan Rule"; }

<<<<<<< HEAD
bool IndexScanRule::apply_to(const std::shared_ptr<AbstractLQPNode>& node, const AbstractCostEstimator& cost_estimator,
                             const std::shared_ptr<OptimizationContext>& context) const {
=======
void IndexScanRule::apply_to(const std::shared_ptr<AbstractLQPNode>& node) const {
>>>>>>> 12c851b3
  if (node->type == LQPNodeType::Predicate) {
    const auto& child = node->left_input();

    if (child->type == LQPNodeType::StoredTable) {
      const auto predicate_node = std::dynamic_pointer_cast<PredicateNode>(node);
      const auto stored_table_node = std::dynamic_pointer_cast<StoredTableNode>(child);
      const auto table = StorageManager::get().get_table(stored_table_node->table_name);

      const auto index_infos = table->get_indexes();
      for (const auto& index_info : index_infos) {
        if (_is_index_scan_applicable(index_info, predicate_node, cost_estimator)) {
          predicate_node->scan_type = ScanType::IndexScan;
        }
      }
    }
  }

<<<<<<< HEAD
  return _apply_to_inputs(node, cost_estimator, context);
=======
  _apply_to_inputs(node);
>>>>>>> 12c851b3
}

bool IndexScanRule::_is_index_scan_applicable(const IndexInfo& index_info,
                                              const std::shared_ptr<PredicateNode>& predicate_node,
                                              const AbstractCostEstimator& cost_estimator) const {
  if (!_is_single_segment_index(index_info)) return false;

  if (index_info.type != SegmentIndexType::GroupKey) return false;

  const auto operator_predicates =
      OperatorScanPredicate::from_expression(*predicate_node->predicate(), *predicate_node);
  if (!operator_predicates) return false;
  if (operator_predicates->size() != 1) return false;

  const auto& operator_predicate = (*operator_predicates)[0];

  // Currently, we do not support two-column predicates
  if (is_column_id(operator_predicate.value)) return false;

  if (index_info.column_ids[0] != operator_predicate.column_id) return false;

  const auto& cardinality_estimator = *cost_estimator.cardinality_estimator;
  const auto row_count_table = cardinality_estimator.estimate_cardinality(predicate_node->left_input());
  if (row_count_table < INDEX_SCAN_ROW_COUNT_THRESHOLD) return false;

  const auto row_count_predicate = cardinality_estimator.estimate_cardinality(predicate_node);
  const float selectivity = row_count_predicate / row_count_table;

  return selectivity <= INDEX_SCAN_SELECTIVITY_THRESHOLD;
}

inline bool IndexScanRule::_is_single_segment_index(const IndexInfo& index_info) const {
  return index_info.column_ids.size() == 1;
}

}  // namespace opossum<|MERGE_RESOLUTION|>--- conflicted
+++ resolved
@@ -32,12 +32,8 @@
 
 std::string IndexScanRule::name() const { return "Index Scan Rule"; }
 
-<<<<<<< HEAD
-bool IndexScanRule::apply_to(const std::shared_ptr<AbstractLQPNode>& node, const AbstractCostEstimator& cost_estimator,
+void IndexScanRule::apply_to(const std::shared_ptr<AbstractLQPNode>& node, const AbstractCostEstimator& cost_estimator,
                              const std::shared_ptr<OptimizationContext>& context) const {
-=======
-void IndexScanRule::apply_to(const std::shared_ptr<AbstractLQPNode>& node) const {
->>>>>>> 12c851b3
   if (node->type == LQPNodeType::Predicate) {
     const auto& child = node->left_input();
 
@@ -55,11 +51,7 @@
     }
   }
 
-<<<<<<< HEAD
-  return _apply_to_inputs(node, cost_estimator, context);
-=======
-  _apply_to_inputs(node);
->>>>>>> 12c851b3
+  _apply_to_inputs(node, cost_estimator, context);
 }
 
 bool IndexScanRule::_is_index_scan_applicable(const IndexInfo& index_info,
@@ -69,8 +61,7 @@
 
   if (index_info.type != SegmentIndexType::GroupKey) return false;
 
-  const auto operator_predicates =
-      OperatorScanPredicate::from_expression(*predicate_node->predicate(), *predicate_node);
+  const auto operator_predicates = OperatorScanPredicate::from_expression(*predicate_node->predicate(), *predicate_node);
   if (!operator_predicates) return false;
   if (operator_predicates->size() != 1) return false;
 
