#include "abstract_rule.hpp"

#include <memory>

#include "expression/expression_utils.hpp"
#include "expression/lqp_select_expression.hpp"
#include "logical_query_plan/abstract_lqp_node.hpp"
#include "logical_query_plan/logical_plan_root_node.hpp"

namespace opossum {

<<<<<<< HEAD
bool AbstractRule::_apply_to_inputs(std::shared_ptr<AbstractLQPNode> node, const AbstractCostEstimator& cost_estimator,
                                    const std::shared_ptr<OptimizationContext>& context) const {  // NOLINT
  auto inputs_changed = false;

  // Apply this rule recursively
  if (node->left_input()) {
    inputs_changed |= apply_to(node->left_input(), cost_estimator, context);
  }
  if (node->right_input()) {
    inputs_changed |= apply_to(node->right_input(), cost_estimator, context);
  }

  return inputs_changed;
=======
void AbstractRule::_apply_to_inputs(std::shared_ptr<AbstractLQPNode> node) const {  // NOLINT
  if (node->left_input()) apply_to(node->left_input());
  if (node->right_input()) apply_to(node->right_input());
>>>>>>> 12c851b3
}

}  // namespace opossum<|MERGE_RESOLUTION|>--- conflicted
+++ resolved
@@ -9,25 +9,10 @@
 
 namespace opossum {
 
-<<<<<<< HEAD
-bool AbstractRule::_apply_to_inputs(std::shared_ptr<AbstractLQPNode> node, const AbstractCostEstimator& cost_estimator,
+void AbstractRule::_apply_to_inputs(std::shared_ptr<AbstractLQPNode> node, const AbstractCostEstimator& cost_estimator,
                                     const std::shared_ptr<OptimizationContext>& context) const {  // NOLINT
-  auto inputs_changed = false;
-
-  // Apply this rule recursively
-  if (node->left_input()) {
-    inputs_changed |= apply_to(node->left_input(), cost_estimator, context);
-  }
-  if (node->right_input()) {
-    inputs_changed |= apply_to(node->right_input(), cost_estimator, context);
-  }
-
-  return inputs_changed;
-=======
-void AbstractRule::_apply_to_inputs(std::shared_ptr<AbstractLQPNode> node) const {  // NOLINT
-  if (node->left_input()) apply_to(node->left_input());
-  if (node->right_input()) apply_to(node->right_input());
->>>>>>> 12c851b3
+  if (node->left_input()) apply_to(node->left_input(), cost_estimator, context);
+  if (node->right_input()) apply_to(node->right_input(), cost_estimator, context);
 }
 
 }  // namespace opossum