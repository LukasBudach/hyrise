#include "join_ordering_rule.hpp"

#include "expression/expression_utils.hpp"
#include "logical_query_plan/projection_node.hpp"
#include "optimizer/join_ordering/dp_ccp.hpp"
#include "optimizer/join_ordering/greedy_operator_ordering.hpp"
#include "optimizer/join_ordering/join_graph.hpp"
#include "utils/assert.hpp"

namespace opossum {

std::string JoinOrderingRule::name() const { return "JoinOrderingRule"; }

<<<<<<< HEAD
bool JoinOrderingRule::apply_to(const std::shared_ptr<AbstractLQPNode>& root,
                                const AbstractCostEstimator& cost_estimator,
                                const std::shared_ptr<OptimizationContext>& context) const {
=======
void JoinOrderingRule::apply_to(const std::shared_ptr<AbstractLQPNode>& root) const {
>>>>>>> 12c851b3
  /**
   * Dispatch _perform_join_ordering_recursively() and fix the column order afterwards, since changing join order might
   * have changed it
   */

  Assert(root->type == LQPNodeType::Root, "JoinOrderingRule needs root to hold onto");

  const auto expected_column_order = root->column_expressions();

  auto result_lqp = _perform_join_ordering_recursively(root->left_input(), cost_estimator, context);

  // Join ordering might change the output column order, let's fix that
  if (!expressions_equal(expected_column_order, result_lqp->column_expressions())) {
    result_lqp = ProjectionNode::make(expected_column_order, result_lqp);
  }

  root->set_left_input(result_lqp);
}

std::shared_ptr<AbstractLQPNode> JoinOrderingRule::_perform_join_ordering_recursively(
    const std::shared_ptr<AbstractLQPNode>& lqp, const AbstractCostEstimator& cost_estimator,
    const std::shared_ptr<OptimizationContext>& context) const {
  /**
   * Try to build a JoinGraph starting for the current subplan
   *    -> if that fails, continue to try it with the node's inputs
   *    -> if that works
   *        -> call DpCcp on that JoinGraph
   *        -> look for more JoinGraphs below the JoinGraph's vertices
   */

  const auto join_graph = JoinGraph::build_from_lqp(lqp);
  if (!join_graph) {
    _recurse_to_inputs(lqp, cost_estimator, context);
    return lqp;
  }

<<<<<<< HEAD
  // Currently, we apply DpCcp to any JoinGraph we encounter.
  // TODO(anybody) in the future we should use, e.g., a different algorithm for very complex JoinGraphs
  auto result_lqp = DpCcp{}(*join_graph, cost_estimator, context);  // NOLINT - doesn't like `{}()`
=======
  // Simple heuristic: Use DpCcp for any query with less than X tables and GOO for everything more complex
  // TODO(anybody) Increase X once our costing/cardinality estimation is faster/uses internal caching
  auto result_lqp = std::shared_ptr<AbstractLQPNode>{};
  if (join_graph->vertices.size() < 9) {
    result_lqp = DpCcp{_cost_estimator}(*join_graph);  // NOLINT - doesn't like `{}()`
  } else {
    result_lqp = GreedyOperatorOrdering{_cost_estimator}(*join_graph);  // NOLINT - doesn't like `{}()`
  }
>>>>>>> 12c851b3

  for (const auto& vertex : join_graph->vertices) {
    _recurse_to_inputs(vertex, cost_estimator, context);
  }
  return result_lqp;
}

void JoinOrderingRule::_recurse_to_inputs(const std::shared_ptr<AbstractLQPNode>& lqp,
                                          const AbstractCostEstimator& cost_estimator,
                                          const std::shared_ptr<OptimizationContext>& context) const {
  if (lqp->left_input())
    lqp->set_left_input(_perform_join_ordering_recursively(lqp->left_input(), cost_estimator, context));
  if (lqp->right_input())
    lqp->set_right_input(_perform_join_ordering_recursively(lqp->right_input(), cost_estimator, context));
}

}  // namespace opossum<|MERGE_RESOLUTION|>--- conflicted
+++ resolved
@@ -11,13 +11,9 @@
 
 std::string JoinOrderingRule::name() const { return "JoinOrderingRule"; }
 
-<<<<<<< HEAD
-bool JoinOrderingRule::apply_to(const std::shared_ptr<AbstractLQPNode>& root,
+void JoinOrderingRule::apply_to(const std::shared_ptr<AbstractLQPNode>& root,
                                 const AbstractCostEstimator& cost_estimator,
                                 const std::shared_ptr<OptimizationContext>& context) const {
-=======
-void JoinOrderingRule::apply_to(const std::shared_ptr<AbstractLQPNode>& root) const {
->>>>>>> 12c851b3
   /**
    * Dispatch _perform_join_ordering_recursively() and fix the column order afterwards, since changing join order might
    * have changed it
@@ -54,20 +50,14 @@
     return lqp;
   }
 
-<<<<<<< HEAD
-  // Currently, we apply DpCcp to any JoinGraph we encounter.
-  // TODO(anybody) in the future we should use, e.g., a different algorithm for very complex JoinGraphs
-  auto result_lqp = DpCcp{}(*join_graph, cost_estimator, context);  // NOLINT - doesn't like `{}()`
-=======
   // Simple heuristic: Use DpCcp for any query with less than X tables and GOO for everything more complex
   // TODO(anybody) Increase X once our costing/cardinality estimation is faster/uses internal caching
   auto result_lqp = std::shared_ptr<AbstractLQPNode>{};
   if (join_graph->vertices.size() < 9) {
-    result_lqp = DpCcp{_cost_estimator}(*join_graph);  // NOLINT - doesn't like `{}()`
+    result_lqp = DpCcp{}(*join_graph, cost_estimator, context);  // NOLINT - doesn't like `{}()`
   } else {
-    result_lqp = GreedyOperatorOrdering{_cost_estimator}(*join_graph);  // NOLINT - doesn't like `{}()`
+    result_lqp = GreedyOperatorOrdering{}(*join_graph, cost_estimator, context);  // NOLINT - doesn't like `{}()`
   }
->>>>>>> 12c851b3
 
   for (const auto& vertex : join_graph->vertices) {
     _recurse_to_inputs(vertex, cost_estimator, context);
