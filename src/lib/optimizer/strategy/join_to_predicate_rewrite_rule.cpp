#include "join_to_predicate_rewrite_rule.hpp"

#include "logical_query_plan/predicate_node.hpp"
#include "logical_query_plan/lqp_utils.hpp"
#include "logical_query_plan/projection_node.hpp"
#include "expression/abstract_expression.hpp"
#include "expression/binary_predicate_expression.hpp"
#include "expression/expression_functional.hpp"
#include "expression/expression_utils.hpp"
#include "expression/lqp_column_expression.hpp"
#include "magic_enum.hpp"


namespace opossum {

std::string JoinToPredicateRewriteRule::name() const {
  static const auto name = std::string{"JoinToPredicateRewriteRule"};
  return name;
}

void JoinToPredicateRewriteRule::_apply_to_plan_without_subqueries(const std::shared_ptr<AbstractLQPNode>& lqp_root) const {
  auto rewritable_nodes = std::vector<std::shared_ptr<JoinNode>>();
  auto removable_sides = std::vector<LQPInputSide>();
  auto valid_predicates = std::vector<std::shared_ptr<PredicateNode>>();

  visit_lqp(lqp_root, [&](const auto& node) {
    // std::cout << node->description() << std::endl;
    if (node->type == LQPNodeType::Join) {
      const auto join_node = std::static_pointer_cast<JoinNode>(node);
      if (join_node->join_predicates().size() != 1) {
        std::cout << "Join has too many predicates, skipping... " << std::endl;
        return LQPVisitation::VisitInputs;
      }
      auto removable_side = join_node->get_unused_input();
      if ((removable_side) || (join_node->join_mode == JoinMode::Semi)) {
        // std::cout << "Has potential to be rewritten" << std::endl;

        std::shared_ptr<PredicateNode> valid_predicate = nullptr;
        const auto can_rewrite = _check_rewrite_validity(join_node, removable_side, valid_predicate);
        if (can_rewrite) {
          // std::cout << "Will rewrite for predicate: " << valid_predicate->description() << std::endl;
          rewritable_nodes.push_back(join_node);
          removable_sides.push_back(*removable_side);
          valid_predicates.push_back(valid_predicate);
        }
      }
    }
    return LQPVisitation::VisitInputs;
  });

  const auto n_rewritables = rewritable_nodes.size();
  for (auto index = size_t{0}; index < n_rewritables; ++index) {
    // std::cout << "  - Rewriting " << rewritable_nodes[index]->description() << std::endl;
    _perform_rewrite(rewritable_nodes[index], removable_sides[index], valid_predicates[index]);
  }

}

bool JoinToPredicateRewriteRule::_check_rewrite_validity(const std::shared_ptr<JoinNode>& join_node, std::optional<LQPInputSide>& removable_side, std::shared_ptr<PredicateNode>& valid_predicate) const {
  std::shared_ptr<AbstractLQPNode> removable_subtree = nullptr;
  
  if (removable_side) {
    removable_subtree = join_node->input(*removable_side);
  } else {
    // we know the join can only be a semi join in this case, where the right input is the one removed
    auto r = LQPInputSide::Right;
    removable_side = r;
    removable_subtree = join_node->right_input();
  }
  
  std::shared_ptr<BinaryPredicateExpression> join_predicate = nullptr;
  const auto& join_predicates = join_node->join_predicates();
  for (auto& predicate : join_predicates) {
    join_predicate = std::dynamic_pointer_cast<BinaryPredicateExpression>(predicate);
    if (join_predicate) {
      break;
    }
  }

  DebugAssert(join_predicate, "A Join must have at least one BinaryPredicateExpression.");

  std::shared_ptr<AbstractExpression> exchangable_column_expr = nullptr;

  if (expression_evaluable_on_lqp(join_predicate->left_operand(), *removable_subtree)) {
    exchangable_column_expr = join_predicate->left_operand();
  } else if (expression_evaluable_on_lqp(join_predicate->right_operand(), *removable_subtree)) {
    exchangable_column_expr = join_predicate->right_operand();
  }

  DebugAssert(exchangable_column_expr, "Neither column of the join predicate could be evaluated on the removable input.");
  
  // Check for uniqueness
  auto testable_expressions = ExpressionUnorderedSet{};
  testable_expressions.insert(exchangable_column_expr);

  if (!removable_subtree->has_matching_unique_constraint(testable_expressions)) {
    // std::cout << "No unique constraint for join column found..." << exchangable_column_expr->description() << std::endl;
    return false;
  }

  // Now, we look for a predicate that can be used inside the substituting table scan node.
<<<<<<< HEAD
  visit_lqp(removable_subtree, [&removable_subtree, &valid_predicate](auto& current_node) {
    if (current_node->type != LQPNodeType::Predicate) return LQPVisitation::VisitInputs;
=======
  visit_lqp(removable_subtree, [&exchangable_column_expr, &removable_subtree, &valid_predicate](auto& current_node) {
    if (current_node->type == LQPNodeType::Union)  {
      std::cout << "Ran into a Union, will not check anywhere lower in this subtree..." << std::endl;
      return LQPVisitation::DoNotVisitInputs;
    }
    else if (current_node->type != LQPNodeType::Predicate) return LQPVisitation::VisitInputs;
>>>>>>> f7b4c821

    const auto candidate = std::static_pointer_cast<PredicateNode>(current_node);
    const auto candidate_exp = std::dynamic_pointer_cast<BinaryPredicateExpression>(candidate->predicate());

    if (!candidate_exp) {
      return LQPVisitation::VisitInputs;
    }

    DebugAssert(candidate_exp, "Need to get a predicate with a BinaryPredicateExpression.");

    // Only predicates that filter by the equals condition on a column with a constant value are of use to our optimization, because these conditions have the potential (given that the filtered column is a UCC) to single out a maximum of one result tuple.
    if (candidate_exp->predicate_condition != PredicateCondition::Equals) return LQPVisitation::VisitInputs;

    auto candidate_column_expr = std::dynamic_pointer_cast<LQPColumnExpression>(candidate_exp->left_operand());
    std::shared_ptr<ValueExpression> candidate_value_expr = nullptr;
    if (candidate_column_expr) {
      candidate_value_expr = std::dynamic_pointer_cast<ValueExpression>(candidate_exp->right_operand());
    } else {
      candidate_column_expr = std::dynamic_pointer_cast<LQPColumnExpression>(candidate_exp->right_operand());
      candidate_value_expr = std::dynamic_pointer_cast<ValueExpression>(candidate_exp->left_operand());
    }

    // should not have a case where we run into no column, but may be a case where we have no value but compare columns
    if (!candidate_column_expr || !candidate_value_expr) {
      return LQPVisitation::VisitInputs;
    }

    // in case Predicate column expr != join column expression, check whether the column referenced is still available in join
    if (!expression_evaluable_on_lqp(candidate_column_expr, *removable_subtree)) {
      return LQPVisitation::VisitInputs;
    }

    // Check for uniqueness
    auto testable_expressions = ExpressionUnorderedSet{};
    testable_expressions.insert(candidate_column_expr);

    if (!removable_subtree->has_matching_unique_constraint(testable_expressions)) {
      // std::cout << "No unique constraint matching the predicate column found..." << candidate_column_expr->description(AbstractExpression::DescriptionMode::Detailed) << std::endl;
      return LQPVisitation::VisitInputs;
    }

    valid_predicate = candidate;
    return LQPVisitation::DoNotVisitInputs;
  });
  
  if (!valid_predicate) {
    return false;
  }

  return true;
}

void JoinToPredicateRewriteRule::_perform_rewrite(const std::shared_ptr<JoinNode>& join_node, const LQPInputSide& removable_side, const std::shared_ptr<PredicateNode>& valid_predicate) const  {
  const auto param_ids = std::vector<ParameterID>{};
  const auto param_expressions = std::vector<std::shared_ptr<AbstractExpression>>{};

  // std::cout << "Rewrite of Node: " << join_node->description() << std::endl;

  if (removable_side == LQPInputSide::Left) {
    join_node->set_left_input(join_node->right_input());
  }
  join_node->set_right_input(nullptr);

  // get the join predicate, as we need to extract which column to filter on
  std::shared_ptr<BinaryPredicateExpression> join_predicate = nullptr;
  const auto& join_predicates = join_node->join_predicates();
  for (auto& predicate : join_predicates) {
    join_predicate = std::dynamic_pointer_cast<BinaryPredicateExpression>(predicate);
    if (join_predicate) {
      break;
    }
  }

  DebugAssert(join_predicate, "A Join must have at least one BinaryPredicateExpression.");

  std::shared_ptr<AbstractExpression> used_join_column = nullptr;
  std::shared_ptr<AbstractExpression> projection_column = nullptr;

  if (expression_evaluable_on_lqp(join_predicate->left_operand(), *join_node->left_input())) {
    used_join_column = join_predicate->left_operand();
    projection_column = join_predicate->right_operand();
  } else if (expression_evaluable_on_lqp(join_predicate->right_operand(), *join_node->left_input())) {
    used_join_column = join_predicate->right_operand();
    projection_column = join_predicate->left_operand();
  }

  auto projections = std::vector<std::shared_ptr<AbstractExpression>>{};
  projections.push_back(projection_column);

  auto projection_node = std::make_shared<ProjectionNode>(projections);
  projection_node->set_left_input(valid_predicate);

  auto replacement_predicate_node = std::make_shared<PredicateNode>(
    std::make_shared<BinaryPredicateExpression>(
      PredicateCondition::Equals,
      used_join_column,
      std::make_shared<LQPSubqueryExpression>(projection_node, param_ids, param_expressions)
    )
  );

  lqp_replace_node(join_node, replacement_predicate_node);
}

}  // namespace opossum<|MERGE_RESOLUTION|>--- conflicted
+++ resolved
@@ -99,17 +99,12 @@
   }
 
   // Now, we look for a predicate that can be used inside the substituting table scan node.
-<<<<<<< HEAD
   visit_lqp(removable_subtree, [&removable_subtree, &valid_predicate](auto& current_node) {
-    if (current_node->type != LQPNodeType::Predicate) return LQPVisitation::VisitInputs;
-=======
-  visit_lqp(removable_subtree, [&exchangable_column_expr, &removable_subtree, &valid_predicate](auto& current_node) {
     if (current_node->type == LQPNodeType::Union)  {
       std::cout << "Ran into a Union, will not check anywhere lower in this subtree..." << std::endl;
       return LQPVisitation::DoNotVisitInputs;
     }
     else if (current_node->type != LQPNodeType::Predicate) return LQPVisitation::VisitInputs;
->>>>>>> f7b4c821
 
     const auto candidate = std::static_pointer_cast<PredicateNode>(current_node);
     const auto candidate_exp = std::dynamic_pointer_cast<BinaryPredicateExpression>(candidate->predicate());
