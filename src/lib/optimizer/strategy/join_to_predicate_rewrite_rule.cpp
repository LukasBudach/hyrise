--- conflicted
+++ resolved
@@ -50,7 +50,7 @@
 
   const auto n_rewritables = rewritable_nodes.size();
   for (auto index = size_t{0}; index < n_rewritables; ++index) {
-    // std::cout << "  - Rewriting " << rewritable_nodes[index]->description() << std::endl;
+    std::cout << "  - Rewriting " << rewritable_nodes[index]->description() << std::endl;
     _perform_rewrite(rewritable_nodes[index], removable_sides[index], valid_predicates[index]);
   }
 
@@ -99,17 +99,12 @@
   }
 
   // Now, we look for a predicate that can be used inside the substituting table scan node.
-<<<<<<< HEAD
   visit_lqp(removable_subtree, [&removable_subtree, &valid_predicate](auto& current_node) {
-    if (current_node->type != LQPNodeType::Predicate) return LQPVisitation::VisitInputs;
-=======
-  visit_lqp(removable_subtree, [&exchangable_column_expr, &removable_subtree, &valid_predicate](auto& current_node) {
     if (current_node->type == LQPNodeType::Union)  {
       std::cout << "Ran into a Union, will not check anywhere lower in this subtree..." << std::endl;
       return LQPVisitation::DoNotVisitInputs;
     }
     else if (current_node->type != LQPNodeType::Predicate) return LQPVisitation::VisitInputs;
->>>>>>> f7b4c821
 
     const auto candidate = std::static_pointer_cast<PredicateNode>(current_node);
     const auto candidate_exp = std::dynamic_pointer_cast<BinaryPredicateExpression>(candidate->predicate());
