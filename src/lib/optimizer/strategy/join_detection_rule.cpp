--- conflicted
+++ resolved
@@ -20,13 +20,9 @@
 
 std::string JoinDetectionRule::name() const { return "Join Detection Rule"; }
 
-<<<<<<< HEAD
-bool JoinDetectionRule::apply_to(const std::shared_ptr<AbstractLQPNode>& node,
+void JoinDetectionRule::apply_to(const std::shared_ptr<AbstractLQPNode>& node,
                                  const AbstractCostEstimator& cost_estimator,
                                  const std::shared_ptr<OptimizationContext>& context) const {
-=======
-void JoinDetectionRule::apply_to(const std::shared_ptr<AbstractLQPNode>& node) const {
->>>>>>> 12c851b3
   if (node->type == LQPNodeType::Join) {
     // ... "potential"_cross_join_node until this if below
     auto cross_join_node = std::dynamic_pointer_cast<JoinNode>(node);
@@ -44,16 +40,11 @@
          */
         lqp_replace_node(cross_join_node, new_join_node);
         lqp_remove_node(predicate_node);
-        return;
       }
     }
   }
 
-<<<<<<< HEAD
-  return _apply_to_inputs(node, cost_estimator, context);
-=======
-  _apply_to_inputs(node);
->>>>>>> 12c851b3
+  _apply_to_inputs(node, cost_estimator, context);
 }
 
 std::shared_ptr<PredicateNode> JoinDetectionRule::_find_predicate_for_cross_join(
