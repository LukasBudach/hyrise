--- conflicted
+++ resolved
@@ -62,11 +62,7 @@
 
 if (CMAKE_CXX_COMPILER_ID MATCHES "Clang")
     if (CMAKE_CXX_COMPILER_VERSION VERSION_GREATER_EQUAL 13 AND CMAKE_CXX_COMPILER_VERSION VERSION_LESS_EQUAL 13.99)
-<<<<<<< HEAD
-	message(WARNING "Disabling 'reserved-identifier' warning for clang 13 (version is ${CMAKE_CXX_COMPILER_VERSION}).")
-=======
         message(WARNING "Disabling 'reserved-identifier' warning for clang 13 (version is ${CMAKE_CXX_COMPILER_VERSION}).")
->>>>>>> 29167e43
         add_compile_options(-Wno-reserved-identifier)
     endif()
 endif()
