if (${CMAKE_BUILD_TYPE} STREQUAL "Debug")
    set(HYRISE_DEBUG 1)
else()
    set(HYRISE_DEBUG 0)
endif()

add_definitions(-DHYRISE_DEBUG=${HYRISE_DEBUG})

# Provide ENABLE_NUMA_SUPPORT option and automatically disable NUMA if libNUMA was not found
option(ENABLE_NUMA_SUPPORT "Build with NUMA support" ON)
if (NOT ${NUMA_FOUND})
    set(ENABLE_NUMA_SUPPORT OFF)
endif()

if (${ENABLE_NUMA_SUPPORT})
    add_definitions(-DHYRISE_NUMA_SUPPORT=1)
    MESSAGE(STATUS "Building with NUMA support")
else()
    add_definitions(-DHYRISE_NUMA_SUPPORT=0)
    MESSAGE(STATUS "Building without NUMA support")
endif()

# Enable coverage if requested - this is only operating on Hyrise's source (src/) so we don't check coverage of
# third_party stuff
option(ENABLE_COVERAGE "Set to ON to build Hyrise with enabled coverage checking. Default: OFF" OFF)
if (${ENABLE_COVERAGE})
    add_compile_options(-O0 -fno-inline)

    if("${CMAKE_CXX_COMPILER_ID}" STREQUAL "GNU")
        add_compile_options(-fprofile-arcs -ftest-coverage)
        set(CMAKE_EXE_LINKER_FLAGS  "${CMAKE_EXE_LINKER_FLAGS} --coverage")
    elseif ("${CMAKE_CXX_COMPILER_ID}" STREQUAL "Clang")
        add_compile_options(-fprofile-instr-generate -fcoverage-mapping)
        set(CMAKE_EXE_LINKER_FLAGS  "${CMAKE_EXE_LINKER_FLAGS} -fprofile-instr-generate -fcoverage-mapping")
    else()
        message(FATAL_ERROR "Don't know how to run coverage on your compiler (${CMAKE_CXX_COMPILER_ID}).")
    endif()
endif()

# Global flags and include directories
set(CMAKE_CXX_STANDARD_REQUIRED ON)
set(CMAKE_CXX_STANDARD 20)

# Hotfix for boost bug (https://github.com/boostorg/asio/issues/312):
add_compile_options(-DBOOST_ASIO_DISABLE_CONCEPTS)

add_compile_options(-pthread -Wno-unknown-warning-option)

# Use HYRISE_RELAXED_BUILD to disable strict warnings (e.g., when testing an unsupported compiler or an unsupported system)
if (NOT "${HYRISE_RELAXED_BUILD}")
    add_compile_options(-pthread -Wall -Wextra -pedantic -Werror -Wno-unused-parameter -Wno-dollar-in-identifier-extension -Wno-unknown-pragmas -Wno-subobject-linkage -Wno-deprecated-dynamic-exception-spec)

    # -Wno-deprecated-dynamic-exception-spec is needed for jemalloc, at least for the older version that we are using

    if ("${CMAKE_CXX_COMPILER_ID}" STREQUAL "Clang")
        add_compile_options(-Weverything -Wshadow-all -Wno-c++98-compat -Wno-c++98-compat-pedantic -Wno-documentation -Wno-padded -Wno-global-constructors -Wno-sign-conversion -Wno-exit-time-destructors -Wno-switch-enum -Wno-weak-vtables -Wno-double-promotion -Wno-covered-switch-default -Wno-unused-macros -Wno-newline-eof -Wno-missing-variable-declarations -Wno-weak-template-vtables -Wno-missing-prototypes -Wno-float-equal -Wno-return-std-move-in-c++11 -Wno-unreachable-code-break -Wno-undefined-func-template -Wno-unknown-warning-option -Wno-pass-failed -Wno-ctad-maybe-unsupported -Wno-header-hygiene -Wno-poison-system-directories -Wno-zero-as-null-pointer-constant)
    endif()

else()
    message(WARNING "Hyrise will be built with most compiler warnings deactivated. This is fine if you want to test Hyrise but will become an issue when you want to contribute code.")
endif()

include(${PROJECT_SOURCE_DIR}/cmake/TargetLinkLibrariesSystem.cmake)

include_directories(
    ${PROJECT_SOURCE_DIR}/third_party/googletest/googletest/include
    ${PROJECT_SOURCE_DIR}/third_party/sql-parser/src
    ${PROJECT_SOURCE_DIR}/third_party/magic_enum/include

    ${PROJECT_SOURCE_DIR}/src/benchmarklib/
    ${PROJECT_SOURCE_DIR}/src/lib/
    ${PROJECT_SOURCE_DIR}/src/plugins/
<<<<<<< HEAD

=======
>>>>>>> 7cfefd09
)

if (NUMA_FOUND)
    # Add libnuma sources for NUMA systems only
    include_directories(${NUMA_INCLUDE_DIR})
endif()

# Include these libraries as system libraries to silence some warnings caused by -Weverything
include_directories(
    SYSTEM
    ${Boost_INCLUDE_DIRS}
    ${TBB_INCLUDE_DIR}
    ${SQLITE3_INCLUDE_DIR}
    ${PROJECT_SOURCE_DIR}/third_party/benchmark/include
    ${PROJECT_SOURCE_DIR}/third_party/cpp-btree/include/btree
    ${PROJECT_SOURCE_DIR}/third_party/cxxopts/include
    ${PROJECT_SOURCE_DIR}/third_party/flat_hash_map
    ${PROJECT_SOURCE_DIR}/third_party/fsst
    ${PROJECT_SOURCE_DIR}/third_party/json
    ${PROJECT_SOURCE_DIR}/third_party/lz4
    ${PROJECT_SOURCE_DIR}/third_party/tpcds-result-reproduction
    ${PROJECT_SOURCE_DIR}/third_party/zstd
)

set(ENABLE_CLANG_TIDY OFF CACHE BOOL "Run clang-tidy")
if (ENABLE_CLANG_TIDY)
    message(STATUS "clang-tidy enabled")
    set(CMAKE_CXX_CLANG_TIDY "${CMAKE_SOURCE_DIR}/scripts/clang_tidy_wrapper.sh;${CMAKE_SOURCE_DIR}")
endif()

add_subdirectory(benchmarklib)
add_subdirectory(bin)
add_subdirectory(lib)
add_subdirectory(plugins)

# No clang-tidy for the following subfolders
set(CMAKE_CXX_CLANG_TIDY "")
add_subdirectory(benchmark)
add_subdirectory(test)<|MERGE_RESOLUTION|>--- conflicted
+++ resolved
@@ -70,10 +70,6 @@
     ${PROJECT_SOURCE_DIR}/src/benchmarklib/
     ${PROJECT_SOURCE_DIR}/src/lib/
     ${PROJECT_SOURCE_DIR}/src/plugins/
-<<<<<<< HEAD
-
-=======
->>>>>>> 7cfefd09
 )
 
 if (NUMA_FOUND)
