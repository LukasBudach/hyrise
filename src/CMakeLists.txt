--- conflicted
+++ resolved
@@ -66,25 +66,6 @@
     ${PROJECT_SOURCE_DIR}/src/benchmarklib/
     ${PROJECT_SOURCE_DIR}/src/lib/
     ${PROJECT_SOURCE_DIR}/src/plugins/
-<<<<<<< HEAD
-)
-
-# Include these libraries as system libraries to silence some warnings caused by -Weverything
-include_directories(
-    SYSTEM
-    ${Boost_INCLUDE_DIRS}
-    ${TBB_INCLUDE_DIR}
-    ${SQLITE3_INCLUDE_DIR}
-    ${PROJECT_SOURCE_DIR}/third_party/benchmark/include
-    ${PROJECT_SOURCE_DIR}/third_party/cpp-btree/include/btree
-    ${PROJECT_SOURCE_DIR}/third_party/cxxopts/include
-    ${PROJECT_SOURCE_DIR}/third_party/flat_hash_map
-    ${PROJECT_SOURCE_DIR}/third_party/json
-    ${PROJECT_SOURCE_DIR}/third_party/lz4
-    ${PROJECT_SOURCE_DIR}/third_party/zstd
-    ${PROJECT_SOURCE_DIR}/third_party/tpcds-result-reproduction
-=======
->>>>>>> cc6fa761
 )
 
 set(ENABLE_CLANG_TIDY OFF CACHE BOOL "Run clang-tidy")
