--- conflicted
+++ resolved
@@ -218,7 +218,9 @@
     : AbstractTableGenerator(benchmark_config), _scale_factor(scale_factor) {}
 
 std::unordered_map<std::string, BenchmarkTableInfo> TpchTableGenerator::generate() {
-<<<<<<< HEAD
+  Assert(_scale_factor < 1.0f || std::round(_scale_factor) == _scale_factor,
+         "Due to tpch_dbgen limitations, only scale factors less than one can have a fractional part.");
+
   const auto cache_directory = std::string{"tpch_cached_tables/sf-"} + std::to_string(_scale_factor);  // NOLINT
   if (_benchmark_config->cache_binary_tables && std::filesystem::is_directory(cache_directory)) {
     std::unordered_map<std::string, BenchmarkTableInfo> table_info_by_name;
@@ -238,11 +240,6 @@
 
     return table_info_by_name;
   }
-=======
-  Assert(_scale_factor < 1.0f || std::round(_scale_factor) == _scale_factor,
-         "Due to tpch_dbgen limitations, only scale factors less than one can have a fractional part.");
-  Assert(!_benchmark_config->cache_binary_tables, "Caching binary Tables not supported by TpchTableGenerator, yet");
->>>>>>> e86add93
 
   // Init tpch_dbgen - it is important this is done before any data structures from tpch_dbgen are read.
   dbgen_reset_seeds();
