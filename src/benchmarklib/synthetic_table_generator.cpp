--- conflicted
+++ resolved
@@ -94,46 +94,25 @@
   }
   std::shared_ptr<Table> table = std::make_shared<Table>(column_definitions, TableType::Data, chunk_size, use_mvcc);
 
-<<<<<<< HEAD
-  std::random_device random_device;
-  auto pseudorandom_engine = std::mt19937{};
-=======
   for (auto chunk_index = ChunkOffset{0}; chunk_index < num_chunks; ++chunk_index) {
     std::vector<std::shared_ptr<AbstractTask>> jobs;
     jobs.reserve(static_cast<size_t>(num_chunks));
->>>>>>> 129e6d4f
 
     Segments segments(num_columns);
-
-<<<<<<< HEAD
-  for (auto chunk_index = ChunkOffset{0}; chunk_index < num_chunks; ++chunk_index) {
-    std::vector<std::shared_ptr<AbstractTask>> jobs;
-    jobs.reserve(static_cast<size_t>(num_chunks));
-
-    Segments segments(num_columns);
-
-    for (auto column_index = ColumnID{0}; column_index < num_columns; ++column_index) {
-      jobs.emplace_back(std::make_shared<JobTask>([&, column_index]() {
-        resolve_data_type(column_data_types[column_index], [&, column_index](const auto column_data_type) {
-=======
     for (auto column_index = ColumnID{0}; column_index < num_columns; ++column_index) {
       jobs.emplace_back(std::make_shared<JobTask>([&, column_index]() {
         resolve_data_type(column_data_types[column_index], [&](const auto column_data_type) {
->>>>>>> 129e6d4f
           using ColumnDataType = typename decltype(column_data_type)::type;
 
           std::vector<int> values;
           values.reserve(chunk_size);
           const auto& column_data_distribution = column_data_distributions[column_index];
 
-<<<<<<< HEAD
-=======
           std::random_device random_device;
           auto pseudorandom_engine = std::mt19937{};
 
           pseudorandom_engine.seed(random_device());
 
->>>>>>> 129e6d4f
           auto probability_dist = std::uniform_real_distribution{0.0, 1.0};
           auto generate_value_by_distribution_type = std::function<int(void)>{};
 
