#include "synthetic_table_generator.hpp"

#include <algorithm>
#include <functional>
#include <memory>
#include <random>
#include <string>
#include <thread>
#include <utility>
#include <vector>

#include "boost/math/distributions/pareto.hpp"
#include "boost/math/distributions/skew_normal.hpp"
#include "boost/math/distributions/uniform.hpp"

#include "hyrise.hpp"
#include "scheduler/abstract_task.hpp"
#include "scheduler/job_task.hpp"
#include "scheduler/node_queue_scheduler.hpp"
#include "scheduler/topology.hpp"
#include "statistics/generate_pruning_statistics.hpp"
#include "storage/chunk.hpp"
#include "storage/chunk_encoder.hpp"
#include "storage/table.hpp"
#include "storage/value_segment.hpp"
#include "resolve_type.hpp"
#include "types.hpp"

namespace {

using namespace opossum;  // NOLINT

template <typename T>
pmr_concurrent_vector<T> create_typed_segment_values(const std::vector<int>& values) {
  pmr_concurrent_vector<T> result(values.size());

  auto insert_position = size_t{0};
  for (const auto& value : values) {
<<<<<<< HEAD
    result[insert_position++] = SyntheticTableGenerator::generate_value<T>(value);
=======
    result[insert_position] = SyntheticTableGenerator::generate_value<T>(value);
    ++insert_position;
>>>>>>> 107e4890
  }

  return result;
}

}  // namespace

namespace opossum {

std::shared_ptr<Table> SyntheticTableGenerator::generate_table(const size_t num_columns, const size_t num_rows,
                                                               const ChunkOffset chunk_size,
                                                               const SegmentEncodingSpec segment_encoding_spec) {
  auto table =
      generate_table({num_columns, {ColumnDataDistribution::make_uniform_config(0.0, _max_different_value)}},
                     {num_columns, {DataType::Int}}, num_rows, chunk_size,
                     std::vector<SegmentEncodingSpec>(num_columns, segment_encoding_spec), std::nullopt, UseMvcc::No);

  return table;
}

std::shared_ptr<Table> SyntheticTableGenerator::generate_table(
    const std::vector<ColumnDataDistribution>& column_data_distributions,
    const std::vector<DataType>& column_data_types, const size_t num_rows, const ChunkOffset chunk_size,
    const std::optional<ChunkEncodingSpec>& segment_encoding_specs,
    const std::optional<std::vector<std::string>>& column_names, const UseMvcc use_mvcc) {
  Assert(chunk_size != 0ul, "cannot generate table with chunk size 0");
  Assert(column_data_distributions.size() == column_data_types.size(),
         "Length of value distributions needs to equal length of column data types.");
  if (column_names) {
    Assert(column_data_distributions.size() == column_names->size(),
           "When set, the number of column names needs to equal number of value distributions.");
  }
  if (segment_encoding_specs) {
    Assert(column_data_distributions.size() == segment_encoding_specs->size(),
           "Length of value distributions needs to equal length of column encodings.");
  }

  // To speed up the table generation, the node scheduler is used. To not interfere with any settings for the actual
  // Hyrise process (e.g., the test runner or the calibration), the current scheduler is stored, replaced, and
  // eventually set again.
  Hyrise::get().scheduler()->wait_for_all_tasks();
  const auto previous_scheduler = Hyrise::get().scheduler();
  Hyrise::get().set_scheduler(std::make_shared<NodeQueueScheduler>());

  const auto num_columns = column_data_distributions.size();
  const auto num_chunks = static_cast<size_t>(std::ceil(static_cast<double>(num_rows) / static_cast<double>(chunk_size)));

  // add column definitions and initialize each value vector
  TableColumnDefinitions column_definitions;
  for (auto column_id = size_t{0}; column_id < num_columns; ++column_id) {
    const auto column_name = column_names ? (*column_names)[column_id] : "column_" + std::to_string(column_id + 1);
    column_definitions.emplace_back(column_name, column_data_types[column_id], false);
  }
  std::shared_ptr<Table> table = std::make_shared<Table>(column_definitions, TableType::Data, chunk_size, use_mvcc);

  std::random_device random_device;
  auto pseudorandom_engine = std::mt19937{};

  pseudorandom_engine.seed(random_device());
  auto encoder_threads = std::vector<std::thread>{};

  for (auto chunk_index = ChunkOffset{0}; chunk_index < num_chunks; ++chunk_index) {
<<<<<<< HEAD
    Segments segments(num_columns);
    for (auto column_index = ColumnID{0}; column_index < num_columns; ++column_index) {
      resolve_data_type(column_data_types[column_index], [&](const auto column_data_type) {
        using ColumnDataType = typename decltype(column_data_type)::type;

        std::vector<int> values;
        values.reserve(chunk_size);
        const auto& column_data_distribution = column_data_distributions[column_index];

        auto probability_dist = std::uniform_real_distribution{0.0, 1.0};
        auto generate_value_by_distribution_type = std::function<int(void)>{};

        // generate distribution from column configuration
        switch (column_data_distribution.distribution_type) {
          case DataDistributionType::Uniform: {
            const auto uniform_dist = boost::math::uniform_distribution<double>{column_data_distribution.min_value,
                                                                                column_data_distribution.max_value};
            generate_value_by_distribution_type = [uniform_dist, &probability_dist, &pseudorandom_engine]() {
              const auto probability = probability_dist(pseudorandom_engine);
              return static_cast<int>(std::round(boost::math::quantile(uniform_dist, probability)));
            };
            break;
=======
    std::vector<std::shared_ptr<AbstractTask>> jobs;
    jobs.reserve(static_cast<size_t>(num_chunks));

    Segments segments(num_columns);

    for (auto column_index = ColumnID{0}; column_index < num_chunks; ++column_index) {
      jobs.emplace_back(std::make_shared<JobTask>([&]() {
        resolve_data_type(column_data_types[column_index], [&, column_index](const auto column_data_type) {
          using ColumnDataType = typename decltype(column_data_type)::type;

          std::vector<int> values;
          values.reserve(chunk_size);
          const auto& column_data_distribution = column_data_distributions[column_index];

          auto probability_dist = std::uniform_real_distribution{0.0, 1.0};
          auto generate_value_by_distribution_type = std::function<int(void)>{};

          // generate distribution from column configuration
          switch (column_data_distribution.distribution_type) {
            case DataDistributionType::Uniform: {
              const auto uniform_dist = boost::math::uniform_distribution<double>{column_data_distribution.min_value,
                                                                                  column_data_distribution.max_value};
              generate_value_by_distribution_type = [uniform_dist, &probability_dist, &pseudorandom_engine]() {
                const auto probability = probability_dist(pseudorandom_engine);
                return static_cast<int>(std::round(boost::math::quantile(uniform_dist, probability)));
              };
              break;
            }
            case DataDistributionType::NormalSkewed: {
              const auto skew_dist = boost::math::skew_normal_distribution<double>{column_data_distribution.skew_location,
                                                                                   column_data_distribution.skew_scale,
                                                                                   column_data_distribution.skew_shape};
              generate_value_by_distribution_type = [skew_dist, &probability_dist, &pseudorandom_engine]() {
                const auto probability = probability_dist(pseudorandom_engine);
                return static_cast<int>(std::round(boost::math::quantile(skew_dist, probability) * 10));
              };
              break;
            }
            case DataDistributionType::Pareto: {
              const auto pareto_dist = boost::math::pareto_distribution<double>{column_data_distribution.pareto_scale,
                                                                                column_data_distribution.pareto_shape};
              generate_value_by_distribution_type = [pareto_dist, &probability_dist, &pseudorandom_engine]() {
                const auto probability = probability_dist(pseudorandom_engine);
                return static_cast<int>(std::round(boost::math::quantile(pareto_dist, probability)));
              };
              break;
            }
>>>>>>> 107e4890
          }

          /**
          * Generate values according to distribution. We first add the given min and max values of that column to avoid
          * early exists via dictionary pruning (no matter which values are later searched, the local segment
          * dictionaries cannot prune them early). In the main loop, we thus execute the loop two times less.
          **/
          values.push_back(static_cast<int>(column_data_distribution.min_value));
          values.push_back(static_cast<int>(column_data_distribution.max_value));
          for (auto row_offset = size_t{0}; row_offset < chunk_size - 2; ++row_offset) {
            // bounds check
            if (chunk_index * chunk_size + (row_offset + 1) > num_rows - 2) {
              break;
            }
            values.push_back(generate_value_by_distribution_type());
          }

          segments[column_index] =
              std::make_shared<ValueSegment<ColumnDataType>>(create_typed_segment_values<ColumnDataType>(values));
        });

        // add full chunk to table
        if (column_index == num_columns - 1) {
          if (use_mvcc == UseMvcc::Yes) {
            const auto mvcc_data = std::make_shared<MvccData>(segments.front()->size(), CommitID{0});
            table->append_chunk(segments, mvcc_data);
          } else {
            table->append_chunk(segments);
          }

          // get added chunk, mark it as immutable and add statistics
          const auto& added_chunk = table->get_chunk(ChunkID{table->chunk_count() - 1});
          added_chunk->mark_immutable();
          if (!added_chunk->pruning_statistics()) {
            generate_chunk_pruning_statistics(added_chunk);
          }

<<<<<<< HEAD
        segments[column_index] = 
            std::make_shared<ValueSegment<ColumnDataType>>(create_typed_segment_values<ColumnDataType>(values));
      });

      // add full chunk to table
      if (column_index == num_columns - 1) {
        if (use_mvcc == UseMvcc::Yes) {
          const auto mvcc_data = std::make_shared<MvccData>(segments.front()->size(), CommitID{0});
          table->append_chunk(segments, mvcc_data);
        } else {
          table->append_chunk(segments);
        }

        if (segment_encoding_specs) {
          /**
          * For chunk sizes <1M, parallelizing the segment creation is not worth the overhead, because chunk encoding 
          * dominates the runtime. Nonetheless, a single thread for the chunk encoder (which itself is parallelizing
          * internally) ensures that the segment creation is not blocked by the encoding of the previous chunk. To
          * avoid overparallelizing, calls to encode_chunk are not parallelized.
          **/
          if (!encoder_threads.empty()) {
            encoder_threads.back().join();
          }

          const auto chunk_id = ChunkID{table->chunk_count() - 1};
          encoder_threads.emplace_back([&, chunk_id] {
            ChunkEncoder::encode_chunk(table->get_chunk(chunk_id), table->column_data_types(), *segment_encoding_specs, true);
          });
        }
      }
=======
          if (segment_encoding_specs) {
            for (auto column_id_to_encode = ColumnID{0}; column_id_to_encode < num_columns; ++column_id_to_encode)
              ChunkEncoder::encode_segment(added_chunk->get_segment(column_id_to_encode), table->column_data_types()[column_id_to_encode], segment_encoding_specs->at(column_id_to_encode));
          }
        }
      }));
      jobs.back()->schedule();
>>>>>>> 107e4890
    }
    Hyrise::get().scheduler()->wait_for_tasks(jobs);
  }

<<<<<<< HEAD
  encoder_threads.back().join();

=======
  Hyrise::get().set_scheduler(previous_scheduler);  // set scheduler back to previous one.
>>>>>>> 107e4890
  return table;
}

}  // namespace opossum<|MERGE_RESOLUTION|>--- conflicted
+++ resolved
@@ -36,12 +36,8 @@
 
   auto insert_position = size_t{0};
   for (const auto& value : values) {
-<<<<<<< HEAD
-    result[insert_position++] = SyntheticTableGenerator::generate_value<T>(value);
-=======
     result[insert_position] = SyntheticTableGenerator::generate_value<T>(value);
     ++insert_position;
->>>>>>> 107e4890
   }
 
   return result;
@@ -101,33 +97,8 @@
   auto pseudorandom_engine = std::mt19937{};
 
   pseudorandom_engine.seed(random_device());
-  auto encoder_threads = std::vector<std::thread>{};
 
   for (auto chunk_index = ChunkOffset{0}; chunk_index < num_chunks; ++chunk_index) {
-<<<<<<< HEAD
-    Segments segments(num_columns);
-    for (auto column_index = ColumnID{0}; column_index < num_columns; ++column_index) {
-      resolve_data_type(column_data_types[column_index], [&](const auto column_data_type) {
-        using ColumnDataType = typename decltype(column_data_type)::type;
-
-        std::vector<int> values;
-        values.reserve(chunk_size);
-        const auto& column_data_distribution = column_data_distributions[column_index];
-
-        auto probability_dist = std::uniform_real_distribution{0.0, 1.0};
-        auto generate_value_by_distribution_type = std::function<int(void)>{};
-
-        // generate distribution from column configuration
-        switch (column_data_distribution.distribution_type) {
-          case DataDistributionType::Uniform: {
-            const auto uniform_dist = boost::math::uniform_distribution<double>{column_data_distribution.min_value,
-                                                                                column_data_distribution.max_value};
-            generate_value_by_distribution_type = [uniform_dist, &probability_dist, &pseudorandom_engine]() {
-              const auto probability = probability_dist(pseudorandom_engine);
-              return static_cast<int>(std::round(boost::math::quantile(uniform_dist, probability)));
-            };
-            break;
-=======
     std::vector<std::shared_ptr<AbstractTask>> jobs;
     jobs.reserve(static_cast<size_t>(num_chunks));
 
@@ -175,7 +146,6 @@
               };
               break;
             }
->>>>>>> 107e4890
           }
 
           /**
@@ -213,38 +183,6 @@
             generate_chunk_pruning_statistics(added_chunk);
           }
 
-<<<<<<< HEAD
-        segments[column_index] = 
-            std::make_shared<ValueSegment<ColumnDataType>>(create_typed_segment_values<ColumnDataType>(values));
-      });
-
-      // add full chunk to table
-      if (column_index == num_columns - 1) {
-        if (use_mvcc == UseMvcc::Yes) {
-          const auto mvcc_data = std::make_shared<MvccData>(segments.front()->size(), CommitID{0});
-          table->append_chunk(segments, mvcc_data);
-        } else {
-          table->append_chunk(segments);
-        }
-
-        if (segment_encoding_specs) {
-          /**
-          * For chunk sizes <1M, parallelizing the segment creation is not worth the overhead, because chunk encoding 
-          * dominates the runtime. Nonetheless, a single thread for the chunk encoder (which itself is parallelizing
-          * internally) ensures that the segment creation is not blocked by the encoding of the previous chunk. To
-          * avoid overparallelizing, calls to encode_chunk are not parallelized.
-          **/
-          if (!encoder_threads.empty()) {
-            encoder_threads.back().join();
-          }
-
-          const auto chunk_id = ChunkID{table->chunk_count() - 1};
-          encoder_threads.emplace_back([&, chunk_id] {
-            ChunkEncoder::encode_chunk(table->get_chunk(chunk_id), table->column_data_types(), *segment_encoding_specs, true);
-          });
-        }
-      }
-=======
           if (segment_encoding_specs) {
             for (auto column_id_to_encode = ColumnID{0}; column_id_to_encode < num_columns; ++column_id_to_encode)
               ChunkEncoder::encode_segment(added_chunk->get_segment(column_id_to_encode), table->column_data_types()[column_id_to_encode], segment_encoding_specs->at(column_id_to_encode));
@@ -252,17 +190,11 @@
         }
       }));
       jobs.back()->schedule();
->>>>>>> 107e4890
     }
     Hyrise::get().scheduler()->wait_for_tasks(jobs);
   }
 
-<<<<<<< HEAD
-  encoder_threads.back().join();
-
-=======
   Hyrise::get().set_scheduler(previous_scheduler);  // set scheduler back to previous one.
->>>>>>> 107e4890
   return table;
 }
 
