#include "tpcc_table_generator.hpp"

#include <functional>
#include <future>
#include <iomanip>
#include <map>
#include <memory>
#include <sstream>
#include <string>
#include <thread>
#include <utility>
#include <vector>

#include "constants.hpp"
#include "storage/chunk.hpp"
#include "storage/table.hpp"
#include "storage/value_segment.hpp"

#include "benchmark_table_encoder.hpp"
#include "resolve_type.hpp"
#include "types.hpp"

namespace opossum {

TpccTableGenerator::TpccTableGenerator(const ChunkOffset chunk_size, const size_t warehouse_size,
                                       EncodingConfig encoding_config)
    : AbstractBenchmarkTableGenerator(chunk_size),
      _warehouse_size(warehouse_size),
      _encoding_config(std::move(encoding_config)) {}

std::shared_ptr<Table> TpccTableGenerator::generate_items_table() {
  auto cardinalities = std::make_shared<std::vector<size_t>>(std::initializer_list<size_t>{NUM_ITEMS});

  /**
   * indices[0] = item
   */
  std::vector<Segments> segments_by_chunk;
  TableColumnDefinitions column_definitions;

  auto original_ids = _random_gen.select_unique_ids(NUM_ITEMS / 10, NUM_ITEMS);

  add_column<int>(segments_by_chunk, column_definitions, "I_ID", cardinalities,
                  [&](std::vector<size_t> indices) { return indices[0]; });
  add_column<int>(segments_by_chunk, column_definitions, "I_IM_ID", cardinalities,
                  [&](std::vector<size_t>) { return _random_gen.random_number(1, 10000); });
  add_column<pmr_string>(segments_by_chunk, column_definitions, "I_NAME", cardinalities,
                         [&](std::vector<size_t>) { return pmr_string{_random_gen.astring(14, 24)}; });
  add_column<float>(segments_by_chunk, column_definitions, "I_PRICE", cardinalities,
                    [&](std::vector<size_t>) { return _random_gen.random_number(100, 10000) / 100.f; });
  add_column<pmr_string>(
      segments_by_chunk, column_definitions, "I_DATA", cardinalities, [&](std::vector<size_t> indices) {
        std::string data = _random_gen.astring(26, 50);
        bool is_original = original_ids.find(indices[0]) != original_ids.end();
        if (is_original) {
          std::string original_string("ORIGINAL");
          size_t start_pos = _random_gen.random_number(0, data.length() - 1 - original_string.length());
          data.replace(start_pos, original_string.length(), original_string);
        }
        return pmr_string{data};
      });

<<<<<<< HEAD
  auto table = std::make_shared<Table>(column_definitions, TableType::Data, _chunk_size);
  for (const auto& segment : segments_by_chunk) table->append_chunk(segment);
=======
  auto table = std::make_shared<Table>(column_definitions, TableType::Data, _chunk_size, UseMvcc::Yes);
  for (const auto& segments : segments_by_chunk) {
    const auto mvcc_data = std::make_shared<MvccData>(segments.front()->size(), CommitID{0});
    table->append_chunk(segments, mvcc_data);
  }
>>>>>>> 82790ef8

  _encode_table("ITEM", table);
  return table;
}

std::shared_ptr<Table> TpccTableGenerator::generate_warehouse_table() {
  auto cardinalities = std::make_shared<std::vector<size_t>>(std::initializer_list<size_t>{_warehouse_size});

  /**
   * indices[0] = warehouse
   */
  std::vector<Segments> segments_by_chunk;
  TableColumnDefinitions column_definitions;

  add_column<int>(segments_by_chunk, column_definitions, "W_ID", cardinalities,
                  [&](std::vector<size_t> indices) { return indices[0]; });
  add_column<pmr_string>(segments_by_chunk, column_definitions, "W_NAME", cardinalities,
                         [&](std::vector<size_t>) { return pmr_string{_random_gen.astring(6, 10)}; });
  add_column<pmr_string>(segments_by_chunk, column_definitions, "W_STREET_1", cardinalities,
                         [&](std::vector<size_t>) { return pmr_string{_random_gen.astring(10, 20)}; });
  add_column<pmr_string>(segments_by_chunk, column_definitions, "W_STREET_2", cardinalities,
                         [&](std::vector<size_t>) { return pmr_string{_random_gen.astring(10, 20)}; });
  add_column<pmr_string>(segments_by_chunk, column_definitions, "W_CITY", cardinalities,
                         [&](std::vector<size_t>) { return pmr_string{_random_gen.astring(10, 20)}; });
  add_column<pmr_string>(segments_by_chunk, column_definitions, "W_STATE", cardinalities,
                         [&](std::vector<size_t>) { return pmr_string{_random_gen.astring(2, 2)}; });

  add_column<pmr_string>(segments_by_chunk, column_definitions, "W_ZIP", cardinalities,
                         [&](std::vector<size_t>) { return pmr_string{_random_gen.zip_code()}; });
  add_column<float>(segments_by_chunk, column_definitions, "W_TAX", cardinalities,
                    [&](std::vector<size_t>) { return _random_gen.random_number(0, 2000) / 10000.f; });
  add_column<float>(segments_by_chunk, column_definitions, "W_YTD", cardinalities, [&](std::vector<size_t>) {
    return CUSTOMER_YTD * NUM_CUSTOMERS_PER_DISTRICT * NUM_DISTRICTS_PER_WAREHOUSE;
  });

<<<<<<< HEAD
  auto table = std::make_shared<Table>(column_definitions, TableType::Data, _chunk_size);
  for (const auto& segment : segments_by_chunk) table->append_chunk(segment);
=======
  auto table = std::make_shared<Table>(column_definitions, TableType::Data, _chunk_size, UseMvcc::Yes);
  for (const auto& segments : segments_by_chunk) {
    const auto mvcc_data = std::make_shared<MvccData>(segments.front()->size(), CommitID{0});
    table->append_chunk(segments, mvcc_data);
  }
>>>>>>> 82790ef8

  _encode_table("WAREHOUSE", table);
  return table;
}

std::shared_ptr<Table> TpccTableGenerator::generate_stock_table() {
  auto cardinalities =
      std::make_shared<std::vector<size_t>>(std::initializer_list<size_t>{_warehouse_size, NUM_STOCK_ITEMS});

  /**
   * indices[0] = warehouse
   * indices[1] = stock
   */
  std::vector<Segments> segments_by_chunk;
  TableColumnDefinitions column_definitions;

  auto original_ids = _random_gen.select_unique_ids(NUM_ITEMS / 10, NUM_ITEMS);

  add_column<int>(segments_by_chunk, column_definitions, "S_I_ID", cardinalities,
                  [&](std::vector<size_t> indices) { return indices[1]; });
  add_column<int>(segments_by_chunk, column_definitions, "S_W_ID", cardinalities,
                  [&](std::vector<size_t> indices) { return indices[0]; });
  add_column<int>(segments_by_chunk, column_definitions, "S_QUANTITY", cardinalities,
                  [&](std::vector<size_t>) { return _random_gen.random_number(10, 100); });
  for (int district_i = 1; district_i <= 10; district_i++) {
    std::stringstream district_i_str;
    district_i_str << std::setw(2) << std::setfill('0') << district_i;
    add_column<pmr_string>(segments_by_chunk, column_definitions, "S_DIST_" + district_i_str.str(), cardinalities,
                           [&](std::vector<size_t>) { return pmr_string{_random_gen.astring(24, 24)}; });
  }
  add_column<int>(segments_by_chunk, column_definitions, "S_YTD", cardinalities,
                  [&](std::vector<size_t>) { return 0; });
  add_column<int>(segments_by_chunk, column_definitions, "S_ORDER_CNT", cardinalities,
                  [&](std::vector<size_t>) { return 0; });
  add_column<int>(segments_by_chunk, column_definitions, "S_REMOTE_CNT", cardinalities,
                  [&](std::vector<size_t>) { return 0; });
  add_column<pmr_string>(
      segments_by_chunk, column_definitions, "S_DATA", cardinalities, [&](std::vector<size_t> indices) {
        std::string data = _random_gen.astring(26, 50);
        bool is_original = original_ids.find(indices[1]) != original_ids.end();
        if (is_original) {
          std::string original_string("ORIGINAL");
          size_t start_pos = _random_gen.random_number(0, data.length() - 1 - original_string.length());
          data.replace(start_pos, original_string.length(), original_string);
        }
        return pmr_string{data};
      });

<<<<<<< HEAD
  auto table = std::make_shared<Table>(column_definitions, TableType::Data, _chunk_size);
  for (const auto& segment : segments_by_chunk) table->append_chunk(segment);
=======
  auto table = std::make_shared<Table>(column_definitions, TableType::Data, _chunk_size, UseMvcc::Yes);
  for (const auto& segments : segments_by_chunk) {
    const auto mvcc_data = std::make_shared<MvccData>(segments.front()->size(), CommitID{0});
    table->append_chunk(segments, mvcc_data);
  }
>>>>>>> 82790ef8

  _encode_table("STOCK", table);
  return table;
}

std::shared_ptr<Table> TpccTableGenerator::generate_district_table() {
  auto cardinalities = std::make_shared<std::vector<size_t>>(
      std::initializer_list<size_t>{_warehouse_size, NUM_DISTRICTS_PER_WAREHOUSE});

  /**
   * indices[0] = warehouse
   * indices[1] = district
   */
  std::vector<Segments> segments_by_chunk;
  TableColumnDefinitions column_definitions;

  add_column<int>(segments_by_chunk, column_definitions, "D_ID", cardinalities,
                  [&](std::vector<size_t> indices) { return indices[1]; });
  add_column<int>(segments_by_chunk, column_definitions, "D_W_ID", cardinalities,
                  [&](std::vector<size_t> indices) { return indices[0]; });
  add_column<pmr_string>(segments_by_chunk, column_definitions, "D_NAME", cardinalities,
                         [&](std::vector<size_t>) { return pmr_string{_random_gen.astring(6, 10)}; });
  add_column<pmr_string>(segments_by_chunk, column_definitions, "D_STREET_1", cardinalities,
                         [&](std::vector<size_t>) { return pmr_string{_random_gen.astring(10, 20)}; });
  add_column<pmr_string>(segments_by_chunk, column_definitions, "D_STREET_2", cardinalities,
                         [&](std::vector<size_t>) { return pmr_string{_random_gen.astring(10, 20)}; });
  add_column<pmr_string>(segments_by_chunk, column_definitions, "D_CITY", cardinalities,
                         [&](std::vector<size_t>) { return pmr_string{_random_gen.astring(10, 20)}; });
  add_column<pmr_string>(segments_by_chunk, column_definitions, "D_STATE", cardinalities,
                         [&](std::vector<size_t>) { return pmr_string{_random_gen.astring(2, 2)}; });

  add_column<pmr_string>(segments_by_chunk, column_definitions, "D_ZIP", cardinalities,
                         [&](std::vector<size_t>) { return pmr_string{_random_gen.zip_code()}; });
  add_column<float>(segments_by_chunk, column_definitions, "D_TAX", cardinalities,
                    [&](std::vector<size_t>) { return _random_gen.random_number(0, 2000) / 10000.f; });
  add_column<float>(segments_by_chunk, column_definitions, "D_YTD", cardinalities,
                    [&](std::vector<size_t>) { return CUSTOMER_YTD * NUM_CUSTOMERS_PER_DISTRICT; });
  add_column<int>(segments_by_chunk, column_definitions, "D_NEXT_O_ID", cardinalities,
                  [&](std::vector<size_t>) { return NUM_ORDERS + 1; });

<<<<<<< HEAD
  auto table = std::make_shared<Table>(column_definitions, TableType::Data, _chunk_size);
  for (const auto& segment : segments_by_chunk) table->append_chunk(segment);
=======
  auto table = std::make_shared<Table>(column_definitions, TableType::Data, _chunk_size, UseMvcc::Yes);
  for (const auto& segments : segments_by_chunk) {
    const auto mvcc_data = std::make_shared<MvccData>(segments.front()->size(), CommitID{0});
    table->append_chunk(segments, mvcc_data);
  }
>>>>>>> 82790ef8

  _encode_table("DISTRICT", table);
  return table;
}

std::shared_ptr<Table> TpccTableGenerator::generate_customer_table() {
  auto cardinalities = std::make_shared<std::vector<size_t>>(
      std::initializer_list<size_t>{_warehouse_size, NUM_DISTRICTS_PER_WAREHOUSE, NUM_CUSTOMERS_PER_DISTRICT});

  /**
   * indices[0] = warehouse
   * indices[1] = district
   * indices[2] = customer
   */
  std::vector<Segments> segments_by_chunk;
  TableColumnDefinitions column_definitions;

  auto original_ids = _random_gen.select_unique_ids(NUM_ITEMS / 10, NUM_ITEMS);

  add_column<int>(segments_by_chunk, column_definitions, "C_ID", cardinalities,
                  [&](std::vector<size_t> indices) { return indices[2]; });
  add_column<int>(segments_by_chunk, column_definitions, "C_D_ID", cardinalities,
                  [&](std::vector<size_t> indices) { return indices[1]; });
  add_column<int>(segments_by_chunk, column_definitions, "C_W_ID", cardinalities,
                  [&](std::vector<size_t> indices) { return indices[0]; });
  add_column<pmr_string>(segments_by_chunk, column_definitions, "C_FIRST", cardinalities,
                         [&](std::vector<size_t>) { return pmr_string{_random_gen.astring(8, 16)}; });
  add_column<pmr_string>(segments_by_chunk, column_definitions, "C_MIDDLE", cardinalities,
                         [&](std::vector<size_t>) { return pmr_string{"OE"}; });
  add_column<pmr_string>(segments_by_chunk, column_definitions, "C_LAST", cardinalities,
                         [&](std::vector<size_t> indices) { return pmr_string{_random_gen.last_name(indices[2])}; });
  add_column<pmr_string>(segments_by_chunk, column_definitions, "C_STREET_1", cardinalities,
                         [&](std::vector<size_t>) { return pmr_string{_random_gen.astring(10, 20)}; });
  add_column<pmr_string>(segments_by_chunk, column_definitions, "C_STREET_2", cardinalities,
                         [&](std::vector<size_t>) { return pmr_string{_random_gen.astring(10, 20)}; });
  add_column<pmr_string>(segments_by_chunk, column_definitions, "C_CITY", cardinalities,
                         [&](std::vector<size_t>) { return pmr_string{_random_gen.astring(10, 20)}; });
  add_column<pmr_string>(segments_by_chunk, column_definitions, "C_STATE", cardinalities,
                         [&](std::vector<size_t>) { return pmr_string{_random_gen.astring(2, 2)}; });
  add_column<pmr_string>(segments_by_chunk, column_definitions, "C_ZIP", cardinalities,
                         [&](std::vector<size_t>) { return pmr_string{_random_gen.zip_code()}; });
  add_column<pmr_string>(segments_by_chunk, column_definitions, "C_PHONE", cardinalities,
                         [&](std::vector<size_t>) { return pmr_string{_random_gen.nstring(16, 16)}; });
  add_column<int>(segments_by_chunk, column_definitions, "C_SINCE", cardinalities,
                  [&](std::vector<size_t>) { return _current_date; });
  add_column<pmr_string>(segments_by_chunk, column_definitions, "C_CREDIT", cardinalities,
                         [&](std::vector<size_t> indices) {
                           bool is_original = original_ids.find(indices[2]) != original_ids.end();
                           return pmr_string{is_original ? "BC" : "GC"};
                         });
  add_column<int>(segments_by_chunk, column_definitions, "C_CREDIT_LIM", cardinalities,
                  [&](std::vector<size_t>) { return 50000; });
  add_column<float>(segments_by_chunk, column_definitions, "C_DISCOUNT", cardinalities,
                    [&](std::vector<size_t>) { return _random_gen.random_number(0, 5000) / 10000.f; });
  add_column<float>(segments_by_chunk, column_definitions, "C_BALANCE", cardinalities,
                    [&](std::vector<size_t>) { return -CUSTOMER_YTD; });
  add_column<float>(segments_by_chunk, column_definitions, "C_YTD_PAYMENT", cardinalities,
                    [&](std::vector<size_t>) { return CUSTOMER_YTD; });
  add_column<int>(segments_by_chunk, column_definitions, "C_PAYMENT_CNT", cardinalities,
                  [&](std::vector<size_t>) { return 1; });
  add_column<int>(segments_by_chunk, column_definitions, "C_DELIVERY_CNT", cardinalities,
                  [&](std::vector<size_t>) { return 0; });
  add_column<pmr_string>(segments_by_chunk, column_definitions, "C_DATA", cardinalities,
                         [&](std::vector<size_t>) { return pmr_string{_random_gen.astring(300, 500)}; });

<<<<<<< HEAD
  auto table = std::make_shared<Table>(column_definitions, TableType::Data, _chunk_size);
  for (const auto& segment : segments_by_chunk) table->append_chunk(segment);
=======
  auto table = std::make_shared<Table>(column_definitions, TableType::Data, _chunk_size, UseMvcc::Yes);
  for (const auto& segments : segments_by_chunk) {
    const auto mvcc_data = std::make_shared<MvccData>(segments.front()->size(), CommitID{0});
    table->append_chunk(segments, mvcc_data);
  }
>>>>>>> 82790ef8

  _encode_table("CUSTOMER", table);
  return table;
}

std::shared_ptr<Table> TpccTableGenerator::generate_history_table() {
  auto cardinalities = std::make_shared<std::vector<size_t>>(std::initializer_list<size_t>{
      _warehouse_size, NUM_DISTRICTS_PER_WAREHOUSE, NUM_CUSTOMERS_PER_DISTRICT, NUM_HISTORY_ENTRIES});

  /**
   * indices[0] = warehouse
   * indices[1] = district
   * indices[2] = customer
   * indices[3] = history
   */
  std::vector<Segments> segments_by_chunk;
  TableColumnDefinitions column_definitions;

  add_column<int>(segments_by_chunk, column_definitions, "H_C_ID", cardinalities,
                  [&](std::vector<size_t> indices) { return indices[2]; });
  add_column<int>(segments_by_chunk, column_definitions, "H_C_D_ID", cardinalities,
                  [&](std::vector<size_t> indices) { return indices[1]; });
  add_column<int>(segments_by_chunk, column_definitions, "H_C_W_ID", cardinalities,
                  [&](std::vector<size_t> indices) { return indices[0]; });
  add_column<int>(segments_by_chunk, column_definitions, "H_DATE", cardinalities,
                  [&](std::vector<size_t>) { return _current_date; });
  add_column<float>(segments_by_chunk, column_definitions, "H_AMOUNT", cardinalities,
                    [&](std::vector<size_t>) { return 10.f; });
  add_column<pmr_string>(segments_by_chunk, column_definitions, "H_DATA", cardinalities,
                         [&](std::vector<size_t>) { return pmr_string{_random_gen.astring(12, 24)}; });

<<<<<<< HEAD
  auto table = std::make_shared<Table>(column_definitions, TableType::Data, _chunk_size);
  for (const auto& segment : segments_by_chunk) table->append_chunk(segment);
=======
  auto table = std::make_shared<Table>(column_definitions, TableType::Data, _chunk_size, UseMvcc::Yes);
  for (const auto& segments : segments_by_chunk) {
    const auto mvcc_data = std::make_shared<MvccData>(segments.front()->size(), CommitID{0});
    table->append_chunk(segments, mvcc_data);
  }
>>>>>>> 82790ef8

  _encode_table("HISTORY", table);
  return table;
}

std::shared_ptr<Table> TpccTableGenerator::generate_order_table(
    const TpccTableGenerator::order_line_counts_type& order_line_counts) {
  auto cardinalities = std::make_shared<std::vector<size_t>>(
      std::initializer_list<size_t>{_warehouse_size, NUM_DISTRICTS_PER_WAREHOUSE, NUM_ORDERS});

  /**
   * indices[0] = warehouse
   * indices[1] = district
   * indices[2] = order
   */
  std::vector<Segments> segments_by_chunk;
  TableColumnDefinitions column_definitions;

  // TODO(anyone): generate a new customer permutation for each district and warehouse. Currently they all have the
  // same permutation
  auto customer_permutation = _random_gen.permutation(0, NUM_CUSTOMERS_PER_DISTRICT);

  add_column<int>(segments_by_chunk, column_definitions, "O_ID", cardinalities,
                  [&](std::vector<size_t> indices) { return indices[2]; });
  add_column<int>(segments_by_chunk, column_definitions, "O_D_ID", cardinalities,
                  [&](std::vector<size_t> indices) { return indices[1]; });
  add_column<int>(segments_by_chunk, column_definitions, "O_W_ID", cardinalities,
                  [&](std::vector<size_t> indices) { return indices[0]; });
  add_column<int>(segments_by_chunk, column_definitions, "O_C_ID", cardinalities,
                  [&](std::vector<size_t> indices) { return customer_permutation[indices[2]]; });
  add_column<int>(segments_by_chunk, column_definitions, "O_ENTRY_D", cardinalities,
                  [&](std::vector<size_t>) { return _current_date; });
  // TODO(anybody) -1 should be null

  add_column<int>(segments_by_chunk, column_definitions, "O_CARRIER_ID", cardinalities,
                  [&](std::vector<size_t> indices) {
                    return indices[2] <= NUM_ORDERS - NUM_NEW_ORDERS ? _random_gen.random_number(1, 10) : -1;
                  });
  add_column<int>(segments_by_chunk, column_definitions, "O_OL_CNT", cardinalities,
                  [&](std::vector<size_t> indices) { return order_line_counts[indices[0]][indices[1]][indices[2]]; });
  add_column<int>(segments_by_chunk, column_definitions, "O_ALL_LOCAL", cardinalities,
                  [&](std::vector<size_t>) { return 1; });

<<<<<<< HEAD
  auto table = std::make_shared<Table>(column_definitions, TableType::Data, _chunk_size);
  for (const auto& segment : segments_by_chunk) table->append_chunk(segment);
=======
  auto table = std::make_shared<Table>(column_definitions, TableType::Data, _chunk_size, UseMvcc::Yes);
  for (const auto& segments : segments_by_chunk) {
    const auto mvcc_data = std::make_shared<MvccData>(segments.front()->size(), CommitID{0});
    table->append_chunk(segments, mvcc_data);
  }
>>>>>>> 82790ef8

  _encode_table("ORDER", table);
  return table;
}

TpccTableGenerator::order_line_counts_type TpccTableGenerator::generate_order_line_counts() {
  order_line_counts_type v(_warehouse_size);
  for (auto& v_per_warehouse : v) {
    v_per_warehouse.resize(NUM_DISTRICTS_PER_WAREHOUSE);
    for (auto& v_per_district : v_per_warehouse) {
      v_per_district.resize(NUM_ORDERS);
      for (auto& v_per_order : v_per_district) {
        v_per_order = _random_gen.random_number(5, 15);
      }
    }
  }
  return v;
}

/**
 * Generates a column for the 'ORDER_LINE' table. This is used in the specialization of add_column to insert vectors.
 * In contrast to other tables the ORDER_LINE table is NOT defined by saying, there are 10 order_lines per order,
 * but instead there 5 to 15 order_lines per order.
 * @tparam T
 * @param indices
 * @param order_line_counts
 * @param generator_function
 * @return
 */
template <typename T>
std::vector<T> TpccTableGenerator::_generate_inner_order_line_column(
    std::vector<size_t> indices, TpccTableGenerator::order_line_counts_type order_line_counts,
    const std::function<T(std::vector<size_t>)>& generator_function) {
  auto order_line_count = order_line_counts[indices[0]][indices[1]][indices[2]];

  std::vector<T> values;
  values.reserve(order_line_count);
  for (size_t i = 0; i < order_line_count; i++) {
    auto copied_indices = indices;
    copied_indices.push_back(i);
    values.push_back(generator_function(copied_indices));
  }

  return values;
}

template <typename T>
void TpccTableGenerator::_add_order_line_column(std::vector<Segments>& segments_by_chunk,
                                                TableColumnDefinitions& column_definitions, std::string name,
                                                std::shared_ptr<std::vector<size_t>> cardinalities,
                                                TpccTableGenerator::order_line_counts_type order_line_counts,
                                                const std::function<T(std::vector<size_t>)>& generator_function) {
  const std::function<std::vector<T>(std::vector<size_t>)> wrapped_generator_function =
      [&](std::vector<size_t> indices) {
        return _generate_inner_order_line_column(indices, order_line_counts, generator_function);
      };
  add_column(segments_by_chunk, column_definitions, name, cardinalities, wrapped_generator_function);
}

std::shared_ptr<Table> TpccTableGenerator::generate_order_line_table(
    const TpccTableGenerator::order_line_counts_type& order_line_counts) {
  auto cardinalities = std::make_shared<std::vector<size_t>>(
      std::initializer_list<size_t>{_warehouse_size, NUM_DISTRICTS_PER_WAREHOUSE, NUM_ORDERS});

  /**
   * indices[0] = warehouse
   * indices[1] = district
   * indices[2] = order
   * indices[3] = order_line_size
   */
  std::vector<Segments> segments_by_chunk;
  TableColumnDefinitions column_definitions;

  _add_order_line_column<int>(segments_by_chunk, column_definitions, "OL_O_ID", cardinalities, order_line_counts,
                              [&](std::vector<size_t> indices) { return indices[2]; });
  _add_order_line_column<int>(segments_by_chunk, column_definitions, "OL_D_ID", cardinalities, order_line_counts,
                              [&](std::vector<size_t> indices) { return indices[1]; });
  _add_order_line_column<int>(segments_by_chunk, column_definitions, "OL_W_ID", cardinalities, order_line_counts,
                              [&](std::vector<size_t> indices) { return indices[0]; });
  _add_order_line_column<int>(segments_by_chunk, column_definitions, "OL_NUMBER", cardinalities, order_line_counts,
                              [&](std::vector<size_t> indices) { return indices[3]; });
  _add_order_line_column<int>(segments_by_chunk, column_definitions, "OL_I_ID", cardinalities, order_line_counts,
                              [&](std::vector<size_t>) { return _random_gen.random_number(1, NUM_ITEMS); });
  _add_order_line_column<int>(segments_by_chunk, column_definitions, "OL_SUPPLY_W_ID", cardinalities, order_line_counts,
                              [&](std::vector<size_t> indices) { return indices[0]; });
  // TODO(anybody) -1 should be null
  _add_order_line_column<int>(
      segments_by_chunk, column_definitions, "OL_DELIVERY_D", cardinalities, order_line_counts,
      [&](std::vector<size_t> indices) { return indices[2] <= NUM_ORDERS - NUM_NEW_ORDERS ? _current_date : -1; });
  _add_order_line_column<int>(segments_by_chunk, column_definitions, "OL_QUANTITY", cardinalities, order_line_counts,
                              [&](std::vector<size_t>) { return 5; });

  _add_order_line_column<float>(
      segments_by_chunk, column_definitions, "OL_AMOUNT", cardinalities, order_line_counts,
      [&](std::vector<size_t> indices) {
        return indices[2] <= NUM_ORDERS - NUM_NEW_ORDERS ? 0.f : _random_gen.random_number(1, 999999) / 100.f;
      });
  _add_order_line_column<pmr_string>(segments_by_chunk, column_definitions, "OL_DIST_INFO", cardinalities,
                                     order_line_counts,
                                     [&](std::vector<size_t>) { return pmr_string{_random_gen.astring(24, 24)}; });

<<<<<<< HEAD
  auto table = std::make_shared<Table>(column_definitions, TableType::Data, _chunk_size);
  for (const auto& segment : segments_by_chunk) table->append_chunk(segment);
=======
  auto table = std::make_shared<Table>(column_definitions, TableType::Data, _chunk_size, UseMvcc::Yes);
  for (const auto& segments : segments_by_chunk) {
    const auto mvcc_data = std::make_shared<MvccData>(segments.front()->size(), CommitID{0});
    table->append_chunk(segments, mvcc_data);
  }
>>>>>>> 82790ef8

  _encode_table("ORDER_LINE", table);
  return table;
}

std::shared_ptr<Table> TpccTableGenerator::generate_new_order_table() {
  auto cardinalities = std::make_shared<std::vector<size_t>>(
      std::initializer_list<size_t>{_warehouse_size, NUM_DISTRICTS_PER_WAREHOUSE, NUM_ORDERS});

  /**
   * indices[0] = warehouse
   * indices[1] = district
   * indices[2] = new_order
   */
  std::vector<Segments> segments_by_chunk;
  TableColumnDefinitions column_definitions;

  add_column<int>(segments_by_chunk, column_definitions, "NO_O_ID", cardinalities,
                  [&](std::vector<size_t> indices) { return indices[2] + NUM_ORDERS + 1 - NUM_NEW_ORDERS; });
  add_column<int>(segments_by_chunk, column_definitions, "NO_D_ID", cardinalities,
                  [&](std::vector<size_t> indices) { return indices[1]; });
  add_column<int>(segments_by_chunk, column_definitions, "NO_W_ID", cardinalities,
                  [&](std::vector<size_t> indices) { return indices[0]; });

<<<<<<< HEAD
  auto table = std::make_shared<Table>(column_definitions, TableType::Data, _chunk_size);
  for (const auto& segment : segments_by_chunk) table->append_chunk(segment);
=======
  auto table = std::make_shared<Table>(column_definitions, TableType::Data, _chunk_size, UseMvcc::Yes);
  for (const auto& segments : segments_by_chunk) {
    const auto mvcc_data = std::make_shared<MvccData>(segments.front()->size(), CommitID{0});
    table->append_chunk(segments, mvcc_data);
  }
>>>>>>> 82790ef8

  _encode_table("NEW_ORDER", table);
  return table;
}

std::map<std::string, std::shared_ptr<Table>> TpccTableGenerator::generate_all_tables() {
  std::vector<std::thread> threads;
  auto item_table = std::async(std::launch::async, &TpccTableGenerator::generate_items_table, this);
  auto warehouse_table = std::async(std::launch::async, &TpccTableGenerator::generate_warehouse_table, this);
  auto stock_table = std::async(std::launch::async, &TpccTableGenerator::generate_stock_table, this);
  auto district_table = std::async(std::launch::async, &TpccTableGenerator::generate_district_table, this);
  auto customer_table = std::async(std::launch::async, &TpccTableGenerator::generate_customer_table, this);
  auto history_table = std::async(std::launch::async, &TpccTableGenerator::generate_history_table, this);
  auto order_line_counts = std::async(std::launch::async, &TpccTableGenerator::generate_order_line_counts, this).get();
  auto order_table = std::async(std::launch::async, &TpccTableGenerator::generate_order_table, this, order_line_counts);
  auto order_line_table =
      std::async(std::launch::async, &TpccTableGenerator::generate_order_line_table, this, order_line_counts);
  auto new_order_table = std::async(std::launch::async, &TpccTableGenerator::generate_new_order_table, this);

  return std::map<std::string, std::shared_ptr<Table>>({{"ITEM", item_table.get()},
                                                        {"WAREHOUSE", warehouse_table.get()},
                                                        {"STOCK", stock_table.get()},
                                                        {"DISTRICT", district_table.get()},
                                                        {"CUSTOMER", customer_table.get()},
                                                        {"HISTORY", history_table.get()},
                                                        {"ORDER", order_table.get()},
                                                        {"ORDER_LINE", order_line_table.get()},
                                                        {"NEW_ORDER", new_order_table.get()}});
}

/*
 * This was introduced originally for the SQL REPL Console to be able to
 * a) generate a TPC-C table by table name (e.g. ITEM, WAREHOUSE), and
 * b) have all available table names browsable for the Console auto completion.
 */
TpccTableGeneratorFunctions TpccTableGenerator::table_generator_functions() {
  TpccTableGeneratorFunctions generators{
      {"ITEM", []() { return TpccTableGenerator().generate_items_table(); }},
      {"WAREHOUSE", []() { return TpccTableGenerator().generate_warehouse_table(); }},
      {"STOCK", []() { return TpccTableGenerator().generate_stock_table(); }},
      {"DISTRICT", []() { return TpccTableGenerator().generate_district_table(); }},
      {"CUSTOMER", []() { return TpccTableGenerator().generate_customer_table(); }},
      {"HISTORY", []() { return TpccTableGenerator().generate_history_table(); }},
      {"ORDER", []() { return TpccTableGenerator().generate_new_order_table(); }},
      {"NEW_ORDER",
       []() {
         auto order_line_counts = TpccTableGenerator().generate_order_line_counts();
         return TpccTableGenerator().generate_order_table(order_line_counts);
       }},
      {"ORDER_LINE", []() {
         auto order_line_counts = TpccTableGenerator().generate_order_line_counts();
         return TpccTableGenerator().generate_order_line_table(order_line_counts);
       }}};
  return generators;
}

std::shared_ptr<Table> TpccTableGenerator::generate_table(const std::string& table_name) {
  auto generators = TpccTableGenerator::table_generator_functions();
  if (generators.find(table_name) == generators.end()) {
    return nullptr;
  }
  return generators[table_name]();
}

void TpccTableGenerator::_encode_table(const std::string& table_name, const std::shared_ptr<Table>& table) {
  BenchmarkTableEncoder::encode(table_name, table, _encoding_config);
}

}  // namespace opossum<|MERGE_RESOLUTION|>--- conflicted
+++ resolved
@@ -59,16 +59,11 @@
         return pmr_string{data};
       });
 
-<<<<<<< HEAD
-  auto table = std::make_shared<Table>(column_definitions, TableType::Data, _chunk_size);
-  for (const auto& segment : segments_by_chunk) table->append_chunk(segment);
-=======
-  auto table = std::make_shared<Table>(column_definitions, TableType::Data, _chunk_size, UseMvcc::Yes);
-  for (const auto& segments : segments_by_chunk) {
-    const auto mvcc_data = std::make_shared<MvccData>(segments.front()->size(), CommitID{0});
-    table->append_chunk(segments, mvcc_data);
-  }
->>>>>>> 82790ef8
+  auto table = std::make_shared<Table>(column_definitions, TableType::Data, _chunk_size, UseMvcc::Yes);
+  for (const auto& segments : segments_by_chunk) {
+    const auto mvcc_data = std::make_shared<MvccData>(segments.front()->size(), CommitID{0});
+    table->append_chunk(segments, mvcc_data);
+  }
 
   _encode_table("ITEM", table);
   return table;
@@ -104,16 +99,11 @@
     return CUSTOMER_YTD * NUM_CUSTOMERS_PER_DISTRICT * NUM_DISTRICTS_PER_WAREHOUSE;
   });
 
-<<<<<<< HEAD
-  auto table = std::make_shared<Table>(column_definitions, TableType::Data, _chunk_size);
-  for (const auto& segment : segments_by_chunk) table->append_chunk(segment);
-=======
-  auto table = std::make_shared<Table>(column_definitions, TableType::Data, _chunk_size, UseMvcc::Yes);
-  for (const auto& segments : segments_by_chunk) {
-    const auto mvcc_data = std::make_shared<MvccData>(segments.front()->size(), CommitID{0});
-    table->append_chunk(segments, mvcc_data);
-  }
->>>>>>> 82790ef8
+  auto table = std::make_shared<Table>(column_definitions, TableType::Data, _chunk_size, UseMvcc::Yes);
+  for (const auto& segments : segments_by_chunk) {
+    const auto mvcc_data = std::make_shared<MvccData>(segments.front()->size(), CommitID{0});
+    table->append_chunk(segments, mvcc_data);
+  }
 
   _encode_table("WAREHOUSE", table);
   return table;
@@ -162,16 +152,11 @@
         return pmr_string{data};
       });
 
-<<<<<<< HEAD
-  auto table = std::make_shared<Table>(column_definitions, TableType::Data, _chunk_size);
-  for (const auto& segment : segments_by_chunk) table->append_chunk(segment);
-=======
-  auto table = std::make_shared<Table>(column_definitions, TableType::Data, _chunk_size, UseMvcc::Yes);
-  for (const auto& segments : segments_by_chunk) {
-    const auto mvcc_data = std::make_shared<MvccData>(segments.front()->size(), CommitID{0});
-    table->append_chunk(segments, mvcc_data);
-  }
->>>>>>> 82790ef8
+  auto table = std::make_shared<Table>(column_definitions, TableType::Data, _chunk_size, UseMvcc::Yes);
+  for (const auto& segments : segments_by_chunk) {
+    const auto mvcc_data = std::make_shared<MvccData>(segments.front()->size(), CommitID{0});
+    table->append_chunk(segments, mvcc_data);
+  }
 
   _encode_table("STOCK", table);
   return table;
@@ -212,16 +197,11 @@
   add_column<int>(segments_by_chunk, column_definitions, "D_NEXT_O_ID", cardinalities,
                   [&](std::vector<size_t>) { return NUM_ORDERS + 1; });
 
-<<<<<<< HEAD
-  auto table = std::make_shared<Table>(column_definitions, TableType::Data, _chunk_size);
-  for (const auto& segment : segments_by_chunk) table->append_chunk(segment);
-=======
-  auto table = std::make_shared<Table>(column_definitions, TableType::Data, _chunk_size, UseMvcc::Yes);
-  for (const auto& segments : segments_by_chunk) {
-    const auto mvcc_data = std::make_shared<MvccData>(segments.front()->size(), CommitID{0});
-    table->append_chunk(segments, mvcc_data);
-  }
->>>>>>> 82790ef8
+  auto table = std::make_shared<Table>(column_definitions, TableType::Data, _chunk_size, UseMvcc::Yes);
+  for (const auto& segments : segments_by_chunk) {
+    const auto mvcc_data = std::make_shared<MvccData>(segments.front()->size(), CommitID{0});
+    table->append_chunk(segments, mvcc_data);
+  }
 
   _encode_table("DISTRICT", table);
   return table;
@@ -287,16 +267,11 @@
   add_column<pmr_string>(segments_by_chunk, column_definitions, "C_DATA", cardinalities,
                          [&](std::vector<size_t>) { return pmr_string{_random_gen.astring(300, 500)}; });
 
-<<<<<<< HEAD
-  auto table = std::make_shared<Table>(column_definitions, TableType::Data, _chunk_size);
-  for (const auto& segment : segments_by_chunk) table->append_chunk(segment);
-=======
-  auto table = std::make_shared<Table>(column_definitions, TableType::Data, _chunk_size, UseMvcc::Yes);
-  for (const auto& segments : segments_by_chunk) {
-    const auto mvcc_data = std::make_shared<MvccData>(segments.front()->size(), CommitID{0});
-    table->append_chunk(segments, mvcc_data);
-  }
->>>>>>> 82790ef8
+  auto table = std::make_shared<Table>(column_definitions, TableType::Data, _chunk_size, UseMvcc::Yes);
+  for (const auto& segments : segments_by_chunk) {
+    const auto mvcc_data = std::make_shared<MvccData>(segments.front()->size(), CommitID{0});
+    table->append_chunk(segments, mvcc_data);
+  }
 
   _encode_table("CUSTOMER", table);
   return table;
@@ -328,16 +303,11 @@
   add_column<pmr_string>(segments_by_chunk, column_definitions, "H_DATA", cardinalities,
                          [&](std::vector<size_t>) { return pmr_string{_random_gen.astring(12, 24)}; });
 
-<<<<<<< HEAD
-  auto table = std::make_shared<Table>(column_definitions, TableType::Data, _chunk_size);
-  for (const auto& segment : segments_by_chunk) table->append_chunk(segment);
-=======
-  auto table = std::make_shared<Table>(column_definitions, TableType::Data, _chunk_size, UseMvcc::Yes);
-  for (const auto& segments : segments_by_chunk) {
-    const auto mvcc_data = std::make_shared<MvccData>(segments.front()->size(), CommitID{0});
-    table->append_chunk(segments, mvcc_data);
-  }
->>>>>>> 82790ef8
+  auto table = std::make_shared<Table>(column_definitions, TableType::Data, _chunk_size, UseMvcc::Yes);
+  for (const auto& segments : segments_by_chunk) {
+    const auto mvcc_data = std::make_shared<MvccData>(segments.front()->size(), CommitID{0});
+    table->append_chunk(segments, mvcc_data);
+  }
 
   _encode_table("HISTORY", table);
   return table;
@@ -381,16 +351,11 @@
   add_column<int>(segments_by_chunk, column_definitions, "O_ALL_LOCAL", cardinalities,
                   [&](std::vector<size_t>) { return 1; });
 
-<<<<<<< HEAD
-  auto table = std::make_shared<Table>(column_definitions, TableType::Data, _chunk_size);
-  for (const auto& segment : segments_by_chunk) table->append_chunk(segment);
-=======
-  auto table = std::make_shared<Table>(column_definitions, TableType::Data, _chunk_size, UseMvcc::Yes);
-  for (const auto& segments : segments_by_chunk) {
-    const auto mvcc_data = std::make_shared<MvccData>(segments.front()->size(), CommitID{0});
-    table->append_chunk(segments, mvcc_data);
-  }
->>>>>>> 82790ef8
+  auto table = std::make_shared<Table>(column_definitions, TableType::Data, _chunk_size, UseMvcc::Yes);
+  for (const auto& segments : segments_by_chunk) {
+    const auto mvcc_data = std::make_shared<MvccData>(segments.front()->size(), CommitID{0});
+    table->append_chunk(segments, mvcc_data);
+  }
 
   _encode_table("ORDER", table);
   return table;
@@ -492,16 +457,11 @@
                                      order_line_counts,
                                      [&](std::vector<size_t>) { return pmr_string{_random_gen.astring(24, 24)}; });
 
-<<<<<<< HEAD
-  auto table = std::make_shared<Table>(column_definitions, TableType::Data, _chunk_size);
-  for (const auto& segment : segments_by_chunk) table->append_chunk(segment);
-=======
-  auto table = std::make_shared<Table>(column_definitions, TableType::Data, _chunk_size, UseMvcc::Yes);
-  for (const auto& segments : segments_by_chunk) {
-    const auto mvcc_data = std::make_shared<MvccData>(segments.front()->size(), CommitID{0});
-    table->append_chunk(segments, mvcc_data);
-  }
->>>>>>> 82790ef8
+  auto table = std::make_shared<Table>(column_definitions, TableType::Data, _chunk_size, UseMvcc::Yes);
+  for (const auto& segments : segments_by_chunk) {
+    const auto mvcc_data = std::make_shared<MvccData>(segments.front()->size(), CommitID{0});
+    table->append_chunk(segments, mvcc_data);
+  }
 
   _encode_table("ORDER_LINE", table);
   return table;
@@ -526,16 +486,11 @@
   add_column<int>(segments_by_chunk, column_definitions, "NO_W_ID", cardinalities,
                   [&](std::vector<size_t> indices) { return indices[0]; });
 
-<<<<<<< HEAD
-  auto table = std::make_shared<Table>(column_definitions, TableType::Data, _chunk_size);
-  for (const auto& segment : segments_by_chunk) table->append_chunk(segment);
-=======
-  auto table = std::make_shared<Table>(column_definitions, TableType::Data, _chunk_size, UseMvcc::Yes);
-  for (const auto& segments : segments_by_chunk) {
-    const auto mvcc_data = std::make_shared<MvccData>(segments.front()->size(), CommitID{0});
-    table->append_chunk(segments, mvcc_data);
-  }
->>>>>>> 82790ef8
+  auto table = std::make_shared<Table>(column_definitions, TableType::Data, _chunk_size, UseMvcc::Yes);
+  for (const auto& segments : segments_by_chunk) {
+    const auto mvcc_data = std::make_shared<MvccData>(segments.front()->size(), CommitID{0});
+    table->append_chunk(segments, mvcc_data);
+  }
 
   _encode_table("NEW_ORDER", table);
   return table;
