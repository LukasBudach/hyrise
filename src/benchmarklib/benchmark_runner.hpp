--- conflicted
+++ resolved
@@ -70,12 +70,10 @@
   // Create a report in roughly the same format as google benchmarks do when run with --benchmark_format=json
   void _create_report(std::ostream& stream) const;
 
-<<<<<<< HEAD
   void _export_pqps() const;
-=======
+
   // Converts the result of a SQL query into a JSON object
   static nlohmann::json _sql_to_json(const std::string& sql);
->>>>>>> 2ac90a08
 
   const BenchmarkConfig _config;
 
