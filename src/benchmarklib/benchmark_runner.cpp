#include "benchmark_runner.hpp"

#include <chrono>
#include <fstream>
#include <random>

#include <boost/accumulators/accumulators.hpp>
#include <boost/accumulators/statistics/mean.hpp>
#include <boost/accumulators/statistics/stats.hpp>

#include <boost/algorithm/string/join.hpp>
#include <boost/range/adaptors.hpp>
#include "cxxopts.hpp"

#include "benchmark_config.hpp"
#include "constant_mappings.hpp"
#include "hyrise.hpp"
#include "scheduler/job_task.hpp"
#include "sql/sql_pipeline_builder.hpp"
#include "storage/chunk.hpp"
#include "tpch/tpch_table_generator.hpp"
#include "utils/format_duration.hpp"
#include "utils/sqlite_wrapper.hpp"
#include "utils/timer.hpp"
#include "version.hpp"

namespace opossum {

BenchmarkRunner::BenchmarkRunner(const BenchmarkConfig& config,
                                 std::unique_ptr<AbstractBenchmarkItemRunner> benchmark_item_runner,
                                 std::unique_ptr<AbstractTableGenerator> table_generator, const nlohmann::json& context)
    : _config(config),
      _benchmark_item_runner(std::move(benchmark_item_runner)),
      _table_generator(std::move(table_generator)),
      _context(context) {
  Hyrise::get().default_pqp_cache = std::make_shared<SQLPhysicalPlanCache>();
  Hyrise::get().default_lqp_cache = std::make_shared<SQLLogicalPlanCache>();

  // Initialise the scheduler if the benchmark was requested to run multi-threaded
  if (config.enable_scheduler) {
    Hyrise::get().topology.use_default_topology(config.cores);
    std::cout << "- Multi-threaded Topology:" << std::endl;
    std::cout << Hyrise::get().topology;

    // Add NUMA topology information to the context, for processing in the benchmark_multithreaded.py script
    auto numa_cores_per_node = std::vector<size_t>();
    for (const auto& node : Hyrise::get().topology.nodes()) {
      numa_cores_per_node.push_back(node.cpus.size());
    }
    _context.push_back({"utilized_cores_per_numa_node", numa_cores_per_node});

    const auto scheduler = std::make_shared<NodeQueueScheduler>();
    Hyrise::get().set_scheduler(scheduler);
  }

  _table_generator->generate_and_store();

  _benchmark_item_runner->on_tables_loaded();

  // SQLite data is only loaded if the dedicated result set is not complete, i.e,
  // items exist for which no dedicated result could be loaded.
  if (_config.verify && _benchmark_item_runner->has_item_without_dedicated_result()) {
    std::cout << "- Loading tables into SQLite for verification." << std::endl;
    Timer timer;

    // Load the data into SQLite
    sqlite_wrapper = std::make_shared<SQLiteWrapper>();
    for (const auto& [table_name, table] : Hyrise::get().storage_manager.tables()) {
      std::cout << "-  Loading '" << table_name << "' into SQLite " << std::flush;
      Timer per_table_timer;
      sqlite_wrapper->create_sqlite_table(*table, table_name);
      std::cout << "(" << per_table_timer.lap_formatted() << ")" << std::endl;
    }
    std::cout << "- All tables loaded into SQLite (" << timer.lap_formatted() << ")" << std::endl;
    _benchmark_item_runner->set_sqlite_wrapper(sqlite_wrapper);
  }
}

void BenchmarkRunner::run() {
  std::cout << "- Starting Benchmark..." << std::endl;

  _benchmark_start = std::chrono::system_clock::now();

  auto track_system_utilization = std::atomic_bool{_config.metrics};
  auto system_utilization_tracker = std::thread{[&] {
    if (!track_system_utilization) return;

    // Start tracking the system utilization. Use a hack to make the timestamp column a long column, as CAST is not yet
    // supported.
    SQLPipelineBuilder{
        "CREATE TABLE benchmark_system_utilization_log AS SELECT 999999999999 - 999999999999 AS \"timestamp\", * FROM "
        "meta_system_utilization"}
        .create_pipeline()
        .get_result_table();

    while (track_system_utilization) {
      const auto timestamp =
          std::chrono::duration_cast<std::chrono::nanoseconds>(std::chrono::system_clock::now() - _benchmark_start)
              .count();

      auto sql_builder = std::stringstream{};
      sql_builder << "INSERT INTO benchmark_system_utilization_log SELECT 999999999999 - 999999999999 + " << timestamp
                  << ", * FROM meta_system_utilization";

      SQLPipelineBuilder{sql_builder.str()}.create_pipeline().get_result_table();

      std::this_thread::sleep_for(SYSTEM_UTILIZATION_TRACKING_INTERVAL);
    }
  }};

  if (_config.metrics) {
    // Create a table for the segment access counter log
    SQLPipelineBuilder{
        "CREATE TABLE benchmark_segments_log AS SELECT 0 AS snapshot_id, 'init' AS moment, * FROM meta_segments"}
        .create_pipeline()
        .get_result_table();
  }

  // Retrieve the items to be executed and prepare the result vector
  const auto& items = _benchmark_item_runner->items();
  if (!items.empty()) {
    _results = std::vector<BenchmarkItemResult>{*std::max_element(items.begin(), items.end()) + 1u};
  }

  if (_config.dependency_mining_plugin_path) {
    _mine_dependencies();
  } else {
    std::cout << "DependencyMiningPlugin not loaded because no path provided. See README.md for details." << std::endl;
  }

  switch (_config.benchmark_mode) {
    case BenchmarkMode::Ordered: {
      _benchmark_ordered();
      break;
    }
    case BenchmarkMode::Shuffled: {
      _benchmark_shuffled();
      break;
    }
  }

  // Create report
  if (_config.output_file_path) {
    if (!_config.verify && !_config.enable_visualization) {
      write_report_to_file();
    } else {
      std::cout << "- Not writing JSON result as either verification or visualization are activated." << std::endl;
      std::cout << "  These options make the results meaningless." << std::endl;
    }
  }

  // For the Ordered mode, results have already been printed to the console
  if (_config.benchmark_mode == BenchmarkMode::Shuffled && !_config.verify && !_config.enable_visualization) {
    for (const auto& item_id : items) {
      std::cout << "- Results for " << _benchmark_item_runner->item_name(item_id) << std::endl;
      std::cout << "  -> Executed " << _results[item_id].successful_runs.size() << " times" << std::endl;
      if (!_results[item_id].unsuccessful_runs.empty()) {
        std::cout << "  -> " << _results[item_id].unsuccessful_runs.size() << " additional runs failed" << std::endl;
      }
    }
  }

  // Fail if verification against SQLite was requested and failed
  if (_config.verify) {
    auto any_verification_failed = false;

    for (const auto& item_id : items) {
      const auto& result = _results[item_id];
      if (result.successful_runs.empty()) continue;
      Assert(result.verification_passed.load(), "Verification result should have been set");
      any_verification_failed |= !(*result.verification_passed.load());
    }

    Assert(!any_verification_failed, "Verification failed");
  }

  if (Hyrise::get().scheduler()) {
    Hyrise::get().scheduler()->finish();
    Hyrise::get().set_scheduler(std::make_shared<ImmediateExecutionScheduler>());
  }

  // Stop the thread that tracks the system utilization
  track_system_utilization = false;
  system_utilization_tracker.join();
}

void BenchmarkRunner::_benchmark_shuffled() {
  auto item_ids = _benchmark_item_runner->items();

  if (const auto& weights = _benchmark_item_runner->weights(); !weights.empty()) {
    auto item_ids_weighted = std::vector<BenchmarkItemID>{};
    for (const auto& selected_item_id : item_ids) {
      const auto item_weight = weights.at(selected_item_id);
      item_ids_weighted.resize(item_ids_weighted.size() + item_weight, selected_item_id);
    }
    item_ids = item_ids_weighted;
  }

  auto item_ids_shuffled = std::vector<BenchmarkItemID>{};

  for (const auto& item_id : item_ids) {
    _warmup(item_id);
  }

  // For shuffling the item order
  std::random_device random_device;
  std::mt19937 random_generator(random_device());

  Assert(_currently_running_clients == 0, "Did not expect any clients to run at this time");

  _state = BenchmarkState{_config.max_duration};

  while (_state.keep_running() && (_config.max_runs < 0 || _total_finished_runs.load(std::memory_order_relaxed) <
                                                               static_cast<size_t>(_config.max_runs))) {
    // We want to only schedule as many items simultaneously as we have simulated clients
    if (_currently_running_clients.load(std::memory_order_relaxed) < _config.clients) {
      if (item_ids_shuffled.empty()) {
        item_ids_shuffled = item_ids;
        std::shuffle(item_ids_shuffled.begin(), item_ids_shuffled.end(), random_generator);
      }

      const auto item_id = item_ids_shuffled.back();
      item_ids_shuffled.pop_back();

      _schedule_item_run(item_id);
    } else {
      std::this_thread::sleep_for(std::chrono::milliseconds(10));
    }
  }
  _state.set_done();

  for (auto& result : _results) {
    // As the execution of benchmark items is intermingled, we use the total duration for all items
    result.duration = _state.benchmark_duration;
  }

  // Wait for the rest of the tasks that didn't make it in time - they will not count towards the results
  Hyrise::get().scheduler()->wait_for_all_tasks();
  Assert(_currently_running_clients == 0, "All runs must be finished at this point");

  _snapshot_segment_access_counters("End of Benchmark");
}

void BenchmarkRunner::_benchmark_ordered() {
  for (const auto& item_id : _benchmark_item_runner->items()) {
    _warmup(item_id);

    const auto& name = _benchmark_item_runner->item_name(item_id);
    std::cout << "- Benchmarking " << name << std::endl;

    auto& result = _results[item_id];

    Assert(_currently_running_clients == 0, "Did not expect any clients to run at this time");

    _state = BenchmarkState{_config.max_duration};

    while (_state.keep_running() &&
           (_config.max_runs < 0 || (result.successful_runs.size() + result.unsuccessful_runs.size()) <
                                        static_cast<size_t>(_config.max_runs))) {
      // We want to only schedule as many items simultaneously as we have simulated clients
      if (_currently_running_clients.load(std::memory_order_relaxed) < _config.clients) {
        _schedule_item_run(item_id);
      } else {
        std::this_thread::sleep_for(std::chrono::milliseconds(10));
      }
    }
    _state.set_done();

    // Wait for the rest of the tasks that didn't make it in time - they will not count toward the results
    if (_currently_running_clients > 0) std::cout << "  -> Waiting for clients that are still running" << std::endl;
    Hyrise::get().scheduler()->wait_for_all_tasks();
    Assert(_currently_running_clients == 0, "All runs must be finished at this point");

    result.duration = _state.benchmark_duration;
    const auto duration_of_all_runs_ns =
        static_cast<float>(std::chrono::duration_cast<std::chrono::nanoseconds>(_state.benchmark_duration).count());
    const auto duration_seconds = duration_of_all_runs_ns / 1'000'000'000.f;
    const auto items_per_second = static_cast<float>(result.successful_runs.size()) / duration_seconds;

    // Compute mean by using accumulators
    boost::accumulators::accumulator_set<double, boost::accumulators::stats<boost::accumulators::tag::mean>>
        accumulator;
    for (const auto& entry : result.successful_runs) {
      const auto duration = std::chrono::duration_cast<std::chrono::nanoseconds>(entry.duration);
      accumulator(static_cast<double>(duration.count()));
    }
    const auto mean_in_nanoseconds = boost::accumulators::mean(accumulator);
    // For readability and to be consistent with compare_benchmarks.py SQL queries should be in milliseconds
    const auto mean_in_milliseconds = mean_in_nanoseconds / 1'000'000;

    if (!_config.verify && !_config.enable_visualization) {
      std::cout << "  -> Executed " << result.successful_runs.size() << " times in " << duration_seconds
                << " seconds (Latency: " << mean_in_milliseconds << " ms/iter, Throughput: " << items_per_second
                << " iter/s)" << std::endl;
      if (!result.unsuccessful_runs.empty()) {
        std::cout << "  -> " << result.unsuccessful_runs.size() << " additional runs failed" << std::endl;
      }
    }

    // Taking the snapshot at this point means that both warmup runs and runs that finish after the deadline are taken
    // into account, too. In light of the significant amount of data added by the snapshots to the JSON file and the
    // unclear advantage of excluding those runs, we only take one snapshot here.
    _snapshot_segment_access_counters(name);
  }
}

void BenchmarkRunner::_schedule_item_run(const BenchmarkItemID item_id) {
  _currently_running_clients++;
  BenchmarkItemResult& result = _results[item_id];

  auto task = std::make_shared<JobTask>(
      [&, item_id]() {
        const auto run_start = std::chrono::system_clock::now();
        auto [success, metrics, any_run_verification_failed] = _benchmark_item_runner->execute_item(item_id);
        const auto run_end = std::chrono::system_clock::now();

        --_currently_running_clients;
        ++_total_finished_runs;

        // If result.verification_passed was previously unset, set it; otherwise only invalidate it if the run failed.
        result.verification_passed = result.verification_passed.load().value_or(true) && !any_run_verification_failed;

        if (!_state.is_done()) {  // To prevent items from adding their result after the time is up
          if (!_config.metrics) metrics.clear();
          const auto item_result =
              BenchmarkItemRunResult{run_start - _benchmark_start, run_end - run_start, std::move(metrics)};
          if (success) {
            result.successful_runs.push_back(item_result);
          } else {
            result.unsuccessful_runs.push_back(item_result);
          }
        }
      },
      SchedulePriority::High);

  task->schedule();
}

void BenchmarkRunner::_warmup(const BenchmarkItemID item_id) {
  if (_config.warmup_duration == Duration{0}) return;

  const auto& name = _benchmark_item_runner->item_name(item_id);
  std::cout << "- Warming up for " << name << std::endl;

  Assert(_currently_running_clients == 0, "Did not expect any clients to run at this time");

  _state = BenchmarkState{_config.warmup_duration};

  while (_state.keep_running()) {
    // We want to only schedule as many items simultaneously as we have simulated clients
    if (_currently_running_clients.load(std::memory_order_relaxed) < _config.clients) {
      _schedule_item_run(item_id);
    } else {
      std::this_thread::sleep_for(std::chrono::milliseconds(10));
    }
  }

  // Clear the results
  _results[item_id].successful_runs = {};
  _results[item_id].unsuccessful_runs = {};
  _results[item_id].duration = {};

  _state.set_done();

  // Wait for the rest of the tasks that didn't make it in time
  Hyrise::get().scheduler()->wait_for_all_tasks();
  Assert(_currently_running_clients == 0, "All runs must be finished at this point");
}

void BenchmarkRunner::write_report_to_file() const {
  const auto total_duration = std::chrono::system_clock::now() - _benchmark_start;

  nlohmann::json benchmarks;

  for (const auto& item_id : _benchmark_item_runner->items()) {
    const auto& name = _benchmark_item_runner->item_name(item_id);
    const auto& result = _results.at(item_id);

    const auto runs_to_json = [](auto runs) {
      auto runs_json = nlohmann::json::array();
      for (const auto& run_result : runs) {
        // Convert the SQLPipelineMetrics for each run of the BenchmarkItem into JSON
        auto all_pipeline_metrics_json = nlohmann::json::array();
        // metrics can be empty if _config.metrics is false
        for (const auto& pipeline_metrics : run_result.metrics) {
          auto pipeline_metrics_json = nlohmann::json{{"parse_duration", pipeline_metrics.parse_time_nanos.count()},
                                                      {"statements", nlohmann::json::array()}};

          for (const auto& sql_statement_metrics : pipeline_metrics.statement_metrics) {
            nlohmann::json rule_metrics_json;
            for (const auto& rule_duration : sql_statement_metrics->optimizer_rule_durations) {
              rule_metrics_json[rule_duration.rule_name] += rule_duration.duration.count();
            }

            auto sql_statement_metrics_json =
                nlohmann::json{{"sql_translation_duration", sql_statement_metrics->sql_translation_duration.count()},
                               {"optimization_duration", sql_statement_metrics->optimization_duration.count()},
                               {"optimizer_rule_durations", rule_metrics_json},
                               {"lqp_translation_duration", sql_statement_metrics->lqp_translation_duration.count()},
                               {"plan_execution_duration", sql_statement_metrics->plan_execution_duration.count()},
                               {"query_plan_cache_hit", sql_statement_metrics->query_plan_cache_hit}};

            pipeline_metrics_json["statements"].push_back(sql_statement_metrics_json);
          }

          all_pipeline_metrics_json.push_back(pipeline_metrics_json);
        }

        runs_json.push_back(nlohmann::json{{"begin", run_result.begin.count()},
                                           {"duration", run_result.duration.count()},
                                           {"metrics", all_pipeline_metrics_json}});
      }
      return runs_json;
    };

    nlohmann::json benchmark{
        {"name", name},
        {"duration", std::chrono::duration_cast<std::chrono::nanoseconds>(result.duration).count()},
        {"successful_runs", runs_to_json(result.successful_runs)},
        {"unsuccessful_runs", runs_to_json(result.unsuccessful_runs)}};

    // For ordered benchmarks, report the time that this individual item ran. For shuffled benchmarks, return the
    // duration of the entire benchmark. This means that items_per_second of ordered and shuffled runs are not
    // comparable.
    const auto reported_item_duration =
        _config.benchmark_mode == BenchmarkMode::Shuffled ? total_duration : result.duration;
    const auto reported_item_duration_ns =
        static_cast<double>(std::chrono::duration_cast<std::chrono::nanoseconds>(reported_item_duration).count());
    const auto duration_seconds = reported_item_duration_ns / 1'000'000'000.0;
    const auto items_per_second =
        duration_seconds > 0 ? (static_cast<double>(result.successful_runs.size()) / duration_seconds) : 0;

    // The field items_per_second is relied upon by a number of visualization scripts. Carefully consider if you really
    // want to touch this and potentially break the comparability across commits. Note that items_per_second only
    // includes successful iterations.
    benchmark["items_per_second"] = items_per_second;

    benchmarks.push_back(benchmark);
  }

  // Gather information on the table size
  auto table_size = size_t{0};
  for (const auto& table_pair : Hyrise::get().storage_manager.tables()) {
    table_size += table_pair.second->memory_usage(MemoryUsageCalculationMode::Full);
  }

  nlohmann::json summary{
      {"table_size_in_bytes", table_size},
      {"total_duration", std::chrono::duration_cast<std::chrono::nanoseconds>(total_duration).count()}};

  const auto benchmark_start_ns =
      std::chrono::duration_cast<std::chrono::nanoseconds>(_benchmark_start.time_since_epoch()).count();
  auto log_json = _sql_to_json(std::string{"SELECT \"timestamp\" - "} + std::to_string(benchmark_start_ns) +
                               " AS \"timestamp\", log_level, reporter, message FROM meta_log");

  nlohmann::json report{{"context", _context},
                        {"benchmarks", std::move(benchmarks)},
                        {"log", std::move(log_json)},
                        {"summary", std::move(summary)},
                        {"table_generation", _table_generator->metrics}};

  // Add information that was temporarily stored in the `benchmark_...` tables during the benchmark execution
  if (Hyrise::get().storage_manager.has_table("benchmark_system_utilization_log")) {
    report["system_utilization"] = _sql_to_json("SELECT * FROM benchmark_system_utilization_log");
  }

  if (Hyrise::get().storage_manager.has_table("benchmark_segments_log")) {
    report["segments"] = _sql_to_json("SELECT * FROM benchmark_segments_log");
  }

  // Write the output file
  std::ofstream{_config.output_file_path.value()} << std::setw(2) << report << std::endl;
}

cxxopts::Options BenchmarkRunner::get_basic_cli_options(const std::string& benchmark_name) {
  cxxopts::Options cli_options{benchmark_name};

  // Create a comma separated strings with the encoding and compression options
  const auto get_first = boost::adaptors::transformed([](auto it) { return it.first; });
  const auto encoding_strings_option = boost::algorithm::join(encoding_type_to_string.right | get_first, ", ");
  const auto compression_strings_option =
      boost::algorithm::join(vector_compression_type_to_string.right | get_first, ", ");

  // Make TPC-C run in shuffled mode. While it can also run in ordered mode, it would run out of orders to fulfill at
  // some point. The way this is solved here is not really nice, but as the TPC-C benchmark binary has just a main
  // method and not a class, retrieving this default value properly would require some major refactoring of how
  // benchmarks interact with the BenchmarkRunner. At this moment, that does not seem to be worth the effort.
  const auto* const default_mode = (benchmark_name == "TPC-C Benchmark" ? "Shuffled" : "Ordered");

  // clang-format off
  cli_options.add_options()
    ("help", "print a summary of CLI options")
    ("full_help", "print more detailed information about configuration options")
    ("r,runs", "Maximum number of runs per item, negative values mean infinity", cxxopts::value<int64_t>()->default_value("-1")) // NOLINT
    ("c,chunk_size", "Chunk size", cxxopts::value<ChunkOffset>()->default_value(std::to_string(Chunk::DEFAULT_SIZE))) // NOLINT
    ("t,time", "Runtime - per item for Ordered, total for Shuffled", cxxopts::value<uint64_t>()->default_value("60")) // NOLINT
    ("w,warmup", "Number of seconds that each item is run for warm up", cxxopts::value<uint64_t>()->default_value("0")) // NOLINT
    ("o,output", "JSON file to output results to, don't specify for stdout", cxxopts::value<std::string>()->default_value("")) // NOLINT
    ("m,mode", "Ordered or Shuffled", cxxopts::value<std::string>()->default_value(default_mode)) // NOLINT
    ("e,encoding", "Specify Chunk encoding as a string or as a JSON config file (for more detailed configuration, see --full_help). String options: " + encoding_strings_option, cxxopts::value<std::string>()->default_value("Dictionary"))  // NOLINT
    ("compression", "Specify vector compression as a string. Options: " + compression_strings_option, cxxopts::value<std::string>()->default_value(""))  // NOLINT
    ("indexes", "Create indexes (where defined by benchmark)", cxxopts::value<bool>()->default_value("false"))  // NOLINT
    ("scheduler", "Enable or disable the scheduler", cxxopts::value<bool>()->default_value("false")) // NOLINT
    ("cores", "Specify the number of cores used by the scheduler (if active). 0 means all available cores", cxxopts::value<uint32_t>()->default_value("0")) // NOLINT
    ("clients", "Specify how many items should run in parallel if the scheduler is active", cxxopts::value<uint32_t>()->default_value("1")) // NOLINT
    ("visualize", "Create a visualization image of one LQP and PQP for each query, do not properly run the benchmark", cxxopts::value<bool>()->default_value("false")) // NOLINT
    ("verify", "Verify each query by comparing it with the SQLite result", cxxopts::value<bool>()->default_value("false")) // NOLINT
    ("dont_cache_binary_tables", "Do not cache tables as binary files for faster loading on subsequent runs", cxxopts::value<bool>()->default_value("false")) // NOLINT
    ("metrics", "Track more metrics (steps in SQL pipeline, system utilization, etc.) and add them to the output JSON (see -o)", cxxopts::value<bool>()->default_value("false")) // NOLINT
<<<<<<< HEAD
    ("dep_mining_plugin", "The path for the DependencyMiningPlugin", cxxopts::value<std::string>()->default_value("")); // NOLINT
=======
    // This option is only advised when the underlying system's memory capacity is overleaded by the preparation phase.
    ("data_preparation_cores", "Specify the number of cores used by the scheduler for data preparation, i.e., sorting and encoding tables and generating table statistics. 0 means all available cores.", cxxopts::value<uint32_t>()->default_value("0")); // NOLINT
>>>>>>> 7683162b
  // clang-format on

  return cli_options;
}

nlohmann::json BenchmarkRunner::create_context(const BenchmarkConfig& config) {
  // Generate YY-MM-DD hh:mm::ss
  auto current_time = std::time(nullptr);
  auto local_time = *std::localtime(&current_time);
  std::stringstream timestamp_stream;
  timestamp_stream << std::put_time(&local_time, "%Y-%m-%d %H:%M:%S");

  // clang-format off
  std::stringstream compiler;
  #if defined(__clang__)
    compiler << "clang " << __clang_major__ << "." << __clang_minor__ << "." << __clang_patchlevel__;
  #elif defined(__GNUC__)
    compiler << "gcc " << __GNUC__ << "." << __GNUC_MINOR__;
  #else
    compiler << "unknown";
  #endif
  // clang-format on

  return nlohmann::json{
      {"date", timestamp_stream.str()},
      {"chunk_size", config.chunk_size},
      {"compiler", compiler.str()},
      {"build_type", HYRISE_DEBUG ? "debug" : "release"},
      {"encoding", config.encoding_config.to_json()},
      {"indexes", config.indexes},
      {"benchmark_mode", magic_enum::enum_name(config.benchmark_mode)},
      {"max_runs", config.max_runs},
      {"max_duration", std::chrono::duration_cast<std::chrono::nanoseconds>(config.max_duration).count()},
      {"warmup_duration", std::chrono::duration_cast<std::chrono::nanoseconds>(config.warmup_duration).count()},
      {"using_scheduler", config.enable_scheduler},
      {"cores", config.cores},
      {"clients", config.clients},
      {"data_preparation_cores", config.data_preparation_cores},
      {"verify", config.verify},
      {"time_unit", "ns"},
      {"GIT-HASH", GIT_HEAD_SHA1 + std::string(GIT_IS_DIRTY ? "-dirty" : "")}};
}

nlohmann::json BenchmarkRunner::_sql_to_json(const std::string& sql) {
  auto pipeline = SQLPipelineBuilder{sql}.create_pipeline();
  const auto& [pipeline_status, table] = pipeline.get_result_table();
  Assert(pipeline_status == SQLPipelineStatus::Success, "_sql_to_json failed");

  auto output = nlohmann::json::array();
  for (auto row_nr = uint64_t{0}; row_nr < table->row_count(); ++row_nr) {
    auto row = table->get_row(row_nr);
    auto entry = nlohmann::json{};

    for (auto column_id = ColumnID{0}; column_id < table->column_count(); ++column_id) {
      boost::apply_visitor(
          // table=table needed because of https://stackoverflow.com/questions/46114214/
          [&, table = table](const auto value) {
            if constexpr (!std::is_same_v<std::decay_t<decltype(value)>, NullValue>) {
              entry[table->column_name(column_id)] = value;
            } else {
              entry[table->column_name(column_id)] = nullptr;
            }
          },
          row[column_id]);
    }

    output.emplace_back(std::move(entry));
  }

  return output;
}

void BenchmarkRunner::_snapshot_segment_access_counters(const std::string& moment) {
  if (!_config.metrics) return;

  auto moment_or_timestamp = moment;
  if (moment_or_timestamp.empty()) {
    const auto timestamp =
        std::chrono::duration_cast<std::chrono::nanoseconds>(std::chrono::system_clock::now() - _benchmark_start)
            .count();
    moment_or_timestamp = std::to_string(timestamp);
  }

  ++_snapshot_id;

  auto sql_builder = std::stringstream{};
  sql_builder << "INSERT INTO benchmark_segments_log SELECT " << _snapshot_id << ", '" << moment_or_timestamp + "'"
              << ", * FROM meta_segments WHERE table_name NOT LIKE 'benchmark%'";

  SQLPipelineBuilder{sql_builder.str()}.create_pipeline().get_result_table();
}

void BenchmarkRunner::_mine_dependencies() {
  std::cout << "- Mining Dependencies " << std::endl;
  const auto& items = _benchmark_item_runner->items();
  for (const auto& item_id : items) {
    const auto& name = _benchmark_item_runner->item_name(item_id);
    std::cout << "  - run " << name << std::endl;

    auto& result = _results[item_id];

    Assert(_currently_running_clients == 0, "Did not expect any clients to run at this time");
    const auto num_runs = size_t{1};

    while ((result.successful_runs.size() + result.unsuccessful_runs.size()) < num_runs) {
      // We want to only schedule as many items simultaneously as we have simulated clients
      if (_currently_running_clients.load(std::memory_order_relaxed) < _config.clients) {
        _schedule_item_run(item_id);
      } else {
        std::this_thread::sleep_for(std::chrono::milliseconds(10));
      }
    }
    Hyrise::get().scheduler()->wait_for_all_tasks();
    Assert(_currently_running_clients == 0, "All runs must be finished at this point");
  }
  _results = std::vector<BenchmarkItemResult>{*std::max_element(items.begin(), items.end()) + 1u};
  Hyrise::get().plugin_manager.load_plugin(*(_config.dependency_mining_plugin_path));
}

}  // namespace opossum<|MERGE_RESOLUTION|>--- conflicted
+++ resolved
@@ -507,12 +507,9 @@
     ("verify", "Verify each query by comparing it with the SQLite result", cxxopts::value<bool>()->default_value("false")) // NOLINT
     ("dont_cache_binary_tables", "Do not cache tables as binary files for faster loading on subsequent runs", cxxopts::value<bool>()->default_value("false")) // NOLINT
     ("metrics", "Track more metrics (steps in SQL pipeline, system utilization, etc.) and add them to the output JSON (see -o)", cxxopts::value<bool>()->default_value("false")) // NOLINT
-<<<<<<< HEAD
-    ("dep_mining_plugin", "The path for the DependencyMiningPlugin", cxxopts::value<std::string>()->default_value("")); // NOLINT
-=======
+    ("dep_mining_plugin", "The path for the DependencyMiningPlugin", cxxopts::value<std::string>()->default_value("")) // NOLINT
     // This option is only advised when the underlying system's memory capacity is overleaded by the preparation phase.
     ("data_preparation_cores", "Specify the number of cores used by the scheduler for data preparation, i.e., sorting and encoding tables and generating table statistics. 0 means all available cores.", cxxopts::value<uint32_t>()->default_value("0")); // NOLINT
->>>>>>> 7683162b
   // clang-format on
 
   return cli_options;
