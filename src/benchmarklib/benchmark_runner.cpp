#include "benchmark_runner.hpp"

#include <fstream>
#include <random>

#include <boost/algorithm/string/join.hpp>
#include <boost/range/adaptors.hpp>
#include "cxxopts.hpp"

#include "benchmark_config.hpp"
#include "constant_mappings.hpp"
#include "hyrise.hpp"
#include "scheduler/job_task.hpp"
#include "sql/sql_pipeline_builder.hpp"
#include "storage/chunk.hpp"
#include "tpch/tpch_table_generator.hpp"
#include "utils/format_duration.hpp"
#include "utils/sqlite_wrapper.hpp"
#include "utils/timer.hpp"
#include "version.hpp"

namespace opossum {

BenchmarkRunner::BenchmarkRunner(const BenchmarkConfig& config,
                                 std::unique_ptr<AbstractBenchmarkItemRunner> benchmark_item_runner,
                                 std::unique_ptr<AbstractTableGenerator> table_generator, const nlohmann::json& context,
                                 std::shared_ptr<OperatorFeatureExporter> operator_exporter)
    : _config(config),
      _benchmark_item_runner(std::move(benchmark_item_runner)),
      _table_generator(std::move(table_generator)),
      _context(context),
      _operator_exporter(operator_exporter) {
  Hyrise::get().default_pqp_cache = std::make_shared<SQLPhysicalPlanCache>();
  Hyrise::get().default_lqp_cache = std::make_shared<SQLLogicalPlanCache>();

  // Initialise the scheduler if the benchmark was requested to run multi-threaded
  if (config.enable_scheduler) {
    Hyrise::get().topology.use_default_topology(config.cores);
    std::cout << "- Multi-threaded Topology:" << std::endl;
    std::cout << Hyrise::get().topology;

    // Add NUMA topology information to the context, for processing in the benchmark_multithreaded.py script
    auto numa_cores_per_node = std::vector<size_t>();
    for (const auto& node : Hyrise::get().topology.nodes()) {
      numa_cores_per_node.push_back(node.cpus.size());
    }
    _context.push_back({"utilized_cores_per_numa_node", numa_cores_per_node});

    const auto scheduler = std::make_shared<NodeQueueScheduler>();
    Hyrise::get().set_scheduler(scheduler);
  }

  _table_generator->generate_and_store();

  _benchmark_item_runner->on_tables_loaded();

  // SQLite data is only loaded if the dedicated result set is not complete, i.e,
  // items exist for which no dedicated result could be loaded.
  if (_config.verify && _benchmark_item_runner->has_item_without_dedicated_result()) {
    std::cout << "- Loading tables into SQLite for verification." << std::endl;
    Timer timer;

    // Load the data into SQLite
    sqlite_wrapper = std::make_shared<SQLiteWrapper>();
    for (const auto& [table_name, table] : Hyrise::get().storage_manager.tables()) {
      std::cout << "-  Loading '" << table_name << "' into SQLite " << std::flush;
      Timer per_table_timer;
      sqlite_wrapper->create_sqlite_table(*table, table_name);
      std::cout << "(" << per_table_timer.lap_formatted() << ")" << std::endl;
    }
    std::cout << "- All tables loaded into SQLite (" << timer.lap_formatted() << ")" << std::endl;
    _benchmark_item_runner->set_sqlite_wrapper(sqlite_wrapper);
  }
}

void BenchmarkRunner::run() {
  std::cout << "- Starting Benchmark..." << std::endl;

  _benchmark_start = std::chrono::system_clock::now();

  auto track_system_utilization = std::atomic_bool{_config.metrics};
  auto system_utilization_tracker = std::thread{[&] {
    if (!track_system_utilization) return;

    // Start tracking the system utilization. Use a hack to make the timestamp column a long column, as CAST is not yet
    // supported.
    SQLPipelineBuilder{
        "CREATE TABLE benchmark_system_utilization_log AS SELECT 999999999999 - 999999999999 AS \"timestamp\", * FROM "
        "meta_system_utilization"}
        .create_pipeline()
        .get_result_table();

    while (track_system_utilization) {
      const auto timestamp =
          std::chrono::duration_cast<std::chrono::nanoseconds>(std::chrono::system_clock::now() - _benchmark_start)
              .count();

      auto sql_builder = std::stringstream{};
      sql_builder << "INSERT INTO benchmark_system_utilization_log SELECT 999999999999 - 999999999999 + " << timestamp
                  << ", * FROM meta_system_utilization";

      SQLPipelineBuilder{sql_builder.str()}.create_pipeline().get_result_table();

      std::this_thread::sleep_for(SYSTEM_UTILIZATION_TRACKING_INTERVAL);
    }
  }};

  if (_config.metrics) {
    // Create a table for the segment access counter log
    SQLPipelineBuilder{
        "CREATE TABLE benchmark_segments_log AS SELECT 0 AS snapshot_id, 'init' AS moment, * FROM meta_segments"}
        .create_pipeline()
        .get_result_table();
  }

  // Retrieve the items to be executed and prepare the result vector
  const auto& items = _benchmark_item_runner->items();
  if (!items.empty()) {
    _results = std::vector<BenchmarkItemResult>{*std::max_element(items.begin(), items.end()) + 1u};
  }

  switch (_config.benchmark_mode) {
    case BenchmarkMode::Ordered: {
      _benchmark_ordered();
      break;
    }
    case BenchmarkMode::Shuffled: {
      _benchmark_shuffled();
      break;
    }
  }

  auto benchmark_end = std::chrono::system_clock::now();
  _total_run_duration = benchmark_end - _benchmark_start;

  // Create report
  if (_config.output_file_path) {
    if (!_config.verify && !_config.enable_visualization) {
      std::ofstream output_file(*_config.output_file_path);
      _create_report(output_file);
    } else {
      std::cout << "- Not writing JSON result as either verification or visualization are activated." << std::endl;
      std::cout << "  These options make the results meaningless." << std::endl;
    }
  }

  // For the Ordered mode, results have already been printed to the console
  if (_config.benchmark_mode == BenchmarkMode::Shuffled && !_config.verify && !_config.enable_visualization) {
    for (const auto& item_id : items) {
      std::cout << "- Results for " << _benchmark_item_runner->item_name(item_id) << std::endl;
      std::cout << "  -> Executed " << _results[item_id].successful_runs.size() << " times" << std::endl;
      if (!_results[item_id].unsuccessful_runs.empty()) {
        std::cout << "  -> " << _results[item_id].unsuccessful_runs.size() << " additional runs failed" << std::endl;
      }
    }
  }

  // Fail if verification against SQLite was requested and failed
  if (_config.verify) {
    auto any_verification_failed = false;

    for (const auto& item_id : items) {
      const auto& result = _results[item_id];
      if (result.successful_runs.empty()) continue;
      Assert(result.verification_passed.load(), "Verification result should have been set");
      any_verification_failed |= !(*result.verification_passed.load());
    }

    Assert(!any_verification_failed, "Verification failed");
  }

  if (Hyrise::get().scheduler()) {
    Hyrise::get().scheduler()->finish();
    Hyrise::get().set_scheduler(std::make_shared<ImmediateExecutionScheduler>());
  }

  // Stop the thread that tracks the system utilization
  track_system_utilization = false;
  system_utilization_tracker.join();
}

void BenchmarkRunner::_benchmark_shuffled() {
  auto item_ids = _benchmark_item_runner->items();

  if (const auto& weights = _benchmark_item_runner->weights(); !weights.empty()) {
    auto item_ids_weighted = std::vector<BenchmarkItemID>{};
    for (const auto& selected_item_id : item_ids) {
      const auto item_weight = weights.at(selected_item_id);
      item_ids_weighted.resize(item_ids_weighted.size() + item_weight, selected_item_id);
    }
    item_ids = item_ids_weighted;
  }

  auto item_ids_shuffled = std::vector<BenchmarkItemID>{};

  for (const auto& item_id : item_ids) {
    _warmup(item_id);
  }

  // For shuffling the item order
  std::random_device random_device;
  std::mt19937 random_generator(random_device());

  Assert(_currently_running_clients == 0, "Did not expect any clients to run at this time");

  _state = BenchmarkState{_config.max_duration};

  while (_state.keep_running() && (_config.max_runs < 0 || _total_finished_runs.load(std::memory_order_relaxed) <
                                                               static_cast<size_t>(_config.max_runs))) {
    // We want to only schedule as many items simultaneously as we have simulated clients
    if (_currently_running_clients.load(std::memory_order_relaxed) < _config.clients) {
      if (item_ids_shuffled.empty()) {
        item_ids_shuffled = item_ids;
        std::shuffle(item_ids_shuffled.begin(), item_ids_shuffled.end(), random_generator);
      }

      const auto item_id = item_ids_shuffled.back();
      item_ids_shuffled.pop_back();

      _schedule_item_run(item_id);
    } else {
      std::this_thread::sleep_for(std::chrono::milliseconds(10));
    }
  }
  _state.set_done();

  for (auto& result : _results) {
    // As the execution of benchmark items is intermingled, we use the total duration for all items
    result.duration = _state.benchmark_duration;
  }

  // Wait for the rest of the tasks that didn't make it in time - they will not count towards the results
  Hyrise::get().scheduler()->wait_for_all_tasks();
  Assert(_currently_running_clients == 0, "All runs must be finished at this point");

  _snapshot_segment_access_counters("End of Benchmark");
}

void BenchmarkRunner::_benchmark_ordered() {
  for (const auto& item_id : _benchmark_item_runner->items()) {
    _warmup(item_id);

    const auto& name = _benchmark_item_runner->item_name(item_id);
    std::cout << "- Benchmarking " << name << std::endl;

    auto& result = _results[item_id];

    Assert(_currently_running_clients == 0, "Did not expect any clients to run at this time");

    _state = BenchmarkState{_config.max_duration};

    while (_state.keep_running() &&
           (_config.max_runs < 0 || (result.successful_runs.size() + result.unsuccessful_runs.size()) <
                                        static_cast<size_t>(_config.max_runs))) {
      // We want to only schedule as many items simultaneously as we have simulated clients
      if (_currently_running_clients.load(std::memory_order_relaxed) < _config.clients) {
        _schedule_item_run(item_id);
      } else {
        std::this_thread::sleep_for(std::chrono::milliseconds(10));
      }
    }
    _state.set_done();

    result.duration = _state.benchmark_duration;
    const auto duration_of_all_runs_ns =
        static_cast<float>(std::chrono::duration_cast<std::chrono::nanoseconds>(_state.benchmark_duration).count());
    const auto duration_seconds = duration_of_all_runs_ns / 1'000'000'000.f;
    const auto items_per_second = static_cast<float>(result.successful_runs.size()) / duration_seconds;
    const auto num_successful_runs = result.successful_runs.size();
    const auto duration_per_item =
        num_successful_runs > 0 ? static_cast<float>(duration_seconds) / static_cast<float>(num_successful_runs) : NAN;

    if (!_config.verify && !_config.enable_visualization) {
      std::cout << "  -> Executed " << result.successful_runs.size() << " times in " << duration_seconds << " seconds ("
                << items_per_second << " iter/s, " << duration_per_item << " s/iter)" << std::endl;
      if (!result.unsuccessful_runs.empty()) {
        std::cout << "  -> " << result.unsuccessful_runs.size() << " additional runs failed" << std::endl;
      }
    }

    // Wait for the rest of the tasks that didn't make it in time - they will not count toward the results
    Hyrise::get().scheduler()->wait_for_all_tasks();
    Assert(_currently_running_clients == 0, "All runs must be finished at this point");

<<<<<<< HEAD
    if (_operator_exporter) {
      _export_pqps();
    }
=======
    // Taking the snapshot at this point means that both warmup runs and runs that finish after the deadline are taken
    // into account, too. In light of the significant amount of data added by the snapshots to the JSON file and the
    // unclear advantage of excluding those runs, we only take one snapshot here.
    _snapshot_segment_access_counters(name);
>>>>>>> 0a2ba172
  }
}

void BenchmarkRunner::_schedule_item_run(const BenchmarkItemID item_id) {
  _currently_running_clients++;
  BenchmarkItemResult& result = _results[item_id];

  auto task = std::make_shared<JobTask>(
      [&, item_id]() {
        const auto run_start = std::chrono::system_clock::now();
        auto [success, metrics, any_run_verification_failed] = _benchmark_item_runner->execute_item(item_id);
        const auto run_end = std::chrono::system_clock::now();

        --_currently_running_clients;
        ++_total_finished_runs;

        // If result.verification_passed was previously unset, set it; otherwise only invalidate it if the run failed.
        result.verification_passed = result.verification_passed.load().value_or(true) && !any_run_verification_failed;

        if (!_state.is_done()) {  // To prevent items from adding their result after the time is up
          if (!_config.metrics) metrics.clear();
          const auto item_result =
              BenchmarkItemRunResult{run_start - _benchmark_start, run_end - run_start, std::move(metrics)};
          if (success) {
            result.successful_runs.push_back(item_result);
          } else {
            result.unsuccessful_runs.push_back(item_result);
          }
        }
      },
      SchedulePriority::High);

  task->schedule();
}

void BenchmarkRunner::_warmup(const BenchmarkItemID item_id) {
  if (_config.warmup_duration == Duration{0}) return;

  const auto& name = _benchmark_item_runner->item_name(item_id);
  std::cout << "- Warming up for " << name << std::endl;

  Assert(_currently_running_clients == 0, "Did not expect any clients to run at this time");

  _state = BenchmarkState{_config.warmup_duration};

  while (_state.keep_running()) {
    // We want to only schedule as many items simultaneously as we have simulated clients
    if (_currently_running_clients.load(std::memory_order_relaxed) < _config.clients) {
      _schedule_item_run(item_id);
    } else {
      std::this_thread::sleep_for(std::chrono::milliseconds(10));
    }
  }

  // Clear the results
  _results[item_id].successful_runs = {};
  _results[item_id].unsuccessful_runs = {};
  _results[item_id].duration = {};

  _state.set_done();

  // Wait for the rest of the tasks that didn't make it in time
  Hyrise::get().scheduler()->wait_for_all_tasks();
  Assert(_currently_running_clients == 0, "All runs must be finished at this point");
}

void BenchmarkRunner::_create_report(std::ostream& stream) const {
  nlohmann::json benchmarks;

  for (const auto& item_id : _benchmark_item_runner->items()) {
    const auto& name = _benchmark_item_runner->item_name(item_id);
    const auto& result = _results.at(item_id);

    const auto runs_to_json = [](auto runs) {
      auto runs_json = nlohmann::json::array();
      for (const auto& run_result : runs) {
        // Convert the SQLPipelineMetrics for each run of the BenchmarkItem into JSON
        auto all_pipeline_metrics_json = nlohmann::json::array();
        // metrics can be empty if _config.metrics is false
        for (const auto& pipeline_metrics : run_result.metrics) {
          auto pipeline_metrics_json = nlohmann::json{{"parse_duration", pipeline_metrics.parse_time_nanos.count()},
                                                      {"statements", nlohmann::json::array()}};

          for (const auto& sql_statement_metrics : pipeline_metrics.statement_metrics) {
            nlohmann::json rule_metrics_json;
            for (const auto& rule_duration : sql_statement_metrics->optimizer_rule_durations) {
              rule_metrics_json[rule_duration.rule_name] += rule_duration.duration.count();
            }

            auto sql_statement_metrics_json =
                nlohmann::json{{"sql_translation_duration", sql_statement_metrics->sql_translation_duration.count()},
                               {"optimization_duration", sql_statement_metrics->optimization_duration.count()},
                               {"optimizer_rule_durations", rule_metrics_json},
                               {"lqp_translation_duration", sql_statement_metrics->lqp_translation_duration.count()},
                               {"plan_execution_duration", sql_statement_metrics->plan_execution_duration.count()},
                               {"query_plan_cache_hit", sql_statement_metrics->query_plan_cache_hit}};

            pipeline_metrics_json["statements"].push_back(sql_statement_metrics_json);
          }

          all_pipeline_metrics_json.push_back(pipeline_metrics_json);
        }

        runs_json.push_back(nlohmann::json{{"begin", run_result.begin.count()},
                                           {"duration", run_result.duration.count()},
                                           {"metrics", all_pipeline_metrics_json}});
      }
      return runs_json;
    };

    nlohmann::json benchmark{
        {"name", name},
        {"duration", std::chrono::duration_cast<std::chrono::nanoseconds>(result.duration).count()},
        {"successful_runs", runs_to_json(result.successful_runs)},
        {"unsuccessful_runs", runs_to_json(result.unsuccessful_runs)}};

    // For ordered benchmarks, report the time that this individual item ran. For shuffled benchmarks, return the
    // duration of the entire benchmark. This means that items_per_second of ordered and shuffled runs are not
    // comparable.
    const auto reported_item_duration =
        _config.benchmark_mode == BenchmarkMode::Shuffled ? _total_run_duration : result.duration;
    const auto reported_item_duration_ns =
        static_cast<double>(std::chrono::duration_cast<std::chrono::nanoseconds>(reported_item_duration).count());
    const auto duration_seconds = reported_item_duration_ns / 1'000'000'000.0;
    const auto items_per_second = static_cast<double>(result.successful_runs.size()) / duration_seconds;

    // The field items_per_second is relied upon by a number of visualization scripts. Carefully consider if you really
    // want to touch this and potentially break the comparability across commits. Note that items_per_second only
    // includes successful iterations.
    benchmark["items_per_second"] = items_per_second;

    benchmarks.push_back(benchmark);
  }

  // Gather information on the table size
  auto table_size = size_t{0};
  for (const auto& table_pair : Hyrise::get().storage_manager.tables()) {
    table_size += table_pair.second->memory_usage(MemoryUsageCalculationMode::Full);
  }

  nlohmann::json summary{
      {"table_size_in_bytes", table_size},
      {"total_duration", std::chrono::duration_cast<std::chrono::nanoseconds>(_total_run_duration).count()}};

  const auto benchmark_start_ns =
      std::chrono::duration_cast<std::chrono::nanoseconds>(_benchmark_start.time_since_epoch()).count();
  auto log_json = _sql_to_json(std::string{"SELECT \"timestamp\" - "} + std::to_string(benchmark_start_ns) +
                               " AS \"timestamp\", log_level, reporter, message FROM meta_log");

  nlohmann::json report{{"context", _context},
                        {"benchmarks", std::move(benchmarks)},
                        {"log", std::move(log_json)},
                        {"summary", std::move(summary)},
                        {"table_generation", _table_generator->metrics}};

  if (Hyrise::get().storage_manager.has_table("benchmark_system_utilization_log")) {
    report["system_utilization"] = _sql_to_json("SELECT * FROM benchmark_system_utilization_log");
  }

  if (Hyrise::get().storage_manager.has_table("benchmark_segments_log")) {
    report["segments"] = _sql_to_json("SELECT * FROM benchmark_segments_log");
  }

  stream << std::setw(2) << report << std::endl;
}

cxxopts::Options BenchmarkRunner::get_basic_cli_options(const std::string& benchmark_name) {
  cxxopts::Options cli_options{benchmark_name};

  // Create a comma separated strings with the encoding and compression options
  const auto get_first = boost::adaptors::transformed([](auto it) { return it.first; });
  const auto encoding_strings_option = boost::algorithm::join(encoding_type_to_string.right | get_first, ", ");
  const auto compression_strings_option =
      boost::algorithm::join(vector_compression_type_to_string.right | get_first, ", ");

  // Make TPC-C run in shuffled mode. While it can also run in ordered mode, it would run out of orders to fulfill at
  // some point. The way this is solved here is not really nice, but as the TPC-C benchmark binary has just a main
  // method and not a class, retrieving this default value properly would require some major refactoring of how
  // benchmarks interact with the BenchmarkRunner. At this moment, that does not seem to be worth the effort.
  const auto* const default_mode = (benchmark_name == "TPC-C Benchmark" ? "Shuffled" : "Ordered");

  // TPC-C does not support binary caching
  const auto* const default_dont_cache_binary_tables = (benchmark_name == "TPC-C Benchmark" ? "true" : "false");

  // clang-format off
  cli_options.add_options()
    ("help", "print a summary of CLI options")
    ("full_help", "print more detailed information about configuration options")
    ("r,runs", "Maximum number of runs per item, negative values mean infinity", cxxopts::value<int64_t>()->default_value("-1")) // NOLINT
    ("c,chunk_size", "Chunk size", cxxopts::value<ChunkOffset>()->default_value(std::to_string(Chunk::DEFAULT_SIZE))) // NOLINT
    ("t,time", "Runtime - per item for Ordered, total for Shuffled", cxxopts::value<uint64_t>()->default_value("60")) // NOLINT
    ("w,warmup", "Number of seconds that each item is run for warm up", cxxopts::value<uint64_t>()->default_value("0")) // NOLINT
    ("o,output", "JSON file to output results to, don't specify for stdout", cxxopts::value<std::string>()->default_value("")) // NOLINT
    ("m,mode", "Ordered or Shuffled", cxxopts::value<std::string>()->default_value(default_mode)) // NOLINT
    ("e,encoding", "Specify Chunk encoding as a string or as a JSON config file (for more detailed configuration, see --full_help). String options: " + encoding_strings_option, cxxopts::value<std::string>()->default_value("Dictionary"))  // NOLINT
    ("compression", "Specify vector compression as a string. Options: " + compression_strings_option, cxxopts::value<std::string>()->default_value(""))  // NOLINT
    ("indexes", "Create indexes (where defined by benchmark)", cxxopts::value<bool>()->default_value("false"))  // NOLINT
    ("scheduler", "Enable or disable the scheduler", cxxopts::value<bool>()->default_value("false")) // NOLINT
    ("cores", "Specify the number of cores used by the scheduler (if active). 0 means all available cores", cxxopts::value<uint32_t>()->default_value("0")) // NOLINT
    ("clients", "Specify how many items should run in parallel if the scheduler is active", cxxopts::value<uint32_t>()->default_value("1")) // NOLINT
    ("visualize", "Create a visualization image of one LQP and PQP for each query, do not properly run the benchmark", cxxopts::value<bool>()->default_value("false")) // NOLINT
    ("verify", "Verify each query by comparing it with the SQLite result", cxxopts::value<bool>()->default_value("false")) // NOLINT
    ("dont_cache_binary_tables", "Do not cache tables as binary files for faster loading on subsequent runs", cxxopts::value<bool>()->default_value(default_dont_cache_binary_tables)) // NOLINT
    ("metrics", "Track more metrics (steps in SQL pipeline, system utilization, etc.) and add them to the output JSON (see -o)", cxxopts::value<bool>()->default_value("false")); // NOLINT
  // clang-format on

  return cli_options;
}

nlohmann::json BenchmarkRunner::create_context(const BenchmarkConfig& config) {
  // Generate YY-MM-DD hh:mm::ss
  auto current_time = std::time(nullptr);
  auto local_time = *std::localtime(&current_time);
  std::stringstream timestamp_stream;
  timestamp_stream << std::put_time(&local_time, "%Y-%m-%d %H:%M:%S");

  // clang-format off
  std::stringstream compiler;
  #if defined(__clang__)
    compiler << "clang " << __clang_major__ << "." << __clang_minor__ << "." << __clang_patchlevel__;
  #elif defined(__GNUC__)
    compiler << "gcc " << __GNUC__ << "." << __GNUC_MINOR__;
  #else
    compiler << "unknown";
  #endif
  // clang-format on

  return nlohmann::json{
      {"date", timestamp_stream.str()},
      {"chunk_size", config.chunk_size},
      {"compiler", compiler.str()},
      {"build_type", HYRISE_DEBUG ? "debug" : "release"},
      {"encoding", config.encoding_config.to_json()},
      {"indexes", config.indexes},
      {"benchmark_mode", config.benchmark_mode == BenchmarkMode::Ordered ? "Ordered" : "Shuffled"},
      {"max_runs", config.max_runs},
      {"max_duration", std::chrono::duration_cast<std::chrono::nanoseconds>(config.max_duration).count()},
      {"warmup_duration", std::chrono::duration_cast<std::chrono::nanoseconds>(config.warmup_duration).count()},
      {"using_scheduler", config.enable_scheduler},
      {"cores", config.cores},
      {"clients", config.clients},
      {"verify", config.verify},
      {"time_unit", "ns"},
      {"GIT-HASH", GIT_HEAD_SHA1 + std::string(GIT_IS_DIRTY ? "-dirty" : "")}};
}

void BenchmarkRunner::_export_pqps() const {
  const auto& pqp_cache = Hyrise::get().default_pqp_cache;
  const auto cache_map = pqp_cache->snapshot();
  for (const auto& [_, entry] : cache_map) {
    _operator_exporter->export_to_csv(entry.value);
  }
  // Clear pqp cache for next benchmark run
  pqp_cache->clear();
}

nlohmann::json BenchmarkRunner::_sql_to_json(const std::string& sql) {
  auto pipeline = SQLPipelineBuilder{sql}.create_pipeline();
  const auto& [pipeline_status, table] = pipeline.get_result_table();
  Assert(pipeline_status == SQLPipelineStatus::Success, "_sql_to_json failed");

  auto output = nlohmann::json::array();
  for (auto row_nr = uint64_t{0}; row_nr < table->row_count(); ++row_nr) {
    auto row = table->get_row(row_nr);
    auto entry = nlohmann::json{};

    for (auto column_id = ColumnID{0}; column_id < table->column_count(); ++column_id) {
      boost::apply_visitor(
          // table=table needed because of https://stackoverflow.com/questions/46114214/
          [&, table = table](const auto value) {
            if constexpr (!std::is_same_v<std::decay_t<decltype(value)>, NullValue>) {
              entry[table->column_name(column_id)] = value;
            } else {
              entry[table->column_name(column_id)] = nullptr;
            }
          },
          row[column_id]);
    }

    output.emplace_back(std::move(entry));
  }

  return output;
}

void BenchmarkRunner::_snapshot_segment_access_counters(const std::string& moment) {
  if (!_config.metrics) return;

  auto moment_or_timestamp = moment;
  if (moment_or_timestamp.empty()) {
    const auto timestamp =
        std::chrono::duration_cast<std::chrono::nanoseconds>(std::chrono::system_clock::now() - _benchmark_start)
            .count();
    moment_or_timestamp = std::to_string(timestamp);
  }

  ++_snapshot_id;

  auto sql_builder = std::stringstream{};
  sql_builder << "INSERT INTO benchmark_segments_log SELECT " << _snapshot_id << ", '" << moment_or_timestamp + "'"
              << ", * FROM meta_segments WHERE table_name NOT LIKE 'benchmark%'";

  SQLPipelineBuilder{sql_builder.str()}.create_pipeline().get_result_table();
}

}  // namespace opossum<|MERGE_RESOLUTION|>--- conflicted
+++ resolved
@@ -282,16 +282,14 @@
     Hyrise::get().scheduler()->wait_for_all_tasks();
     Assert(_currently_running_clients == 0, "All runs must be finished at this point");
 
-<<<<<<< HEAD
     if (_operator_exporter) {
       _export_pqps();
     }
-=======
+
     // Taking the snapshot at this point means that both warmup runs and runs that finish after the deadline are taken
     // into account, too. In light of the significant amount of data added by the snapshots to the JSON file and the
     // unclear advantage of excluding those runs, we only take one snapshot here.
     _snapshot_segment_access_counters(name);
->>>>>>> 0a2ba172
   }
 }
 
