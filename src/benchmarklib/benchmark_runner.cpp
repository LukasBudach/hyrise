--- conflicted
+++ resolved
@@ -21,7 +21,6 @@
 #include "utils/format_duration.hpp"
 #include "utils/sqlite_wrapper.hpp"
 #include "utils/timer.hpp"
-#include "utils/plugin_manager.hpp"
 #include "version.hpp"
 
 namespace opossum {
@@ -66,20 +65,6 @@
     }
     std::cout << "- All tables loaded into SQLite (" << timer.lap_formatted() << ")" << std::endl;
     _benchmark_item_runner->set_sqlite_wrapper(sqlite_wrapper);
-<<<<<<< HEAD
-  }
-
-  // TODO: Use with command line args instead.
-  PluginManager::get().load_plugin("/home/Leander.Neiss/pcm_plugin/build/libPcmPlugin.so");
-
-}
-
-BenchmarkRunner::~BenchmarkRunner() {
-  PluginManager::get().unload_plugin("PcmPlugin");
-  if (CurrentScheduler::is_set()) {
-    CurrentScheduler::get()->finish();
-=======
->>>>>>> cc18c47c
   }
 }
 
@@ -142,15 +127,9 @@
 
 void BenchmarkRunner::_benchmark_shuffled() {
   auto item_ids = _benchmark_item_runner->items();
-<<<<<<< HEAD
 
   auto item_ids_shuffled = std::vector<BenchmarkItemID>{};
 
-=======
-
-  auto item_ids_shuffled = std::vector<BenchmarkItemID>{};
-
->>>>>>> cc18c47c
   for (const auto& item_id : item_ids) {
     _warmup(item_id);
   }
@@ -160,15 +139,9 @@
   std::mt19937 random_generator(random_device());
 
   Assert(_currently_running_clients == 0, "Did not expect any clients to run at this time");
-<<<<<<< HEAD
 
   _state = BenchmarkState{_config.max_duration};
 
-=======
-
-  _state = BenchmarkState{_config.max_duration};
-
->>>>>>> cc18c47c
   while (_state.keep_running() && _total_finished_runs.load(std::memory_order_relaxed) < _config.max_runs) {
     // We want to only schedule as many items simultaneously as we have simulated clients
     if (_currently_running_clients.load(std::memory_order_relaxed) < _config.clients) {
@@ -187,11 +160,7 @@
   }
   _state.set_done();
 
-<<<<<<< HEAD
-  // Wait for the rest of the tasks that didn't make it in time - they will not count toward the results
-=======
   // Wait for the rest of the tasks that didn't make it in time - they will not count towards the results
->>>>>>> cc18c47c
   CurrentScheduler::wait_for_all_tasks();
   Assert(_currently_running_clients == 0, "All runs must be finished at this point");
 }
@@ -199,7 +168,6 @@
 void BenchmarkRunner::_benchmark_ordered() {
   for (const auto& item_id : _benchmark_item_runner->items()) {
     _warmup(item_id);
-<<<<<<< HEAD
 
     const auto& name = _benchmark_item_runner->item_name(item_id);
     std::cout << "- Benchmarking " << name << std::endl;
@@ -210,18 +178,6 @@
 
     _state = BenchmarkState{_config.max_duration};
 
-=======
-
-    const auto& name = _benchmark_item_runner->item_name(item_id);
-    std::cout << "- Benchmarking " << name << std::endl;
-
-    auto& result = _results[item_id];
-
-    Assert(_currently_running_clients == 0, "Did not expect any clients to run at this time");
-
-    _state = BenchmarkState{_config.max_duration};
-
->>>>>>> cc18c47c
     while (_state.keep_running() && result.num_iterations.load(std::memory_order_relaxed) < _config.max_runs) {
       // We want to only schedule as many items simultaneously as we have simulated clients
       if (_currently_running_clients.load(std::memory_order_relaxed) < _config.clients) {
@@ -231,19 +187,11 @@
       }
     }
     _state.set_done();
-<<<<<<< HEAD
-    result.all_runs_duration = _state.benchmark_duration;
-
-    const auto all_runs_duration_ns =
-        static_cast<float>(std::chrono::duration_cast<std::chrono::nanoseconds>(result.all_runs_duration).count());
-    const auto duration_seconds = all_runs_duration_ns / 1'000'000'000;
-=======
     result.duration_of_all_runs = _state.benchmark_duration;
 
     const auto duration_of_all_runs_ns =
         static_cast<float>(std::chrono::duration_cast<std::chrono::nanoseconds>(result.duration_of_all_runs).count());
     const auto duration_seconds = duration_of_all_runs_ns / 1'000'000'000;
->>>>>>> cc18c47c
     const auto items_per_second = static_cast<float>(result.num_iterations) / duration_seconds;
 
     if (!_config.verify && !_config.enable_visualization) {
@@ -260,7 +208,6 @@
 void BenchmarkRunner::_schedule_item_run(const BenchmarkItemID item_id) {
   _currently_running_clients++;
   BenchmarkItemResult& result = _results[item_id];
-<<<<<<< HEAD
 
   auto task = std::make_shared<JobTask>(
       [&, item_id]() {
@@ -274,30 +221,11 @@
         // If result.verification_passed was previously unset, set it; otherwise only invalidate it if the run failed.
         result.verification_passed = result.verification_passed.value_or(true) && !any_run_verification_failed;
 
-=======
-
-  auto task = std::make_shared<JobTask>(
-      [&, item_id]() {
-        const auto run_start = std::chrono::steady_clock::now();
-        auto [metrics, any_run_verification_failed] = _benchmark_item_runner->execute_item(item_id);  // NOLINT
-        const auto run_end = std::chrono::steady_clock::now();
-
-        --_currently_running_clients;
-        ++_total_finished_runs;
-
-        // If result.verification_passed was previously unset, set it; otherwise only invalidate it if the run failed.
-        result.verification_passed = result.verification_passed.value_or(true) && !any_run_verification_failed;
-
->>>>>>> cc18c47c
         if (!_state.is_done()) {  // To prevent items from adding their result after the time is up
           result.num_iterations++;
 
           result.durations.push_back(run_end - run_start);
-<<<<<<< HEAD
-          result.metrics.push_back(std::move(metrics));
-=======
           result.metrics.push_back(metrics);
->>>>>>> cc18c47c
         }
       },
       SchedulePriority::High);
@@ -309,7 +237,6 @@
 
 void BenchmarkRunner::_warmup(const BenchmarkItemID item_id) {
   if (_config.warmup_duration == Duration{0}) return;
-<<<<<<< HEAD
 
   const auto& name = _benchmark_item_runner->item_name(item_id);
   BenchmarkItemResult& result = _results[item_id];
@@ -319,17 +246,6 @@
 
   _state = BenchmarkState{_config.warmup_duration};
 
-=======
-
-  const auto& name = _benchmark_item_runner->item_name(item_id);
-  BenchmarkItemResult& result = _results[item_id];
-  std::cout << "- Warming up for " << name << std::endl;
-
-  Assert(_currently_running_clients == 0, "Did not expect any clients to run at this time");
-
-  _state = BenchmarkState{_config.warmup_duration};
-
->>>>>>> cc18c47c
   while (_state.keep_running() && result.num_iterations.load(std::memory_order_relaxed) < _config.max_runs) {
     // We want to only schedule as many items simultaneously as we have simulated clients
     if (_currently_running_clients.load(std::memory_order_relaxed) < _config.clients) {
@@ -385,19 +301,11 @@
             {"plan_execution_duration", sql_statement_metrics->plan_execution_duration.count()},
             {"query_plan_cache_hit", sql_statement_metrics->query_plan_cache_hit}
           };
-<<<<<<< HEAD
 
           sql_metric_json["statements"].push_back(sql_statement_metrics_json);
         }
         // clang-format on
 
-=======
-
-          sql_metric_json["statements"].push_back(sql_statement_metrics_json);
-        }
-        // clang-format on
-
->>>>>>> cc18c47c
         all_pipeline_metrics_json.push_back(sql_metric_json);
       }
       item_metrics_json.push_back(all_pipeline_metrics_json);
@@ -410,15 +318,6 @@
 
     if (_config.benchmark_mode == BenchmarkMode::Ordered) {
       // These metrics are not meaningful for permuted / shuffled execution
-<<<<<<< HEAD
-      const auto all_runs_duration_ns =
-          static_cast<float>(std::chrono::duration_cast<std::chrono::nanoseconds>(result.all_runs_duration).count());
-      const auto duration_seconds = all_runs_duration_ns / 1'000'000'000;
-      const auto items_per_second = static_cast<float>(result.num_iterations) / duration_seconds;
-      benchmark["items_per_second"] = items_per_second;
-      const auto time_per_item =
-          result.num_iterations > 0 ? all_runs_duration_ns / result.num_iterations : std::nanf("");
-=======
       const auto duration_of_all_runs_ns =
           static_cast<float>(std::chrono::duration_cast<std::chrono::nanoseconds>(result.duration_of_all_runs).count());
       const auto duration_seconds = duration_of_all_runs_ns / 1'000'000'000;
@@ -426,7 +325,6 @@
       benchmark["items_per_second"] = items_per_second;
       const auto time_per_item =
           result.num_iterations > 0 ? duration_of_all_runs_ns / result.num_iterations : std::nanf("");
->>>>>>> cc18c47c
       benchmark["avg_real_time_per_iteration"] = time_per_item;
     }
 
