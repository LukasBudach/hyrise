#include "benchmark_runner.hpp"

#include <chrono>
#include <fstream>
#include <random>

#include <boost/accumulators/accumulators.hpp>
#include <boost/accumulators/statistics/mean.hpp>
#include <boost/accumulators/statistics/stats.hpp>

#include <boost/algorithm/string/join.hpp>
#include <boost/range/adaptors.hpp>
#include "cxxopts.hpp"

#include "benchmark_config.hpp"
#include "constant_mappings.hpp"
#include "hyrise.hpp"
#include "scheduler/job_task.hpp"
#include "sql/sql_pipeline_builder.hpp"
#include "storage/chunk.hpp"
#include "tpch/tpch_table_generator.hpp"
#include "utils/format_duration.hpp"
#include "utils/sqlite_wrapper.hpp"
#include "utils/timer.hpp"
#include "version.hpp"

namespace opossum {

BenchmarkRunner::BenchmarkRunner(const BenchmarkConfig& config,
                                 std::unique_ptr<AbstractBenchmarkItemRunner> benchmark_item_runner,
                                 std::unique_ptr<AbstractTableGenerator> table_generator, const nlohmann::json& context)
    : _config(config),
      _benchmark_item_runner(std::move(benchmark_item_runner)),
      _table_generator(std::move(table_generator)),
      _context(context) {
  Hyrise::get().default_pqp_cache = std::make_shared<SQLPhysicalPlanCache>();
  Hyrise::get().default_lqp_cache = std::make_shared<SQLLogicalPlanCache>();

  // Initialise the scheduler if the benchmark was requested to run multi-threaded
  if (config.enable_scheduler) {
    Hyrise::get().topology.use_default_topology(config.cores);
    std::cout << "- Multi-threaded Topology:" << std::endl;
    std::cout << Hyrise::get().topology;

    // Add NUMA topology information to the context, for processing in the benchmark_multithreaded.py script
    auto numa_cores_per_node = std::vector<size_t>();
    for (const auto& node : Hyrise::get().topology.nodes()) {
      numa_cores_per_node.push_back(node.cpus.size());
    }
    _context.push_back({"utilized_cores_per_numa_node", numa_cores_per_node});

    const auto scheduler = std::make_shared<NodeQueueScheduler>();
    Hyrise::get().set_scheduler(scheduler);
  }

  _table_generator->generate_and_store();

  _benchmark_item_runner->on_tables_loaded();

  // SQLite data is only loaded if the dedicated result set is not complete, i.e,
  // items exist for which no dedicated result could be loaded.
  if (_config.verify && _benchmark_item_runner->has_item_without_dedicated_result()) {
    std::cout << "- Loading tables into SQLite for verification." << std::endl;
    Timer timer;

    // Load the data into SQLite
    sqlite_wrapper = std::make_shared<SQLiteWrapper>();
    for (const auto& [table_name, table] : Hyrise::get().storage_manager.tables()) {
      std::cout << "-  Loading '" << table_name << "' into SQLite " << std::flush;
      Timer per_table_timer;
      sqlite_wrapper->create_sqlite_table(*table, table_name);
      std::cout << "(" << per_table_timer.lap_formatted() << ")" << std::endl;
    }
    std::cout << "- All tables loaded into SQLite (" << timer.lap_formatted() << ")" << std::endl;
    _benchmark_item_runner->set_sqlite_wrapper(sqlite_wrapper);
  }
}

void BenchmarkRunner::_mine_dependencies() {
  std::cout << "- Mining Dependencies " << std::endl;
  const auto& items = _benchmark_item_runner->items();
  for (const auto& item_id : items) {
    const auto& name = _benchmark_item_runner->item_name(item_id);
    std::cout << "  - run " << name << std::endl;

    auto& result = _results[item_id];

    Assert(_currently_running_clients == 0, "Did not expect any clients to run at this time");
    const auto num_runs = size_t{1};
    
    while ((result.successful_runs.size() + result.unsuccessful_runs.size()) < num_runs) {
      // We want to only schedule as many items simultaneously as we have simulated clients
      if (_currently_running_clients.load(std::memory_order_relaxed) < _config.clients) {
        _schedule_item_run(item_id);
      } else {
        std::this_thread::sleep_for(std::chrono::milliseconds(10));
      }
    }
    Hyrise::get().scheduler()->wait_for_all_tasks();
    Assert(_currently_running_clients == 0, "All runs must be finished at this point");
  }

  _results = std::vector<BenchmarkItemResult>{*std::max_element(items.begin(), items.end()) + 1u};
  const auto& plugin_path = "/home/henok/hyrise/cmake-build-debug/lib/libhyriseJoinToLocalPredicateRewriteV2Plugin.so";
  std::cout << "- Load DependencyMiningPlugin from " << plugin_path << std::endl;
  Hyrise::get().plugin_manager.load_plugin(plugin_path);
}

void BenchmarkRunner::run() {
  std::cout << "- Starting Benchmark..." << std::endl;

  _benchmark_start = std::chrono::steady_clock::now();
  _benchmark_wall_clock_start = std::chrono::system_clock::now();

  auto track_system_utilization = std::atomic_bool{_config.metrics};
  auto system_utilization_tracker = std::thread{[&] {
    if (!track_system_utilization) return;

    // Start tracking the system utilization
    SQLPipelineBuilder{
        "CREATE TABLE benchmark_system_utilization_log AS SELECT CAST(0 as LONG) AS \"timestamp\", * FROM "
        "meta_system_utilization"}
        .create_pipeline()
        .get_result_table();

    while (track_system_utilization) {
      const auto timestamp = std::chrono::nanoseconds{std::chrono::steady_clock::now() - _benchmark_start}.count();

      auto sql_builder = std::stringstream{};
      sql_builder << "INSERT INTO benchmark_system_utilization_log SELECT CAST(" << timestamp
                  << "as LONG), * FROM meta_system_utilization";

      SQLPipelineBuilder{sql_builder.str()}.create_pipeline().get_result_table();

      std::this_thread::sleep_for(SYSTEM_UTILIZATION_TRACKING_INTERVAL);
    }
  }};

  if (_config.metrics) {
    // Create a table for the segment access counter log
    SQLPipelineBuilder{
        "CREATE TABLE benchmark_segments_log AS SELECT 0 AS snapshot_id, 'init' AS moment, * FROM meta_segments"}
        .create_pipeline()
        .get_result_table();
  }

  // Retrieve the items to be executed and prepare the result vector
  const auto& items = _benchmark_item_runner->items();
  if (!items.empty()) {
    _results = std::vector<BenchmarkItemResult>{*std::max_element(items.begin(), items.end()) + 1u};
  }

<<<<<<< HEAD
  // _mine_dependencies();
=======
  _mine_dependencies();
>>>>>>> f7b4c821

  switch (_config.benchmark_mode) {
    case BenchmarkMode::Ordered: {
      _benchmark_ordered();
      break;
    }
    case BenchmarkMode::Shuffled: {
      _benchmark_shuffled();
      break;
    }
  }

  // Create report
  if (_config.output_file_path) {
    if (!_config.verify && !_config.enable_visualization) {
      write_report_to_file();
    } else {
      std::cout << "- Not writing JSON result as either verification or visualization are activated." << std::endl;
      std::cout << "  These options make the results meaningless." << std::endl;
    }
  }

  // For the Ordered mode, results have already been printed to the console
  if (_config.benchmark_mode == BenchmarkMode::Shuffled && !_config.verify && !_config.enable_visualization) {
    for (const auto& item_id : items) {
      std::cout << "- Results for " << _benchmark_item_runner->item_name(item_id) << std::endl;
      std::cout << "  -> Executed " << _results[item_id].successful_runs.size() << " times" << std::endl;
      if (!_results[item_id].unsuccessful_runs.empty()) {
        std::cout << "  -> " << _results[item_id].unsuccessful_runs.size() << " additional runs failed" << std::endl;
      }
    }
  }

  // Fail if verification against SQLite was requested and failed
  if (_config.verify) {
    auto any_verification_failed = false;

    for (const auto& item_id : items) {
      const auto& result = _results[item_id];
      if (result.successful_runs.empty()) continue;
      Assert(result.verification_passed.load(), "Verification result should have been set");
      any_verification_failed |= !(*result.verification_passed.load());
    }

    Assert(!any_verification_failed, "Verification failed");
  }

  if (Hyrise::get().scheduler()) {
    Hyrise::get().scheduler()->finish();
    Hyrise::get().set_scheduler(std::make_shared<ImmediateExecutionScheduler>());
  }

  // Stop the thread that tracks the system utilization
  track_system_utilization = false;
  system_utilization_tracker.join();
}

void BenchmarkRunner::_mine_dependencies() {
  std::cout << "- Mining Dependencies " << std::endl;
  const auto& items = _benchmark_item_runner->items();
  for (const auto& item_id : items) {
    const auto& name = _benchmark_item_runner->item_name(item_id);
    std::cout << "  - run " << name << std::endl;

    auto& result = _results[item_id];

    Assert(_currently_running_clients == 0, "Did not expect any clients to run at this time");
    const auto num_runs = size_t{1};

    while ((result.successful_runs.size() + result.unsuccessful_runs.size()) < num_runs) {
      // We want to only schedule as many items simultaneously as we have simulated clients
      if (_currently_running_clients.load(std::memory_order_relaxed) < _config.clients) {
        _schedule_item_run(item_id);
      } else {
        std::this_thread::sleep_for(std::chrono::milliseconds(10));
      }
    }
    Hyrise::get().scheduler()->wait_for_all_tasks();
    Assert(_currently_running_clients == 0, "All runs must be finished at this point");
  }
  _results = std::vector<BenchmarkItemResult>{*std::max_element(items.begin(), items.end()) + 1u};
  const auto& plugin_path = "./cmake-build-release/lib/libhyriseJoinToLocalPredicateRewritePlugin.so";
  std::cout << "- Load DependencyMiningPlugin from " << plugin_path << std::endl;
  Hyrise::get().plugin_manager.load_plugin(plugin_path);
  std::cout << "- Finished Dependency Mining" << std::endl;
}

void BenchmarkRunner::_benchmark_shuffled() {
  auto item_ids = _benchmark_item_runner->items();

  if (const auto& weights = _benchmark_item_runner->weights(); !weights.empty()) {
    auto item_ids_weighted = std::vector<BenchmarkItemID>{};
    for (const auto& selected_item_id : item_ids) {
      const auto item_weight = weights.at(selected_item_id);
      item_ids_weighted.resize(item_ids_weighted.size() + item_weight, selected_item_id);
    }
    item_ids = item_ids_weighted;
  }

  auto item_ids_shuffled = std::vector<BenchmarkItemID>{};

  for (const auto& item_id : item_ids) {
    _warmup(item_id);
  }

  // For shuffling the item order
  std::random_device random_device;
  std::mt19937 random_generator(random_device());

  Assert(_currently_running_clients == 0, "Did not expect any clients to run at this time");

  _state = BenchmarkState{_config.max_duration};

  while (_state.keep_running() && (_config.max_runs < 0 || _total_finished_runs.load(std::memory_order_relaxed) <
                                                               static_cast<size_t>(_config.max_runs))) {
    // We want to only schedule as many items simultaneously as we have simulated clients
    if (_currently_running_clients.load(std::memory_order_relaxed) < _config.clients) {
      if (item_ids_shuffled.empty()) {
        item_ids_shuffled = item_ids;
        std::shuffle(item_ids_shuffled.begin(), item_ids_shuffled.end(), random_generator);
      }

      const auto item_id = item_ids_shuffled.back();
      item_ids_shuffled.pop_back();

      _schedule_item_run(item_id);
    } else {
      std::this_thread::sleep_for(std::chrono::milliseconds(10));
    }
  }
  _state.set_done();

  for (auto& result : _results) {
    // As the execution of benchmark items is intermingled, we use the total duration for all items
    result.duration = _state.benchmark_duration;
  }

  // Wait for the rest of the tasks that didn't make it in time - they will not count towards the results
  Hyrise::get().scheduler()->wait_for_all_tasks();
  Assert(_currently_running_clients == 0, "All runs must be finished at this point");

  _snapshot_segment_access_counters("End of Benchmark");
}

void BenchmarkRunner::_benchmark_ordered() {
  for (const auto& item_id : _benchmark_item_runner->items()) {
    _warmup(item_id);

    const auto& name = _benchmark_item_runner->item_name(item_id);
    std::cout << "- Benchmarking " << name << std::endl;

    auto& result = _results[item_id];

    Assert(_currently_running_clients == 0, "Did not expect any clients to run at this time");

    _state = BenchmarkState{_config.max_duration};

    while (_state.keep_running() &&
           (_config.max_runs < 0 || (result.successful_runs.size() + result.unsuccessful_runs.size()) <
                                        static_cast<size_t>(_config.max_runs))) {
      // We want to only schedule as many items simultaneously as we have simulated clients
      if (_currently_running_clients.load(std::memory_order_relaxed) < _config.clients) {
        _schedule_item_run(item_id);
      } else {
        std::this_thread::sleep_for(std::chrono::milliseconds(10));
      }
    }
    _state.set_done();

    // Wait for the rest of the tasks that didn't make it in time - they will not count toward the results
    if (_currently_running_clients > 0) std::cout << "  -> Waiting for clients that are still running" << std::endl;
    Hyrise::get().scheduler()->wait_for_all_tasks();
    Assert(_currently_running_clients == 0, "All runs must be finished at this point");

    result.duration = _state.benchmark_duration;
    // chrono::seconds uses an integer precision duration type, but we need a floating-point value.
    const auto duration_seconds = std::chrono::duration<double>{_state.benchmark_duration}.count();
    const auto items_per_second = static_cast<double>(result.successful_runs.size()) / duration_seconds;

    // Compute mean by using accumulators
    boost::accumulators::accumulator_set<double, boost::accumulators::stats<boost::accumulators::tag::mean>>
        accumulator;
    for (const auto& entry : result.successful_runs) {
      // For readability and to be consistent with compare_benchmarks.py, query latencies should be in milliseconds.
      // chrono::milliseconds uses an integer precision duration type, but we need a floating-point value.
      accumulator(std::chrono::duration<double, std::milli>{entry.duration}.count());
    }
    const auto mean_in_milliseconds = boost::accumulators::mean(accumulator);

    if (!_config.verify && !_config.enable_visualization) {
      std::cout << "  -> Executed " << result.successful_runs.size() << " times in " << duration_seconds
                << " seconds (Latency: " << mean_in_milliseconds << " ms/iter, Throughput: " << items_per_second
                << " iter/s)" << std::endl;
      if (!result.unsuccessful_runs.empty()) {
        std::cout << "  -> " << result.unsuccessful_runs.size() << " additional runs failed" << std::endl;
      }
    }

    // Taking the snapshot at this point means that both warmup runs and runs that finish after the deadline are taken
    // into account, too. In light of the significant amount of data added by the snapshots to the JSON file and the
    // unclear advantage of excluding those runs, we only take one snapshot here.
    _snapshot_segment_access_counters(name);
  }
}

void BenchmarkRunner::_schedule_item_run(const BenchmarkItemID item_id) {
  _currently_running_clients++;
  BenchmarkItemResult& result = _results[item_id];

  auto task = std::make_shared<JobTask>(
      [&, item_id]() {
        const auto run_start = std::chrono::steady_clock::now();
        auto [success, metrics, any_run_verification_failed] = _benchmark_item_runner->execute_item(item_id);
        const auto run_end = std::chrono::steady_clock::now();

        --_currently_running_clients;
        ++_total_finished_runs;

        // If result.verification_passed was previously unset, set it; otherwise only invalidate it if the run failed.
        result.verification_passed = result.verification_passed.load().value_or(true) && !any_run_verification_failed;

        if (!_state.is_done()) {  // To prevent items from adding their result after the time is up
          if (!_config.metrics) metrics.clear();
          const auto item_result =
              BenchmarkItemRunResult{run_start - _benchmark_start, run_end - run_start, std::move(metrics)};
          if (success) {
            result.successful_runs.push_back(item_result);
          } else {
            result.unsuccessful_runs.push_back(item_result);
          }
        }
      },
      SchedulePriority::High);

  task->schedule();
}

void BenchmarkRunner::_warmup(const BenchmarkItemID item_id) {
  if (_config.warmup_duration == Duration{0}) return;

  const auto& name = _benchmark_item_runner->item_name(item_id);
  std::cout << "- Warming up for " << name << std::endl;

  Assert(_currently_running_clients == 0, "Did not expect any clients to run at this time");

  _state = BenchmarkState{_config.warmup_duration};

  while (_state.keep_running()) {
    // We want to only schedule as many items simultaneously as we have simulated clients
    if (_currently_running_clients.load(std::memory_order_relaxed) < _config.clients) {
      _schedule_item_run(item_id);
    } else {
      std::this_thread::sleep_for(std::chrono::milliseconds(10));
    }
  }

  // Clear the results
  _results[item_id].successful_runs = {};
  _results[item_id].unsuccessful_runs = {};
  _results[item_id].duration = {};

  _state.set_done();

  // Wait for the rest of the tasks that didn't make it in time
  Hyrise::get().scheduler()->wait_for_all_tasks();
  Assert(_currently_running_clients == 0, "All runs must be finished at this point");
}

void BenchmarkRunner::write_report_to_file() const {
  const std::chrono::nanoseconds total_duration = std::chrono::steady_clock::now() - _benchmark_start;

  nlohmann::json benchmarks;

  for (const auto& item_id : _benchmark_item_runner->items()) {
    const auto& name = _benchmark_item_runner->item_name(item_id);
    const auto& result = _results.at(item_id);

    const auto runs_to_json = [](auto runs) {
      auto runs_json = nlohmann::json::array();
      for (const auto& run_result : runs) {
        // Convert the SQLPipelineMetrics for each run of the BenchmarkItem into JSON
        auto all_pipeline_metrics_json = nlohmann::json::array();
        // metrics can be empty if _config.metrics is false
        for (const auto& pipeline_metrics : run_result.metrics) {
          auto pipeline_metrics_json = nlohmann::json{{"parse_duration", pipeline_metrics.parse_time_nanos.count()},
                                                      {"statements", nlohmann::json::array()}};

          for (const auto& sql_statement_metrics : pipeline_metrics.statement_metrics) {
            nlohmann::json rule_metrics_json;
            for (const auto& rule_duration : sql_statement_metrics->optimizer_rule_durations) {
              rule_metrics_json[rule_duration.rule_name] += rule_duration.duration.count();
            }

            auto sql_statement_metrics_json =
                nlohmann::json{{"sql_translation_duration", sql_statement_metrics->sql_translation_duration.count()},
                               {"optimization_duration", sql_statement_metrics->optimization_duration.count()},
                               {"optimizer_rule_durations", rule_metrics_json},
                               {"lqp_translation_duration", sql_statement_metrics->lqp_translation_duration.count()},
                               {"plan_execution_duration", sql_statement_metrics->plan_execution_duration.count()},
                               {"query_plan_cache_hit", sql_statement_metrics->query_plan_cache_hit}};

            pipeline_metrics_json["statements"].push_back(sql_statement_metrics_json);
          }

          all_pipeline_metrics_json.push_back(pipeline_metrics_json);
        }

        runs_json.push_back(nlohmann::json{{"begin", run_result.begin.count()},
                                           {"duration", run_result.duration.count()},
                                           {"metrics", all_pipeline_metrics_json}});
      }
      return runs_json;
    };

    nlohmann::json benchmark{{"name", name},
                             {"duration", result.duration.count()},
                             {"successful_runs", runs_to_json(result.successful_runs)},
                             {"unsuccessful_runs", runs_to_json(result.unsuccessful_runs)}};

    // For ordered benchmarks, report the time that this individual item ran. For shuffled benchmarks, return the
    // duration of the entire benchmark. This means that items_per_second of ordered and shuffled runs are not
    // comparable.
    const auto reported_item_duration =
        _config.benchmark_mode == BenchmarkMode::Shuffled ? total_duration : result.duration;
    // chrono::seconds uses an integer precision duration type, but we need a floating-point value.
    const auto duration_seconds = std::chrono::duration<double>(reported_item_duration).count();
    const auto items_per_second =
        duration_seconds > 0 ? (static_cast<double>(result.successful_runs.size()) / duration_seconds) : 0;

    // The field items_per_second is relied upon by a number of visualization scripts. Carefully consider if you really
    // want to touch this and potentially break the comparability across commits. Note that items_per_second only
    // includes successful iterations.
    benchmark["items_per_second"] = items_per_second;

    benchmarks.push_back(benchmark);
  }

  // Gather information on the table size
  auto table_size = size_t{0};
  for (const auto& table_pair : Hyrise::get().storage_manager.tables()) {
    table_size += table_pair.second->memory_usage(MemoryUsageCalculationMode::Full);
  }

  nlohmann::json summary{{"table_size_in_bytes", table_size}, {"total_duration", total_duration.count()}};

  // To get timestamps relative to the benchmark start, we substract the benchmark start timepoint.
  // We have to use system_clock here, as the LogManager uses it to provide human-readable timestamps.
  // Because the system_clock can be readjusted anytime, the timestamps could be slightly out of line.
  const auto benchmark_start_ns = std::chrono::nanoseconds{_benchmark_wall_clock_start.time_since_epoch()}.count();
  auto log_json = _sql_to_json(std::string{"SELECT \"timestamp\" - "} + std::to_string(benchmark_start_ns) +
                               " AS \"timestamp\", log_level, reporter, message FROM meta_log");

  nlohmann::json report{{"context", _context},
                        {"benchmarks", std::move(benchmarks)},
                        {"log", std::move(log_json)},
                        {"summary", std::move(summary)},
                        {"table_generation", _table_generator->metrics}};

  // Add information that was temporarily stored in the `benchmark_...` tables during the benchmark execution
  if (Hyrise::get().storage_manager.has_table("benchmark_system_utilization_log")) {
    report["system_utilization"] = _sql_to_json("SELECT * FROM benchmark_system_utilization_log");
  }

  if (Hyrise::get().storage_manager.has_table("benchmark_segments_log")) {
    report["segments"] = _sql_to_json("SELECT * FROM benchmark_segments_log");
  }

  // Write the output file
  std::ofstream{_config.output_file_path.value()} << std::setw(2) << report << std::endl;
}

cxxopts::Options BenchmarkRunner::get_basic_cli_options(const std::string& benchmark_name) {
  cxxopts::Options cli_options{benchmark_name};

  // Create a comma separated strings with the encoding and compression options
  const auto get_first = boost::adaptors::transformed([](auto it) { return it.first; });
  const auto encoding_strings_option = boost::algorithm::join(encoding_type_to_string.right | get_first, ", ");
  const auto compression_strings_option =
      boost::algorithm::join(vector_compression_type_to_string.right | get_first, ", ");

  // Make TPC-C run in shuffled mode. While it can also run in ordered mode, it would run out of orders to fulfill at
  // some point. The way this is solved here is not really nice, but as the TPC-C benchmark binary has just a main
  // method and not a class, retrieving this default value properly would require some major refactoring of how
  // benchmarks interact with the BenchmarkRunner. At this moment, that does not seem to be worth the effort.
  const auto* const default_mode = (benchmark_name == "TPC-C Benchmark" ? "Shuffled" : "Ordered");

  // clang-format off
  cli_options.add_options()
    ("help", "print a summary of CLI options")
    ("full_help", "print more detailed information about configuration options")
    ("r,runs", "Maximum number of runs per item, negative values mean infinity", cxxopts::value<int64_t>()->default_value("-1")) // NOLINT
    ("c,chunk_size", "Chunk size", cxxopts::value<ChunkOffset>()->default_value(std::to_string(Chunk::DEFAULT_SIZE))) // NOLINT
    ("t,time", "Runtime - per item for Ordered, total for Shuffled", cxxopts::value<uint64_t>()->default_value("60")) // NOLINT
    ("w,warmup", "Number of seconds that each item is run for warm up", cxxopts::value<uint64_t>()->default_value("0")) // NOLINT
    ("o,output", "JSON file to output results to, don't specify for stdout", cxxopts::value<std::string>()->default_value("")) // NOLINT
    ("m,mode", "Ordered or Shuffled", cxxopts::value<std::string>()->default_value(default_mode)) // NOLINT
    ("e,encoding", "Specify Chunk encoding as a string or as a JSON config file (for more detailed configuration, see --full_help). String options: " + encoding_strings_option, cxxopts::value<std::string>()->default_value("Dictionary"))  // NOLINT
    ("compression", "Specify vector compression as a string. Options: " + compression_strings_option, cxxopts::value<std::string>()->default_value(""))  // NOLINT
    ("indexes", "Create indexes (where defined by benchmark)", cxxopts::value<bool>()->default_value("false"))  // NOLINT
    ("scheduler", "Enable or disable the scheduler", cxxopts::value<bool>()->default_value("false")) // NOLINT
    ("cores", "Specify the number of cores used by the scheduler (if active). 0 means all available cores", cxxopts::value<uint32_t>()->default_value("0")) // NOLINT
    ("clients", "Specify how many items should run in parallel if the scheduler is active", cxxopts::value<uint32_t>()->default_value("1")) // NOLINT
    ("visualize", "Create a visualization image of one LQP and PQP for each query, do not properly run the benchmark", cxxopts::value<bool>()->default_value("false")) // NOLINT
    ("verify", "Verify each query by comparing it with the SQLite result", cxxopts::value<bool>()->default_value("false")) // NOLINT
    ("dont_cache_binary_tables", "Do not cache tables as binary files for faster loading on subsequent runs", cxxopts::value<bool>()->default_value("false")) // NOLINT
    ("metrics", "Track more metrics (steps in SQL pipeline, system utilization, etc.) and add them to the output JSON (see -o)", cxxopts::value<bool>()->default_value("false")) // NOLINT
    // This option is only advised when the underlying system's memory capacity is overleaded by the preparation phase.
    ("data_preparation_cores", "Specify the number of cores used by the scheduler for data preparation, i.e., sorting and encoding tables and generating table statistics. 0 means all available cores.", cxxopts::value<uint32_t>()->default_value("0")); // NOLINT
  // clang-format on

  return cli_options;
}

nlohmann::json BenchmarkRunner::create_context(const BenchmarkConfig& config) {
  // Generate YY-MM-DD hh:mm::ss
  auto current_time = std::time(nullptr);
  auto local_time = *std::localtime(&current_time);
  std::stringstream timestamp_stream;
  timestamp_stream << std::put_time(&local_time, "%Y-%m-%d %H:%M:%S");

  // clang-format off
  std::stringstream compiler;
  #if defined(__clang__)
    compiler << "clang " << __clang_major__ << "." << __clang_minor__ << "." << __clang_patchlevel__;
  #elif defined(__GNUC__)
    compiler << "gcc " << __GNUC__ << "." << __GNUC_MINOR__;
  #else
    compiler << "unknown";
  #endif
  // clang-format on

  return nlohmann::json{{"date", timestamp_stream.str()},
                        {"chunk_size", static_cast<ChunkOffset::base_type>(config.chunk_size)},
                        {"compiler", compiler.str()},
                        {"build_type", HYRISE_DEBUG ? "debug" : "release"},
                        {"encoding", config.encoding_config.to_json()},
                        {"indexes", config.indexes},
                        {"benchmark_mode", magic_enum::enum_name(config.benchmark_mode)},
                        {"max_runs", config.max_runs},
                        {"max_duration", config.max_duration.count()},
                        {"warmup_duration", config.warmup_duration.count()},
                        {"using_scheduler", config.enable_scheduler},
                        {"cores", config.cores},
                        {"clients", config.clients},
                        {"data_preparation_cores", config.data_preparation_cores},
                        {"verify", config.verify},
                        {"time_unit", "ns"},
                        {"GIT-HASH", GIT_HEAD_SHA1 + std::string(GIT_IS_DIRTY ? "-dirty" : "")}};
}

nlohmann::json BenchmarkRunner::_sql_to_json(const std::string& sql) {
  auto pipeline = SQLPipelineBuilder{sql}.create_pipeline();
  const auto& [pipeline_status, table] = pipeline.get_result_table();
  Assert(pipeline_status == SQLPipelineStatus::Success, "_sql_to_json failed");

  auto output = nlohmann::json::array();
  for (auto row_nr = uint64_t{0}; row_nr < table->row_count(); ++row_nr) {
    auto row = table->get_row(row_nr);
    auto entry = nlohmann::json{};

    for (auto column_id = ColumnID{0}; column_id < table->column_count(); ++column_id) {
      boost::apply_visitor(
          // table=table needed because of https://stackoverflow.com/questions/46114214/
          [&, table = table](const auto value) {
            if constexpr (!std::is_same_v<std::decay_t<decltype(value)>, NullValue>) {
              entry[table->column_name(column_id)] = value;
            } else {
              entry[table->column_name(column_id)] = nullptr;
            }
          },
          row[column_id]);
    }

    output.emplace_back(std::move(entry));
  }

  return output;
}

void BenchmarkRunner::_snapshot_segment_access_counters(const std::string& moment) {
  if (!_config.metrics) return;

  auto moment_or_timestamp = moment;
  if (moment_or_timestamp.empty()) {
    const auto timestamp = std::chrono::nanoseconds{std::chrono::steady_clock::now() - _benchmark_start}.count();
    moment_or_timestamp = std::to_string(timestamp);
  }

  ++_snapshot_id;

  auto sql_builder = std::stringstream{};
  sql_builder << "INSERT INTO benchmark_segments_log SELECT " << _snapshot_id << ", '" << moment_or_timestamp + "'"
              << ", * FROM meta_segments WHERE table_name NOT LIKE 'benchmark%'";

  SQLPipelineBuilder{sql_builder.str()}.create_pipeline().get_result_table();
}

}  // namespace opossum<|MERGE_RESOLUTION|>--- conflicted
+++ resolved
@@ -87,7 +87,7 @@
 
     Assert(_currently_running_clients == 0, "Did not expect any clients to run at this time");
     const auto num_runs = size_t{1};
-    
+
     while ((result.successful_runs.size() + result.unsuccessful_runs.size()) < num_runs) {
       // We want to only schedule as many items simultaneously as we have simulated clients
       if (_currently_running_clients.load(std::memory_order_relaxed) < _config.clients) {
@@ -99,11 +99,11 @@
     Hyrise::get().scheduler()->wait_for_all_tasks();
     Assert(_currently_running_clients == 0, "All runs must be finished at this point");
   }
-
   _results = std::vector<BenchmarkItemResult>{*std::max_element(items.begin(), items.end()) + 1u};
-  const auto& plugin_path = "/home/henok/hyrise/cmake-build-debug/lib/libhyriseJoinToLocalPredicateRewriteV2Plugin.so";
+  const auto& plugin_path = "./cmake-build-release/lib/libhyriseJoinToLocalPredicateRewritePlugin.so";
   std::cout << "- Load DependencyMiningPlugin from " << plugin_path << std::endl;
   Hyrise::get().plugin_manager.load_plugin(plugin_path);
+  std::cout << "- Finished Dependency Mining" << std::endl;
 }
 
 void BenchmarkRunner::run() {
@@ -150,11 +150,7 @@
     _results = std::vector<BenchmarkItemResult>{*std::max_element(items.begin(), items.end()) + 1u};
   }
 
-<<<<<<< HEAD
-  // _mine_dependencies();
-=======
   _mine_dependencies();
->>>>>>> f7b4c821
 
   switch (_config.benchmark_mode) {
     case BenchmarkMode::Ordered: {
@@ -210,36 +206,6 @@
   // Stop the thread that tracks the system utilization
   track_system_utilization = false;
   system_utilization_tracker.join();
-}
-
-void BenchmarkRunner::_mine_dependencies() {
-  std::cout << "- Mining Dependencies " << std::endl;
-  const auto& items = _benchmark_item_runner->items();
-  for (const auto& item_id : items) {
-    const auto& name = _benchmark_item_runner->item_name(item_id);
-    std::cout << "  - run " << name << std::endl;
-
-    auto& result = _results[item_id];
-
-    Assert(_currently_running_clients == 0, "Did not expect any clients to run at this time");
-    const auto num_runs = size_t{1};
-
-    while ((result.successful_runs.size() + result.unsuccessful_runs.size()) < num_runs) {
-      // We want to only schedule as many items simultaneously as we have simulated clients
-      if (_currently_running_clients.load(std::memory_order_relaxed) < _config.clients) {
-        _schedule_item_run(item_id);
-      } else {
-        std::this_thread::sleep_for(std::chrono::milliseconds(10));
-      }
-    }
-    Hyrise::get().scheduler()->wait_for_all_tasks();
-    Assert(_currently_running_clients == 0, "All runs must be finished at this point");
-  }
-  _results = std::vector<BenchmarkItemResult>{*std::max_element(items.begin(), items.end()) + 1u};
-  const auto& plugin_path = "./cmake-build-release/lib/libhyriseJoinToLocalPredicateRewritePlugin.so";
-  std::cout << "- Load DependencyMiningPlugin from " << plugin_path << std::endl;
-  Hyrise::get().plugin_manager.load_plugin(plugin_path);
-  std::cout << "- Finished Dependency Mining" << std::endl;
 }
 
 void BenchmarkRunner::_benchmark_shuffled() {
