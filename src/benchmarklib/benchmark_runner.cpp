--- conflicted
+++ resolved
@@ -515,7 +515,6 @@
       {"GIT-HASH", GIT_HEAD_SHA1 + std::string(GIT_IS_DIRTY ? "-dirty" : "")}};
 }
 
-<<<<<<< HEAD
 void BenchmarkRunner::_export_pqps() const {
   std::cout << "export" << std::endl;
   const auto& pqp_cache = Hyrise::get().default_pqp_cache;
@@ -526,7 +525,7 @@
   std::cout << "clear" << std::endl;
   // Clear pqp cache for next benchmark run
   pqp_cache->clear();
-=======
+
 nlohmann::json BenchmarkRunner::_sql_to_json(const std::string& sql) {
   auto pipeline = SQLPipelineBuilder{sql}.create_pipeline();
   const auto& [pipeline_status, table] = pipeline.get_result_table();
@@ -554,7 +553,6 @@
   }
 
   return output;
->>>>>>> 2ac90a08
 }
 
 }  // namespace opossum