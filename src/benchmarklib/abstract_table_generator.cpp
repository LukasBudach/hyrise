#include "abstract_table_generator.hpp"

#include "benchmark_config.hpp"
#include "benchmark_table_encoder.hpp"
#include "hyrise.hpp"
#include "import_export/binary/binary_writer.hpp"
#include "operators/sort.hpp"
#include "operators/table_wrapper.hpp"
#include "storage/index/group_key/composite_group_key_index.hpp"
#include "storage/index/group_key/group_key_index.hpp"
#include "storage/segment_iterate.hpp"
#include "utils/format_duration.hpp"
#include "utils/timer.hpp"

namespace opossum {

void to_json(nlohmann::json& json, const TableGenerationMetrics& metrics) {
  json = {{"generation_duration", metrics.generation_duration.count()},
          {"encoding_duration", metrics.encoding_duration.count()},
          {"binary_caching_duration", metrics.binary_caching_duration.count()},
          {"sort_duration", metrics.sort_duration.count()},
          {"store_duration", metrics.store_duration.count()},
          {"index_duration", metrics.index_duration.count()}};
}

BenchmarkTableInfo::BenchmarkTableInfo(const std::shared_ptr<Table>& init_table) : table(init_table) {}

AbstractTableGenerator::AbstractTableGenerator(const std::shared_ptr<BenchmarkConfig>& benchmark_config)
    : _benchmark_config(benchmark_config) {}

void AbstractTableGenerator::generate_and_store() {
  if (Hyrise::get().storage_manager.has_table("lineitem")
        || Hyrise::get().storage_manager.has_table("customer_demographics")) {
    return;
  }

  Timer timer;

  std::cout << "- Loading/Generating tables " << std::endl;
  auto table_info_by_name = generate();
  metrics.generation_duration = timer.lap();
  std::cout << "- Loading/Generating tables done (" << format_duration(metrics.generation_duration) << ")" << std::endl;

  /**
   * Sort tables if a sort order was defined by the benchmark
   */
<<<<<<< HEAD

  std::cout << "- Skipping sorting, ClusteringPlugin will take care of that" << std::endl;
  //const auto sort_order_by_table = SortOrderByTable{};
  const auto& sort_order_by_table = _sort_order_by_table();
  if (!sort_order_by_table.empty()) {
    std::cout << "- Sorting tables" << std::endl;

    for (const auto& [table_name, column_name] : sort_order_by_table) {
      auto& table = table_info_by_name[table_name].table;
      const auto sort_mode = SortMode::Ascending;  // currently fixed to ascending
      const auto sort_column_id = table->column_id_by_name(column_name);
      const auto chunk_count = table->chunk_count();

      // Check if table is already sorted
      auto is_sorted = true;
      resolve_data_type(table->column_data_type(sort_column_id), [&](auto type) {
        using ColumnDataType = typename decltype(type)::type;

        auto last_value = std::optional<ColumnDataType>{};
        for (auto chunk_id = ChunkID{0}; chunk_id < chunk_count; ++chunk_id) {
          const auto& segment = table->get_chunk(chunk_id)->get_segment(sort_column_id);
          segment_with_iterators<ColumnDataType>(*segment, [&](auto it, const auto end) {
            while (it != end) {
              if (it->is_null()) {
                if (last_value) {
                  // NULLs should come before all values
                  is_sorted = false;
                  break;
=======
  {
    const auto& sort_order_by_table = _sort_order_by_table();
    if (!sort_order_by_table.empty()) {
      std::cout << "- Sorting tables" << std::endl;

      // We do not use JobTasks here (and in the rest of this file) because we want this part to be multi-threaded even
      // if Hyrise uses no scheduler.
      auto threads = std::vector<std::thread>{};
      for (const auto& sort_order_pair : sort_order_by_table) {
        // Cannot use structured binding here as it cannot be captured in the lambda:
        // http://www.open-std.org/jtc1/sc22/wg21/docs/cwg_defects.html#2313
        const auto& table_name = sort_order_pair.first;
        const auto& column_name = sort_order_pair.second;

        threads.emplace_back([&] {
          auto& table = table_info_by_name[table_name].table;
          const auto sort_mode = SortMode::Ascending;  // currently fixed to ascending
          const auto sort_column_id = table->column_id_by_name(column_name);
          const auto chunk_count = table->chunk_count();

          // Check if table is already sorted
          auto is_sorted = true;
          resolve_data_type(table->column_data_type(sort_column_id), [&](auto type) {
            using ColumnDataType = typename decltype(type)::type;

            auto last_value = std::optional<ColumnDataType>{};
            for (auto chunk_id = ChunkID{0}; chunk_id < chunk_count; ++chunk_id) {
              const auto& segment = table->get_chunk(chunk_id)->get_segment(sort_column_id);
              segment_with_iterators<ColumnDataType>(*segment, [&](auto it, const auto end) {
                while (it != end) {
                  if (it->is_null()) {
                    if (last_value) {
                      // NULLs should come before all values
                      is_sorted = false;
                      break;
                    }

                    ++it;
                    continue;
                  }

                  if (!last_value || it->value() >= *last_value) {
                    last_value = it->value();
                  } else {
                    is_sorted = false;
                    break;
                  }

                  ++it;
>>>>>>> 0d7dc92e
                }
              });
            }
          });

          if (is_sorted) {
            auto output = std::stringstream{};
            output << "-  Table '" << table_name << "' is already sorted by '" << column_name << "'\n";
            std::cout << output.str() << std::flush;
            const SortColumnDefinition sort_column{sort_column_id, sort_mode};

            if (_all_chunks_sorted_by(table, sort_column)) return;

            for (auto chunk_id = ChunkID{0}; chunk_id < chunk_count; ++chunk_id) {
              const auto& chunk = table->get_chunk(chunk_id);
              Assert(chunk->individually_sorted_by().empty(), "Chunk SortColumnDefinitions need to be empty");
              chunk->set_individually_sorted_by(sort_column);
            }

            return;
          }

          // We sort the tables after their creation so that we are independent of the order in which they are filled.
          // For this, we use the sort operator. Because it returns a `const Table`, we need to recreate the table and
          // migrate the sorted chunks to that table.

          Timer per_table_timer;

          auto table_wrapper = std::make_shared<TableWrapper>(table);
          table_wrapper->execute();
          auto sort = std::make_shared<Sort>(
              table_wrapper, std::vector<SortColumnDefinition>{SortColumnDefinition{sort_column_id, sort_mode}},
              _benchmark_config->chunk_size, Sort::ForceMaterialization::Yes);
          sort->execute();
          const auto immutable_sorted_table = sort->get_output();

          Assert(immutable_sorted_table->chunk_count() == table->chunk_count(), "Mismatching chunk_count");

          table = std::make_shared<Table>(immutable_sorted_table->column_definitions(), TableType::Data,
                                          table->target_chunk_size(), UseMvcc::Yes);
          const auto column_count = immutable_sorted_table->column_count();
          for (auto chunk_id = ChunkID{0}; chunk_id < chunk_count; ++chunk_id) {
            const auto chunk = immutable_sorted_table->get_chunk(chunk_id);
            auto mvcc_data = std::make_shared<MvccData>(chunk->size(), CommitID{0});
            Segments segments{};
            for (auto column_id = ColumnID{0}; column_id < column_count; ++column_id) {
              segments.emplace_back(chunk->get_segment(column_id));
            }
            table->append_chunk(segments, mvcc_data);
            table->get_chunk(chunk_id)->finalize();
            table->get_chunk(chunk_id)->set_individually_sorted_by(SortColumnDefinition(sort_column_id, sort_mode));
          }

          auto output = std::stringstream{};
          output << "-  Sorted '" << table_name << "' by '" << column_name << "' (" << per_table_timer.lap_formatted()
                 << ")\n";
          std::cout << output.str() << std::flush;
        });
      }
      for (auto& thread : threads) thread.join();

      metrics.sort_duration = timer.lap();
      std::cout << "- Sorting tables done (" << format_duration(metrics.sort_duration) << ")" << std::endl;
    }
  }

  /**
   * Add constraints if defined by the benchmark
   */
  _add_constraints(table_info_by_name);

  /**
   * Finalizing all chunks of all tables that are still mutable.
   */
  // TODO(any): Finalization might trigger encoding in the future.
  for (auto& [table_name, table_info] : table_info_by_name) {
    auto& table = table_info_by_name[table_name].table;
    for (auto chunk_id = ChunkID{0}; chunk_id < table->chunk_count(); ++chunk_id) {
      const auto chunk = table->get_chunk(chunk_id);
      if (chunk->is_mutable()) chunk->finalize();
    }
  }

  /**
   * Encode the tables
   */
  {
    std::cout << "- Encoding tables (if necessary) and generating pruning statistics" << std::endl;

    auto threads = std::vector<std::thread>{};
    for (auto& table_info_by_name_pair : table_info_by_name) {
      const auto& table_name = table_info_by_name_pair.first;
      auto& table_info = table_info_by_name_pair.second;

      threads.emplace_back([&] {
        Timer per_table_timer;
        table_info.re_encoded =
            BenchmarkTableEncoder::encode(table_name, table_info.table, _benchmark_config->encoding_config);
        auto output = std::stringstream{};
        output << "-  Encoding '" + table_name << "' - "
               << (table_info.re_encoded ? "encoding applied" : "no encoding necessary") << " ("
               << per_table_timer.lap_formatted() << ")\n";
        std::cout << output.str() << std::flush;
      });
    }

    for (auto& thread : threads) thread.join();

    metrics.encoding_duration = timer.lap();
    std::cout << "- Encoding tables and generating pruning statistic done ("
              << format_duration(metrics.encoding_duration) << ")" << std::endl;
  }

  /**
   * Write the Tables into binary files if required
   */
  if (_benchmark_config->cache_binary_tables) {
    for (auto& [table_name, table_info] : table_info_by_name) {
      const auto& table = table_info.table;
      if (table->chunk_count() > 1 && table->get_chunk(ChunkID{0})->size() != _benchmark_config->chunk_size) {
        Fail("Table '" + table_name + "' was loaded from binary, but has a mismatching chunk size of " +
             std::to_string(table->get_chunk(ChunkID{0})->size()) +
             ". Delete cached files or use '--dont_cache_binary_tables'.");
      }
    }

    std::cout << "- Writing tables into binary files if necessary" << std::endl;

    for (auto& [table_name, table_info] : table_info_by_name) {
      if (table_info.loaded_from_binary && !table_info.re_encoded && !table_info.binary_file_out_of_date) {
        continue;
      }

      auto binary_file_path = std::filesystem::path{};
      if (table_info.binary_file_path) {
        binary_file_path = *table_info.binary_file_path;
      } else {
        binary_file_path = *table_info.text_file_path;
        binary_file_path.replace_extension(".bin");
      }

      std::cout << "- Writing '" << table_name << "' into binary file " << binary_file_path << " " << std::flush;
      Timer per_table_timer;
      BinaryWriter::write(*table_info.table, binary_file_path);
      std::cout << "(" << per_table_timer.lap_formatted() << ")" << std::endl;
    }
    metrics.binary_caching_duration = timer.lap();
    std::cout << "- Writing tables into binary files done (" << format_duration(metrics.binary_caching_duration) << ")"
              << std::endl;
  }

  /**
   * Add the Tables to the StorageManager
   */
  {
    std::cout << "- Adding tables to StorageManager and generating table statistics" << std::endl;
    auto& storage_manager = Hyrise::get().storage_manager;
    auto threads = std::vector<std::thread>{};
    for (auto& table_info_by_name_pair : table_info_by_name) {
      const auto& table_name = table_info_by_name_pair.first;
      auto& table_info = table_info_by_name_pair.second;

      threads.emplace_back([&] {
        Timer per_table_timer;
        if (storage_manager.has_table(table_name)) storage_manager.drop_table(table_name);
        storage_manager.add_table(table_name, table_info.table);
        const auto output =
            std::string{"-  Added '"} + table_name + "' " + "(" + per_table_timer.lap_formatted() + ")\n";
        std::cout << output << std::flush;
      });
    }
    for (auto& thread : threads) thread.join();

    metrics.store_duration = timer.lap();

    std::cout << "- Adding tables to StorageManager and generating table statistics done ("
              << format_duration(metrics.store_duration) << ")" << std::endl;
  }

  /**
   * Create indexes if requested by the user
   */
  if (_benchmark_config->indexes) {
    std::cout << "- Creating indexes" << std::endl;
    const auto& indexes_by_table = _indexes_by_table();
    if (indexes_by_table.empty()) {
      std::cout << "-  No indexes defined by benchmark" << std::endl;
    }
    for (const auto& [table_name, indexes] : indexes_by_table) {
      const auto& table = table_info_by_name[table_name].table;

      for (const auto& index_columns : indexes) {
        auto column_ids = std::vector<ColumnID>{};

        for (const auto& index_column : index_columns) {
          column_ids.emplace_back(table->column_id_by_name(index_column));
        }

        std::cout << "-  Creating index on " << table_name << " [ ";
        for (const auto& index_column : index_columns) {
          std::cout << index_column << " ";
        }
        std::cout << "] " << std::flush;
        Timer per_index_timer;

        if (column_ids.size() == 1) {
          table->create_index<GroupKeyIndex>(column_ids);
        } else {
          table->create_index<CompositeGroupKeyIndex>(column_ids);
        }

        std::cout << "(" << per_index_timer.lap_formatted() << ")" << std::endl;
      }
    }
    metrics.index_duration = timer.lap();
    std::cout << "- Creating indexes done (" << format_duration(metrics.index_duration) << ")" << std::endl;
  } else {
    std::cout << "- No indexes created as --indexes was not specified or set to false" << std::endl;
  }
}

std::shared_ptr<BenchmarkConfig> AbstractTableGenerator::create_benchmark_config_with_chunk_size(
    ChunkOffset chunk_size) {
  auto config = BenchmarkConfig::get_default_config();
  config.chunk_size = chunk_size;
  return std::make_shared<BenchmarkConfig>(config);
}

AbstractTableGenerator::IndexesByTable AbstractTableGenerator::_indexes_by_table() const { return {}; }

AbstractTableGenerator::SortOrderByTable AbstractTableGenerator::_sort_order_by_table() const { return {}; }

void AbstractTableGenerator::_add_constraints(
    std::unordered_map<std::string, BenchmarkTableInfo>& table_info_by_name) const {}

bool AbstractTableGenerator::_all_chunks_sorted_by(const std::shared_ptr<Table>& table,
                                                   const SortColumnDefinition& sort_column) {
  for (ChunkID chunk_id{0}; chunk_id < table->chunk_count(); ++chunk_id) {
    const auto& sorted_columns = table->get_chunk(chunk_id)->individually_sorted_by();
    if (sorted_columns.empty()) return false;
    bool chunk_sorted = false;
    for (const auto& sorted_column : sorted_columns) {
      if (sorted_column.column == sort_column.column) {
        Assert(sorted_column.sort_mode == sort_column.sort_mode, "Column is already sorted by another SortMode");
        chunk_sorted = true;
      }
    }
    if (!chunk_sorted) return false;
  }
  return true;
}

}  // namespace opossum<|MERGE_RESOLUTION|>--- conflicted
+++ resolved
@@ -44,36 +44,6 @@
   /**
    * Sort tables if a sort order was defined by the benchmark
    */
-<<<<<<< HEAD
-
-  std::cout << "- Skipping sorting, ClusteringPlugin will take care of that" << std::endl;
-  //const auto sort_order_by_table = SortOrderByTable{};
-  const auto& sort_order_by_table = _sort_order_by_table();
-  if (!sort_order_by_table.empty()) {
-    std::cout << "- Sorting tables" << std::endl;
-
-    for (const auto& [table_name, column_name] : sort_order_by_table) {
-      auto& table = table_info_by_name[table_name].table;
-      const auto sort_mode = SortMode::Ascending;  // currently fixed to ascending
-      const auto sort_column_id = table->column_id_by_name(column_name);
-      const auto chunk_count = table->chunk_count();
-
-      // Check if table is already sorted
-      auto is_sorted = true;
-      resolve_data_type(table->column_data_type(sort_column_id), [&](auto type) {
-        using ColumnDataType = typename decltype(type)::type;
-
-        auto last_value = std::optional<ColumnDataType>{};
-        for (auto chunk_id = ChunkID{0}; chunk_id < chunk_count; ++chunk_id) {
-          const auto& segment = table->get_chunk(chunk_id)->get_segment(sort_column_id);
-          segment_with_iterators<ColumnDataType>(*segment, [&](auto it, const auto end) {
-            while (it != end) {
-              if (it->is_null()) {
-                if (last_value) {
-                  // NULLs should come before all values
-                  is_sorted = false;
-                  break;
-=======
   {
     const auto& sort_order_by_table = _sort_order_by_table();
     if (!sort_order_by_table.empty()) {
@@ -123,7 +93,6 @@
                   }
 
                   ++it;
->>>>>>> 0d7dc92e
                 }
               });
             }
