--- conflicted
+++ resolved
@@ -22,15 +22,9 @@
                   const EncodingConfig& init_encoding_config, const bool init_indexes, const int64_t init_max_runs,
                   const Duration& init_max_duration, const Duration& init_warmup_duration,
                   const std::optional<std::string>& init_output_file_path, const bool init_enable_scheduler,
-<<<<<<< HEAD
-                  const uint32_t init_cores, const uint32_t init_clients, const bool init_enable_visualization,
-                  const bool init_verify, const bool init_cache_binary_tables, const bool init_metrics,
-                  const std::optional<std::string>& init_dependency_mining_plugin_path);
-=======
                   const uint32_t init_cores, const uint32_t init_data_preparation_cores, const uint32_t init_clients,
                   const bool init_enable_visualization, const bool init_verify, const bool init_cache_binary_tables,
-                  const bool init_metrics);
->>>>>>> 7683162b
+                  const bool init_metrics, const std::optional<std::string>& init_dependency_mining_plugin_path);
 
   static BenchmarkConfig get_default_config();
 
