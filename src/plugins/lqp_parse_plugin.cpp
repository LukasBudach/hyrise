--- conflicted
+++ resolved
@@ -46,10 +46,6 @@
                     column_expression = std::dynamic_pointer_cast<LQPColumnExpression>(predicate->right_operand());
                 }
 
-<<<<<<< HEAD
-                return (left_sub_result) ? left_sub_result : right_sub_result;
-            }
-=======
                 if ((!column_expression) || (column_expression != column_candidate)) {
                     return LQPVisitation::VisitInputs;
                 }
@@ -65,7 +61,6 @@
         return candidate;
     }
 
->>>>>>> 8353f0ec
 
     void LQPParsePlugin::start() {
         const auto snapshot = Hyrise::get().default_lqp_cache->snapshot();
