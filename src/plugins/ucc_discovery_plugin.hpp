#pragma once

#include "expression/abstract_expression.hpp"
#include "logical_query_plan/abstract_lqp_node.hpp"
#include "storage/table.hpp"
#include "types.hpp"
#include "utils/abstract_plugin.hpp"

namespace hyrise {

/**
 * UccCandidate instances represent a column (referencing the table by name and the column by ID). They are used to
 * first collect all candidates for UCC validation before actually validating them in the UccDiscoveryPlugin.
 */
struct UccCandidate {
  UccCandidate(const std::string& init_table_name, const ColumnID init_column_id);

  bool operator==(const UccCandidate& other) const;
  bool operator!=(const UccCandidate& other) const;
  size_t hash() const;

  const std::string table_name;
  const ColumnID column_id;

 private:
  // Disable default constructor with uninitialized members.
  UccCandidate() = delete;
};

using UccCandidates = std::unordered_set<UccCandidate>;

/**
 *  This plugin implements unary Unique Column Combination (UCC) discovery based on previously executed LQPs. Not all
 *  columns encountered in these LQPs are automatically considered for the UCC validation process. Instead, a column is
 *  only validated/invalidated as UCCs if being a UCC could have helped to optimize their LQP.
 */
class UccDiscoveryPlugin : public AbstractPlugin {
 public:
  std::string description() const final;

  void start() final;

  void stop() final;

  std::vector<std::pair<PluginFunctionName, PluginFunctionPointer>> provided_user_executable_functions() final;

 protected:
  friend class UccDiscoveryPluginTest;

  /**
   * Takes a snapshot of the current LQP Cache. Iterates through the LQPs and tries to extract sensible columns as can-
   * didates for UCC validation from each of them. A column is added as candidates if being a UCC has the potential to
   * help optimize their respective LQP.
   * 
   * Returns an unordered set of these candidates to be used in the UCC validation function.
   */
  static UccCandidates _identify_ucc_candidates();

  /**
   * Iterates over the provided set of columns identified as candidates for a uniqueness validation. Validates those
   * that are not already known to be unique.
   */
  static void _validate_ucc_candidates(const UccCandidates& ucc_candidates);

 private:
  /**
   * Checks whether individual DictionarySegments contain duplicates. This is an efficient operation as the check is
   * simply comparing the length of the dictionary to that of the attribute vector. This function can therefore be used
   * for an early-out before the more expensive cross-segment uniqueness check.
   */
  template <typename ColumnDataType>
  static bool _dictionary_segments_contain_duplicates(std::shared_ptr<Table> table, ColumnID column_id);

  /**
   * Checks whether the given table contains only unique values by inserting all values into an unordered set. If for
   * any table segment the size of the set increases by less than the number of values in that segment, we know that
   * there must be a duplicate and return false. Otherwise, returns true.
   */
  template <typename ColumnDataType>
  static bool _uniqueness_holds_across_segments(std::shared_ptr<Table> table, ColumnID column_id);

  /**
   * Extracts columns as candidates for UCC validation from a given aggregate node that is used in a groupby operation.
   */
  static void _ucc_candidates_from_aggregate_node(std::shared_ptr<AbstractLQPNode> node, UccCandidates& ucc_candidates);

  /**
   * Extracts columns as UCC validation candidates from a join node. Some criteria have to be fulfilled for this to be
   * done:
   *   - The Node may only have one predicate.
   *   - This predicate must have the equals condition. This may be extended in the future to support other conditions.
<<<<<<< HEAD
   *   - The join must be either a semi or an inner join.
=======
   *   - The join must be either a left/right outer, semi, or inner join. These cause one of the input sides to no longer
   *     be needed after the join has been completed, allowing for optimization by replacement.
>>>>>>> dcff5a31
   * In addition to the column corresponding to the removable side of the join, the removable input side LQP is iterated
   * and a column used in a PredicateNode may be added as a UCC candidate if the predicate filters the same table that
   * contains the join column.
   */
  static void _ucc_candidates_from_join_node(std::shared_ptr<AbstractLQPNode> node, UccCandidates& ucc_candidates);

  /**
   * Iterates through the LQP underneath the given root node. If a PredicateNode is encountered, checks whether it has a
   * binary predicate checking for `column` = `value`. If the predicate column is from the same table as the passed
   * column_candidate, adds both as UCC candidates.
   */
  static void _ucc_candidates_from_removable_join_input(std::shared_ptr<AbstractLQPNode> root_node,
                                                        std::shared_ptr<LQPColumnExpression> column_candidate,
                                                        UccCandidates& ucc_candidates);
};

}  // namespace hyrise

namespace std {

/**
 * Hash function required to manage UccCandidates in an unordered set for deduplication.
 */
template <>
struct hash<hyrise::UccCandidate> {
  size_t operator()(const hyrise::UccCandidate& ucc_candidate) const;
};

}  // namespace std<|MERGE_RESOLUTION|>--- conflicted
+++ resolved
@@ -89,12 +89,7 @@
    * done:
    *   - The Node may only have one predicate.
    *   - This predicate must have the equals condition. This may be extended in the future to support other conditions.
-<<<<<<< HEAD
    *   - The join must be either a semi or an inner join.
-=======
-   *   - The join must be either a left/right outer, semi, or inner join. These cause one of the input sides to no longer
-   *     be needed after the join has been completed, allowing for optimization by replacement.
->>>>>>> dcff5a31
    * In addition to the column corresponding to the removable side of the join, the removable input side LQP is iterated
    * and a column used in a PredicateNode may be added as a UCC candidate if the predicate filters the same table that
    * contains the join column.
