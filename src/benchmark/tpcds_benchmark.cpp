--- conflicted
+++ resolved
@@ -39,11 +39,7 @@
 
   // clang-format off
   cli_options.add_options()
-<<<<<<< HEAD
-    ("s,scale", "Database scale factor (1 ~ 1GB)", cxxopts::value<int32_t>()->default_value("10"));
-=======
     ("s,scale", "Database scale factor (10 ~ 10GB)", cxxopts::value<int32_t>()->default_value("10"));
->>>>>>> 7683162b
   // clang-format on
 
   auto config = std::shared_ptr<opossum::BenchmarkConfig>{};
@@ -59,15 +55,6 @@
 
   config = std::make_shared<opossum::BenchmarkConfig>(opossum::CLIConfigParser::parse_cli_options(cli_parse_result));
 
-<<<<<<< HEAD
-  const auto valid_scale_factors = std::array{1, 10, 1000, 3000, 10000, 30000, 100000};
-
-  const auto& find_result = std::find(valid_scale_factors.begin(), valid_scale_factors.end(), scale_factor);
-  Assert(find_result != valid_scale_factors.end(),
-         "TPC-DS benchmark only supports scale factor 1 (qualification only), 1000, 3000, 10000, 30000 and 100000.");
-
-=======
->>>>>>> 7683162b
   std::cout << "- TPC-DS scale factor is " << scale_factor << std::endl;
 
   std::string query_path = "resources/benchmark/tpcds/tpcds-result-reproduction/query_qualification";
