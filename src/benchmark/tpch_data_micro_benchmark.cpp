#include "micro_benchmark_basic_fixture.hpp"

#include "benchmark_config.hpp"
#include "constant_mappings.hpp"
#include "expression/expression_functional.hpp"
#include "hyrise.hpp"
#include "logical_query_plan/abstract_lqp_node.hpp"
#include "logical_query_plan/join_node.hpp"
#include "logical_query_plan/lqp_translator.hpp"
#include "logical_query_plan/predicate_node.hpp"
#include "logical_query_plan/projection_node.hpp"
#include "logical_query_plan/stored_table_node.hpp"
#include "operators/join_hash.hpp"
#include "operators/join_sort_merge.hpp"
#include "operators/join_sort_merge/join_sort_merge_clusterer.hpp"
#include "operators/table_scan.hpp"
#include "operators/table_wrapper.hpp"
#include "scheduler/current_scheduler.hpp"
#include "scheduler/node_queue_scheduler.hpp"
#include "scheduler/operator_task.hpp"
#include "storage/chunk_encoder.hpp"
#include "storage/encoding_type.hpp"
#include "tpch/tpch_table_generator.hpp"

using namespace opossum::expression_functional;  // NOLINT

namespace opossum {

class TableWrapper;

// Defining the base fixture class
class TPCHDataMicroBenchmarkFixture : public MicroBenchmarkBasicFixture {
 public:
  void SetUp(::benchmark::State& state) {
<<<<<<< HEAD
    auto& sm = StorageManager::get();
    const auto scale_factor = 2.0f;
=======
    auto& sm = Hyrise::get().storage_manager;
    const auto scale_factor = 0.001f;
    const auto default_encoding = EncodingType::Dictionary;
>>>>>>> ba46e9c5

    auto benchmark_config = BenchmarkConfig::get_default_config();

    if (!sm.has_table("lineitem")) {
<<<<<<< HEAD
      std::cout << "Generating TPC-H data set with scale factor " << scale_factor << "." << std::endl;
      TpchTableGenerator(scale_factor, std::make_shared<BenchmarkConfig>(benchmark_config)).generate_and_store();
=======
      std::cout << "Generating TPC-H data set with scale factor " << scale_factor << " and " << default_encoding
                << " encoding:" << std::endl;
      TPCHTableGenerator(scale_factor, std::make_shared<BenchmarkConfig>(benchmark_config)).generate_and_store();
>>>>>>> ba46e9c5
    }

    _table_wrapper_map = create_table_wrappers(sm);

    auto lineitem_table = sm.get_table("lineitem");

    // TPC-H Q6 predicates. With an optimal predicate order (logical costs), discount (between on float) is first
    // executed, followed by shipdate <, followed by quantity, and eventually shipdate >= (note, order calculated
    // assuming non-inclusive between predicates are not yet supported).
    // This order is not necessarily the order Hyrise uses (estimates can be vastly off) or which will eventually
    // be calculated by more sophisticated cost models.
    _tpchq6_discount_operand = pqp_column_(ColumnID{6}, lineitem_table->column_data_type(ColumnID{6}),
                                           lineitem_table->column_is_nullable(ColumnID{6}), "");
    _tpchq6_discount_predicate = std::make_shared<BetweenExpression>(
        PredicateCondition::BetweenInclusive, _tpchq6_discount_operand, value_(0.05), value_(0.70001));

    _tpchq6_shipdate_less_operand = pqp_column_(ColumnID{10}, lineitem_table->column_data_type(ColumnID{10}),
                                                lineitem_table->column_is_nullable(ColumnID{10}), "");
    _tpchq6_shipdate_less_predicate = std::make_shared<BinaryPredicateExpression>(
        PredicateCondition::LessThan, _tpchq6_shipdate_less_operand, value_("1995-01-01"));

    _tpchq6_quantity_operand = pqp_column_(ColumnID{4}, lineitem_table->column_data_type(ColumnID{4}),
                                           lineitem_table->column_is_nullable(ColumnID{4}), "");
    _tpchq6_quantity_predicate =
        std::make_shared<BinaryPredicateExpression>(PredicateCondition::LessThan, _tpchq6_quantity_operand, value_(24));

    // The following two "synthetic" predicates have a selectivity of 1.0
    _lorderkey_operand = pqp_column_(ColumnID{0}, lineitem_table->column_data_type(ColumnID{0}),
                                     lineitem_table->column_is_nullable(ColumnID{0}), "");
    _int_predicate = std::make_shared<BinaryPredicateExpression>(PredicateCondition::GreaterThanEquals,
                                                                 _lorderkey_operand, value_(-5));

    _lshipinstruct_operand = pqp_column_(ColumnID{13}, lineitem_table->column_data_type(ColumnID{13}),
                                         lineitem_table->column_is_nullable(ColumnID{13}), "");
    _string_predicate =
        std::make_shared<BinaryPredicateExpression>(PredicateCondition::NotEquals, _lshipinstruct_operand, value_("a"));

    _orders_table_node = StoredTableNode::make("orders");
    _orders_orderpriority = _orders_table_node->get_column("o_orderpriority");
    _orders_orderdate = _orders_table_node->get_column("o_orderdate");
    _orders_orderkey = _orders_table_node->get_column("o_orderkey");

    _lineitem_table_node = StoredTableNode::make("lineitem");
    _lineitem_orderkey = _lineitem_table_node->get_column("l_orderkey");
    _lineitem_commitdate = _lineitem_table_node->get_column("l_commitdate");
    _lineitem_receiptdate = _lineitem_table_node->get_column("l_receiptdate");
  }

  // Required to avoid resetting of StorageManager in MicroBenchmarkBasicFixture::TearDown()
  void TearDown(::benchmark::State&) {}

  std::map<std::string, std::shared_ptr<TableWrapper>> create_table_wrappers(StorageManager& sm) {
    std::map<std::string, std::shared_ptr<TableWrapper>> wrapper_map;
    for (const auto& table_name : sm.table_names()) {
      auto table = sm.get_table(table_name);
      auto table_wrapper = std::make_shared<TableWrapper>(table);
      table_wrapper->execute();

      wrapper_map.emplace(table_name, table_wrapper);
    }

    return wrapper_map;
  }

  inline static bool _tpch_data_generated = false;

  std::map<std::string, std::shared_ptr<TableWrapper>> _table_wrapper_map;

  std::shared_ptr<PQPColumnExpression> _lorderkey_operand;
  std::shared_ptr<BinaryPredicateExpression> _int_predicate;
  std::shared_ptr<PQPColumnExpression> _lshipinstruct_operand;
  std::shared_ptr<BinaryPredicateExpression> _string_predicate;

  std::shared_ptr<PQPColumnExpression> _tpchq6_discount_operand;
  std::shared_ptr<BetweenExpression> _tpchq6_discount_predicate;
  std::shared_ptr<PQPColumnExpression> _tpchq6_shipdate_less_operand;
  std::shared_ptr<BinaryPredicateExpression> _tpchq6_shipdate_less_predicate;
  std::shared_ptr<PQPColumnExpression> _tpchq6_quantity_operand;
  std::shared_ptr<BinaryPredicateExpression> _tpchq6_quantity_predicate;

  std::shared_ptr<StoredTableNode> _orders_table_node, _lineitem_table_node;
  LQPColumnReference _orders_orderpriority, _orders_orderdate, _orders_orderkey;
  LQPColumnReference _lineitem_orderkey, _lineitem_commitdate, _lineitem_receiptdate;
};

BENCHMARK_F(TPCHDataMicroBenchmarkFixture, BM_TPCHQ6FirstScanPredicate)(benchmark::State& state) {
  for (auto _ : state) {
    const auto table_scan = std::make_shared<TableScan>(_table_wrapper_map.at("lineitem"), _tpchq6_discount_predicate);
    table_scan->execute();
  }
}

BENCHMARK_F(TPCHDataMicroBenchmarkFixture, BM_TPCHQ6SecondScanPredicate)(benchmark::State& state) {
  const auto first_scan = std::make_shared<TableScan>(_table_wrapper_map.at("lineitem"), _tpchq6_discount_predicate);
  first_scan->execute();

  for (auto _ : state) {
    const auto table_scan = std::make_shared<TableScan>(first_scan, _tpchq6_shipdate_less_predicate);
    table_scan->execute();
  }
}

BENCHMARK_F(TPCHDataMicroBenchmarkFixture, BM_TPCHQ6ThirdScanPredicate)(benchmark::State& state) {
  const auto first_scan = std::make_shared<TableScan>(_table_wrapper_map.at("lineitem"), _tpchq6_discount_predicate);
  first_scan->execute();
  const auto first_scan_result = first_scan->get_output();
  const auto second_scan = std::make_shared<TableScan>(first_scan, _tpchq6_shipdate_less_predicate);
  second_scan->execute();

  for (auto _ : state) {
    const auto table_scan = std::make_shared<TableScan>(second_scan, _tpchq6_quantity_predicate);
    table_scan->execute();
  }
}

BENCHMARK_F(TPCHDataMicroBenchmarkFixture, BM_TableScanIntegerOnPhysicalTable)(benchmark::State& state) {
  for (auto _ : state) {
    const auto table_scan = std::make_shared<TableScan>(_table_wrapper_map.at("lineitem"), _int_predicate);
    table_scan->execute();
  }
}

BENCHMARK_F(TPCHDataMicroBenchmarkFixture, BM_TableScanIntegerOnReferenceTable)(benchmark::State& state) {
  const auto table_scan = std::make_shared<TableScan>(_table_wrapper_map.at("lineitem"), _int_predicate);
  table_scan->execute();
  const auto scanned_table = table_scan->get_output();

  for (auto _ : state) {
    auto reference_table_scan = std::make_shared<TableScan>(table_scan, _int_predicate);
    reference_table_scan->execute();
  }
}

BENCHMARK_F(TPCHDataMicroBenchmarkFixture, BM_TableScanStringOnPhysicalTable)(benchmark::State& state) {
  for (auto _ : state) {
    const auto table_scan = std::make_shared<TableScan>(_table_wrapper_map.at("lineitem"), _string_predicate);
    table_scan->execute();
  }
}

BENCHMARK_F(TPCHDataMicroBenchmarkFixture, BM_TableScanStringOnReferenceTable)(benchmark::State& state) {
  const auto table_scan = std::make_shared<TableScan>(_table_wrapper_map.at("lineitem"), _string_predicate);
  table_scan->execute();
  const auto scanned_table = table_scan->get_output();

  for (auto _ : state) {
    auto reference_table_scan = std::make_shared<TableScan>(table_scan, _int_predicate);
    reference_table_scan->execute();
  }
}

/** TPC-H Q4 Benchmarks:
  - the following two benchmarks use a static and slightly simplified TPC-H Query 4
  - objective is to compare the performance of unnesting the EXISTS subquery

  - The LQPs translate roughly to this query:
      SELECT
         o_orderpriority
      FROM orders
      WHERE
         o_orderdate >= date '1993-07-01'
         AND o_orderdate < date '1993-10-01'
         AND exists (
             SELECT *
             FROM lineitem
             WHERE
                 l_orderkey = o_orderkey
                 AND l_commitdate < l_receiptdate
             )
 */
BENCHMARK_F(TPCHDataMicroBenchmarkFixture, BM_TPCHQ4WithExistsSubquery)(benchmark::State& state) {
  // clang-format off
  const auto parameter = correlated_parameter_(ParameterID{0}, _orders_orderkey);
  const auto subquery_lqp = PredicateNode::make(equals_(parameter, _lineitem_orderkey),
      PredicateNode::make(less_than_(_lineitem_commitdate, _lineitem_receiptdate), _lineitem_table_node));
  const auto subquery = lqp_subquery_(subquery_lqp, std::make_pair(ParameterID{0}, _orders_orderkey));

  const auto lqp =
  ProjectionNode::make(expression_vector(_orders_orderpriority),
    PredicateNode::make(equals_(exists_(subquery), 1),
      PredicateNode::make(greater_than_equals_(_orders_orderdate, "1993-07-01"),
        PredicateNode::make(less_than_(_orders_orderdate, "1993-10-01"),
         _orders_table_node))));
  // clang-format on

  for (auto _ : state) {
    const auto pqp = LQPTranslator{}.translate_node(lqp);
    const auto tasks = OperatorTask::make_tasks_from_operator(pqp, CleanupTemporaries::Yes);
    CurrentScheduler::schedule_and_wait_for_tasks(tasks);
  }
}

BENCHMARK_F(TPCHDataMicroBenchmarkFixture, BM_TPCHQ4WithUnnestedSemiJoin)(benchmark::State& state) {
  // clang-format off
  const auto lqp =
  ProjectionNode::make(expression_vector(_orders_orderpriority),
    JoinNode::make(JoinMode::Semi, equals_(_lineitem_orderkey, _orders_orderkey),
      PredicateNode::make(greater_than_equals_(_orders_orderdate, "1993-07-01"),
        PredicateNode::make(less_than_(_orders_orderdate, "1993-10-01"),
         _orders_table_node)),
      PredicateNode::make(less_than_(_lineitem_commitdate, _lineitem_receiptdate), _lineitem_table_node)));
  // clang-format on

  for (auto _ : state) {
    const auto pqp = LQPTranslator{}.translate_node(lqp);
    const auto tasks = OperatorTask::make_tasks_from_operator(pqp, CleanupTemporaries::Yes);
    CurrentScheduler::schedule_and_wait_for_tasks(tasks);
  }
}

/**
 * For semi joins, the semi relation (which is filtered and returned in a semi join) is passed as the left input and
 * the other relation (which is solely checked for value existence and then discarded) is passed as the right side.
 *
 * For hash-based semi joins, inputs are switched as the left relation can probe the (later discarded) right relation.
 * In case the left relation is significantly smaller, the hash join does not perform optimally due to the switching.
 */
BENCHMARK_F(TPCHDataMicroBenchmarkFixture, BM_HashSemiProbeRelationSmaller)(benchmark::State& state) {
  for (auto _ : state) {
    auto join = std::make_shared<JoinHash>(
        _table_wrapper_map.at("orders"), _table_wrapper_map.at("lineitem"), JoinMode::Semi,
        OperatorJoinPredicate{ColumnIDPair(ColumnID{0}, ColumnID{0}), PredicateCondition::Equals});
    join->execute();
  }
}

BENCHMARK_F(TPCHDataMicroBenchmarkFixture, BM_HashSemiProbeRelationLarger)(benchmark::State& state) {
  for (auto _ : state) {
    auto join = std::make_shared<JoinHash>(
        _table_wrapper_map.at("lineitem"), _table_wrapper_map.at("orders"), JoinMode::Semi,
        OperatorJoinPredicate{ColumnIDPair(ColumnID{0}, ColumnID{0}), PredicateCondition::Equals});
    join->execute();
  }
}

<<<<<<< HEAD
BENCHMARK_F(TPCHDataMicroBenchmarkFixture, BM_SortMergeSemiProbeRelationSmaller)(benchmark::State& state) {
  for (auto _ : state) {
    auto join = std::make_shared<JoinSortMerge>(
        _table_wrapper_map.at("orders"), _table_wrapper_map.at("lineitem"), JoinMode::Semi,
        OperatorJoinPredicate{ColumnIDPair(ColumnID{0}, ColumnID{0}), PredicateCondition::Equals});
    join->execute();
  }
}

BENCHMARK_F(TPCHDataMicroBenchmarkFixture, BM_SortMergeSemiProbeRelationLarger)(benchmark::State& state) {
  for (auto _ : state) {
    auto join = std::make_shared<JoinSortMerge>(
        _table_wrapper_map.at("lineitem"), _table_wrapper_map.at("orders"), JoinMode::Semi,
        OperatorJoinPredicate{ColumnIDPair(ColumnID{0}, ColumnID{0}), PredicateCondition::Equals});
    join->execute();
  }
}

BENCHMARK_F(TPCHDataMicroBenchmarkFixture, BM_Sampling)(benchmark::State& state) {
  // CurrentScheduler::set(std::make_shared<NodeQueueScheduler>());

  auto& sm = StorageManager::get();
  auto orders_table = sm.get_table("orders");

  auto lorderkey_operand = pqp_column_(ColumnID{0}, orders_table->column_data_type(ColumnID{0}),
                                       orders_table->column_is_nullable(ColumnID{0}), "");
  auto int_predicate =
      std::make_shared<BinaryPredicateExpression>(PredicateCondition::LessThan, lorderkey_operand, value_(10));

  const auto table_scan = std::make_shared<TableScan>(_table_wrapper_map.at("orders"), int_predicate);
  table_scan->execute();

  for (auto _ : state) {
    auto join = std::make_shared<JoinSortMerge>(
        table_scan, _table_wrapper_map.at("lineitem"), JoinMode::FullOuter,
        OperatorJoinPredicate{{ColumnID{0}, ColumnID{1}}, PredicateCondition::GreaterThan});
    join->execute();
  }

  // CurrentScheduler::get()->finish();
}

BENCHMARK_F(TPCHDataMicroBenchmarkFixture, BM_Sampling2)(benchmark::State& state) {
  // CurrentScheduler::set(std::make_shared<NodeQueueScheduler>());

  auto& sm = StorageManager::get();
  auto orders_table = sm.get_table("orders");

  auto lorderkey_operand = pqp_column_(ColumnID{0}, orders_table->column_data_type(ColumnID{0}),
                                       orders_table->column_is_nullable(ColumnID{0}), "");
  auto int_predicate =
      std::make_shared<BinaryPredicateExpression>(PredicateCondition::LessThan, lorderkey_operand, value_(10));

  const auto table_scan = std::make_shared<TableScan>(_table_wrapper_map.at("orders"), int_predicate);
  table_scan->execute();

  for (auto _ : state) {
    auto join =
        std::make_shared<JoinSortMerge>(table_scan, _table_wrapper_map.at("lineitem"), JoinMode::Inner,
                                        OperatorJoinPredicate{{ColumnID{0}, ColumnID{1}}, PredicateCondition::Equals});
    join->execute();
  }

  // CurrentScheduler::get()->finish();
}

BENCHMARK_F(TPCHDataMicroBenchmarkFixture, BM_Sampling3_MT)(benchmark::State& state) {
  CurrentScheduler::set(std::make_shared<NodeQueueScheduler>());

  auto& sm = StorageManager::get();
  auto orders_table = sm.get_table("orders");

  auto lorderkey_operand = pqp_column_(ColumnID{0}, orders_table->column_data_type(ColumnID{0}),
                                       orders_table->column_is_nullable(ColumnID{0}), "");
  auto int_predicate =
      std::make_shared<BinaryPredicateExpression>(PredicateCondition::LessThan, lorderkey_operand, value_(10));

  const auto table_scan = std::make_shared<TableScan>(_table_wrapper_map.at("orders"), int_predicate);
  table_scan->execute();

  for (auto _ : state) {
    auto clusterer = JoinSortMergeClusterer<int>(table_scan->get_output(), sm.get_table("lineitem"),
                                                 {ColumnID{1}, ColumnID{1}}, false, false, false, 64);
    auto sort_output = clusterer.execute();
  }

  CurrentScheduler::get()->finish();
  CurrentScheduler::set(nullptr);
}

BENCHMARK_F(TPCHDataMicroBenchmarkFixture, BM_Sampling3_ST)(benchmark::State& state) {
  // CurrentScheduler::set(std::make_shared<NodeQueueScheduler>());

  auto& sm = StorageManager::get();
  auto orders_table = sm.get_table("orders");

  auto lorderkey_operand = pqp_column_(ColumnID{0}, orders_table->column_data_type(ColumnID{0}),
                                       orders_table->column_is_nullable(ColumnID{0}), "");
  auto int_predicate =
      std::make_shared<BinaryPredicateExpression>(PredicateCondition::LessThan, lorderkey_operand, value_(10));

  const auto table_scan = std::make_shared<TableScan>(_table_wrapper_map.at("orders"), int_predicate);
  table_scan->execute();

  for (auto _ : state) {
    auto clusterer = JoinSortMergeClusterer<int>(table_scan->get_output(), sm.get_table("lineitem"),
                                                 {ColumnID{1}, ColumnID{1}}, false, false, false, 64);
    auto sort_output = clusterer.execute();
  }

  // CurrentScheduler::get()->finish();
}

BENCHMARK_F(TPCHDataMicroBenchmarkFixture, BM_Sampling4_MT)(benchmark::State& state) {
  CurrentScheduler::set(std::make_shared<NodeQueueScheduler>());

  auto& sm = StorageManager::get();
  auto orders_table = sm.get_table("orders");

  auto lorderkey_operand = pqp_column_(ColumnID{0}, orders_table->column_data_type(ColumnID{0}),
                                       orders_table->column_is_nullable(ColumnID{0}), "");
  auto int_predicate =
      std::make_shared<BinaryPredicateExpression>(PredicateCondition::LessThan, lorderkey_operand, value_(10));

  const auto table_scan = std::make_shared<TableScan>(_table_wrapper_map.at("orders"), int_predicate);
  table_scan->execute();

  for (auto _ : state) {
    auto clusterer = JoinSortMergeClusterer<int>(table_scan->get_output(), sm.get_table("lineitem"),
                                                 {ColumnID{1}, ColumnID{1}}, true, false, false, 64);
    auto sort_output = clusterer.execute();
  }

  CurrentScheduler::get()->finish();
  CurrentScheduler::set(nullptr);
}

BENCHMARK_F(TPCHDataMicroBenchmarkFixture, BM_Sampling4_ST)(benchmark::State& state) {
  // CurrentScheduler::set(std::make_shared<NodeQueueScheduler>());

  auto& sm = StorageManager::get();
  auto orders_table = sm.get_table("orders");

  auto lorderkey_operand = pqp_column_(ColumnID{0}, orders_table->column_data_type(ColumnID{0}),
                                       orders_table->column_is_nullable(ColumnID{0}), "");
  auto int_predicate =
      std::make_shared<BinaryPredicateExpression>(PredicateCondition::LessThan, lorderkey_operand, value_(10));

  const auto table_scan = std::make_shared<TableScan>(_table_wrapper_map.at("orders"), int_predicate);
  table_scan->execute();

  for (auto _ : state) {
    auto clusterer = JoinSortMergeClusterer<int>(table_scan->get_output(), sm.get_table("lineitem"),
                                                 {ColumnID{1}, ColumnID{1}}, true, false, false, 64);
    auto sort_output = clusterer.execute();
  }

  // CurrentScheduler::get()->finish();
}

=======
>>>>>>> ba46e9c5
}  // namespace opossum<|MERGE_RESOLUTION|>--- conflicted
+++ resolved
@@ -32,26 +32,14 @@
 class TPCHDataMicroBenchmarkFixture : public MicroBenchmarkBasicFixture {
  public:
   void SetUp(::benchmark::State& state) {
-<<<<<<< HEAD
-    auto& sm = StorageManager::get();
+    auto& sm = Hyrise::get().storage_manager;
     const auto scale_factor = 2.0f;
-=======
-    auto& sm = Hyrise::get().storage_manager;
-    const auto scale_factor = 0.001f;
-    const auto default_encoding = EncodingType::Dictionary;
->>>>>>> ba46e9c5
 
     auto benchmark_config = BenchmarkConfig::get_default_config();
 
     if (!sm.has_table("lineitem")) {
-<<<<<<< HEAD
       std::cout << "Generating TPC-H data set with scale factor " << scale_factor << "." << std::endl;
       TpchTableGenerator(scale_factor, std::make_shared<BenchmarkConfig>(benchmark_config)).generate_and_store();
-=======
-      std::cout << "Generating TPC-H data set with scale factor " << scale_factor << " and " << default_encoding
-                << " encoding:" << std::endl;
-      TPCHTableGenerator(scale_factor, std::make_shared<BenchmarkConfig>(benchmark_config)).generate_and_store();
->>>>>>> ba46e9c5
     }
 
     _table_wrapper_map = create_table_wrappers(sm);
@@ -287,7 +275,6 @@
   }
 }
 
-<<<<<<< HEAD
 BENCHMARK_F(TPCHDataMicroBenchmarkFixture, BM_SortMergeSemiProbeRelationSmaller)(benchmark::State& state) {
   for (auto _ : state) {
     auto join = std::make_shared<JoinSortMerge>(
@@ -448,6 +435,4 @@
   // CurrentScheduler::get()->finish();
 }
 
-=======
->>>>>>> ba46e9c5
 }  // namespace opossum