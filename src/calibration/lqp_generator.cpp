#include <expression/expression_functional.hpp>
#include "logical_query_plan/predicate_node.hpp"
#include "lqp_generator.hpp"

#include "expression/expression_functional.hpp"
#include "logical_query_plan/predicate_node.hpp"

#include "calibration_table_wrapper.hpp"

using namespace opossum::expression_functional;

namespace opossum {
    std::vector<std::shared_ptr<AbstractLQPNode>>
    LQPGenerator::generate(OperatorType operator_type, std::shared_ptr<const CalibrationTableWrapper> table) const {
      switch (operator_type) {
        case OperatorType::TableScan:
          return _generate_table_scans(table);
        case OperatorType::JoinHash:
        default:
          break;
      }
      throw std::runtime_error("Not implemented yet: Only TableScans and JoinHashes are currentlysupported");
    }

    std::vector<std::shared_ptr<AbstractLQPNode>>
    LQPGenerator::_generate_table_scans(const std::shared_ptr<const CalibrationTableWrapper>& table) const {
      const int selectivity_resolution = 10;
      const int reference_scan_resolution = 10;

      std::vector<std::shared_ptr<AbstractLQPNode>> generated_lpqs;

      // TODO remove the need of referencing columns by string
      const auto stored_table_node = StoredTableNode::make(table->get_name());

      const int column_count = table->get_table()->column_count();
      const std::vector<std::string> column_names = table->get_table()->column_names();
      const auto column_data_types = table->get_table()->column_data_types();

      for (ColumnID column_id = ColumnID{0}; column_id < column_count; ++column_id) {
<<<<<<< HEAD
        // Column specific values
=======
        // Column specfic values
>>>>>>> 780f9bd7
        const auto column = stored_table_node->get_column(column_names.at(column_id));
        const auto distribution = table->get_column_data_distribution(column_id);
        const auto step_size = (distribution.max_value - distribution.min_value) / selectivity_resolution;

        for (int selectivity_step = 0; selectivity_step < selectivity_resolution; selectivity_step++) {
          // in this for-loop we iterate up and go from 100% selectivity to 0% by increasing the lower_bound in steps
          // for any step there
          resolve_data_type(column_data_types[column_id], [&](const auto column_data_type) {
              using ColumnDataType = typename decltype(column_data_type)::type;
<<<<<<< HEAD

              // Get value for current iteration
              // the cursor is a int representation of where the column has to be cut in this iteration
              const auto step_cursor = static_cast<int>(selectivity_step * step_size);

              const ColumnDataType lower_bound = SyntheticTableGenerator::generate_value<ColumnDataType>(step_cursor);

              // Generate main predicate

              auto get_predicate_node_based_on = [column, lower_bound](const std::shared_ptr<AbstractLQPNode>& base)
                      { return PredicateNode::make(greater_than_(column, lower_bound), base); };
              generated_lpqs.emplace_back(get_predicate_node_based_on(std::shared_ptr<AbstractLQPNode>(stored_table_node)));

              // Add reference scans

              // generate reference scans that are executed before the actual predicate
              // that reduce the overall selectivity stepwise
              const double reference_scan_step_size = (distribution.max_value - step_cursor) / reference_scan_resolution;
              for (int step = 0; step < reference_scan_resolution; step++) {
                const ColumnDataType upper_bound = SyntheticTableGenerator::generate_value<ColumnDataType>(
                        static_cast<int>(step * reference_scan_step_size));
                generated_lpqs.emplace_back(
                        get_predicate_node_based_on(PredicateNode::make(less_than_(column, upper_bound), stored_table_node))
                        );
              }
              // add reference scan with full pos list
              generated_lpqs.emplace_back(get_predicate_node_based_on(PredicateNode::make(is_not_null_(column), stored_table_node)));
              // add reference scan with empty pos list
              generated_lpqs.emplace_back(get_predicate_node_based_on(PredicateNode::make(is_null_(column), stored_table_node)));


              // Like Predicate for Strings
              if (std::is_same<ColumnDataType, std::string>::value) {
                for (int step = 0; step < 10; step++) {
                  auto const upper_bound = (SyntheticTableGenerator::generate_value<pmr_string>(step));
                  generated_lpqs.emplace_back(PredicateNode::make(like_(column, upper_bound + "%"), stored_table_node));
                }

                // 100% selectivity
                generated_lpqs.emplace_back(PredicateNode::make(like_(column, "%"), stored_table_node));
                // 0% selectivity
                generated_lpqs.emplace_back(PredicateNode::make(like_(column, "%not_there%"), stored_table_node));
              }

          });
        }
      }
      _generate_column_vs_column_scans(table, generated_lpqs);
      return generated_lpqs;
    }

    void LQPGenerator::_generate_column_vs_column_scans(
            const std::shared_ptr<const CalibrationTableWrapper> &table, std::vector<std::shared_ptr<AbstractLQPNode>>& lqp_queue) const {
      /*
       * ColumnVsColumn Scans occur when the value of a predicate is a column.
       * In this case every value from one column has to be compared to every value of the other
       * making this operation somewhat costly and therefore requiring a dedicated test case.
       *
       * We implement this creating a columnVsColumn scan in between all the columns with same data type
       */
      const auto column_definitions = table->get_table()->column_definitions();
      using ColumnPair = std::pair<const std::string, const std::string>;
      // TODO shuffle order (otherwise pairing will be solely determined by the order in data generation)
      auto column_vs_column_scan_pairs = std::vector<ColumnPair>();

      // TODO check if reference wrapper makes sense here
      auto singles = std::vector<TableColumnDefinition>();

      // TODO Try to avoid copying in loop
      for (const TableColumnDefinition& column : column_definitions) {
        bool matched = false;
        auto single_iterator = singles.begin();
	      while (single_iterator < singles.end()) {
	        if (column.data_type == single_iterator->data_type) {
            matched = true;
            column_vs_column_scan_pairs.emplace_back(ColumnPair(single_iterator->name, column.name));
            singles.erase(single_iterator);
            break;
          }
	        single_iterator++;
        }
        if (!matched) {
          singles.emplace_back(column);
        }
      }

      const auto stored_table_node = StoredTableNode::make(table->get_name());

      for (const ColumnPair &pair : column_vs_column_scan_pairs) {
        lqp_queue.emplace_back(PredicateNode::make(
                greater_than_(
                        stored_table_node->get_column(pair.first),
                        stored_table_node->get_column(pair.second)
                ), stored_table_node));
      }
=======

              // Get value for current iteration
              // the cursor is a int representation of where the column has to be cut in this iteration
              const auto step_cursor = static_cast<int>(selectivity_step * step_size);

              const ColumnDataType lower_bound = SyntheticTableGenerator::generate_value<ColumnDataType>(step_cursor);

              // Generate main predicate

              auto get_predicate_node_based_on = [column, lower_bound](const std::shared_ptr<AbstractLQPNode>& base)
                      { return PredicateNode::make(greater_than_(column, lower_bound), base); };
              generated_lpqs.emplace_back(get_predicate_node_based_on(std::shared_ptr<AbstractLQPNode>(stored_table_node)));

              // Add reference scans

              // generate reference scans that are executed before the actual predicate
              // that reduce the overall selectivity stepwise
              const double reference_scan_step_size = (distribution.max_value - step_cursor) / reference_scan_resolution;
              for (int step = 0; step < reference_scan_resolution; step++) {
                const ColumnDataType upper_bound = SyntheticTableGenerator::generate_value<ColumnDataType>(
                        static_cast<int>(step * reference_scan_step_size));
                generated_lpqs.emplace_back(
                        get_predicate_node_based_on(PredicateNode::make(less_than_(column, upper_bound), stored_table_node))
                        );
              }
              // add reference scan with full pos list
              generated_lpqs.emplace_back(get_predicate_node_based_on(PredicateNode::make(is_not_null_(column), stored_table_node)));
              // add reference scan with empty pos list
              generated_lpqs.emplace_back(get_predicate_node_based_on(PredicateNode::make(is_null_(column), stored_table_node)));
          });
        }
      }
      return generated_lpqs;
>>>>>>> 780f9bd7
    }
}<|MERGE_RESOLUTION|>--- conflicted
+++ resolved
@@ -37,11 +37,8 @@
       const auto column_data_types = table->get_table()->column_data_types();
 
       for (ColumnID column_id = ColumnID{0}; column_id < column_count; ++column_id) {
-<<<<<<< HEAD
+
         // Column specific values
-=======
-        // Column specfic values
->>>>>>> 780f9bd7
         const auto column = stored_table_node->get_column(column_names.at(column_id));
         const auto distribution = table->get_column_data_distribution(column_id);
         const auto step_size = (distribution.max_value - distribution.min_value) / selectivity_resolution;
@@ -51,7 +48,6 @@
           // for any step there
           resolve_data_type(column_data_types[column_id], [&](const auto column_data_type) {
               using ColumnDataType = typename decltype(column_data_type)::type;
-<<<<<<< HEAD
 
               // Get value for current iteration
               // the cursor is a int representation of where the column has to be cut in this iteration
@@ -147,40 +143,6 @@
                         stored_table_node->get_column(pair.second)
                 ), stored_table_node));
       }
-=======
 
-              // Get value for current iteration
-              // the cursor is a int representation of where the column has to be cut in this iteration
-              const auto step_cursor = static_cast<int>(selectivity_step * step_size);
-
-              const ColumnDataType lower_bound = SyntheticTableGenerator::generate_value<ColumnDataType>(step_cursor);
-
-              // Generate main predicate
-
-              auto get_predicate_node_based_on = [column, lower_bound](const std::shared_ptr<AbstractLQPNode>& base)
-                      { return PredicateNode::make(greater_than_(column, lower_bound), base); };
-              generated_lpqs.emplace_back(get_predicate_node_based_on(std::shared_ptr<AbstractLQPNode>(stored_table_node)));
-
-              // Add reference scans
-
-              // generate reference scans that are executed before the actual predicate
-              // that reduce the overall selectivity stepwise
-              const double reference_scan_step_size = (distribution.max_value - step_cursor) / reference_scan_resolution;
-              for (int step = 0; step < reference_scan_resolution; step++) {
-                const ColumnDataType upper_bound = SyntheticTableGenerator::generate_value<ColumnDataType>(
-                        static_cast<int>(step * reference_scan_step_size));
-                generated_lpqs.emplace_back(
-                        get_predicate_node_based_on(PredicateNode::make(less_than_(column, upper_bound), stored_table_node))
-                        );
-              }
-              // add reference scan with full pos list
-              generated_lpqs.emplace_back(get_predicate_node_based_on(PredicateNode::make(is_not_null_(column), stored_table_node)));
-              // add reference scan with empty pos list
-              generated_lpqs.emplace_back(get_predicate_node_based_on(PredicateNode::make(is_null_(column), stored_table_node)));
-          });
-        }
-      }
-      return generated_lpqs;
->>>>>>> 780f9bd7
     }
 }