--- conflicted
+++ resolved
@@ -17,7 +17,6 @@
 
  private:
   std::vector<std::shared_ptr<AbstractLQPNode>> _generate_table_scans(const std::shared_ptr<const CalibrationTableWrapper>& table) const;
-<<<<<<< HEAD
 
     const std::vector<std::shared_ptr<AbstractLQPNode>> _generate_joins(std::shared_ptr<const CalibrationTableWrapper> sharedPtr) const;
 
@@ -25,7 +24,6 @@
 
     void _generate_column_vs_column_scans(const std::shared_ptr<const CalibrationTableWrapper> &table,
                                           std::vector<std::shared_ptr<AbstractLQPNode>> &lqp_queue) const;
-=======
->>>>>>> 780f9bd7
+
 };
 }