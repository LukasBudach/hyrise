--- conflicted
+++ resolved
@@ -79,18 +79,10 @@
     auto start_item_runner = std::make_unique<TPCHBenchmarkItemRunner>(start_config, use_prepared_statements, SCALE_FACTOR, tpch_query_ids_warmup);
     BenchmarkRunner(*start_config, std::move(start_item_runner), std::make_unique<TPCHTableGenerator>(SCALE_FACTOR, start_config), start_context).run();
 
-<<<<<<< HEAD
-  std::string path = "configurations_TPC-H/";
-  for (const auto& entry : std::filesystem::directory_iterator(path)) {
-    const auto conf_path = entry.path();
-    const auto conf_name = conf_path.stem();
-    const auto filename = conf_path.filename().string();
-=======
     for (const auto& entry : std::filesystem::directory_iterator(path)) {
       const auto conf_path = entry.path();
       const auto conf_name = conf_path.stem();
       const auto filename = conf_path.filename().string();
->>>>>>> 4e79f5c1
 
       if (filename.find("conf") != 0 || filename.find(".json") != std::string::npos) {
         std::cout << "Skipping " << conf_path << std::endl;
