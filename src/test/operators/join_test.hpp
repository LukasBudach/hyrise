--- conflicted
+++ resolved
@@ -120,13 +120,7 @@
     // build and execute join
     std::shared_ptr<AbstractJoinOperator> join;
 
-<<<<<<< HEAD
-    if constexpr (std::is_same_v<JoinType, JoinHash>) {
-      join = std::make_shared<JoinHash>(left, right, mode, primary_predicate, secondary_join_predicates);
-    } else if constexpr (std::is_same_v<JoinType, JoinSortMerge> || std::is_same_v<JoinType, JoinNestedLoop>) {
-=======
     if constexpr (std::is_same_v<JoinType, JoinHash> || std::is_same_v<JoinType, JoinReferenceOperator> || std::is_same_v<JoinType, JoinSortMerge> || std::is_same_v<JoinType, JoinNestedLoop>) {
->>>>>>> 1a6703c5
       join = std::make_shared<JoinType>(left, right, mode, primary_predicate, secondary_join_predicates);
     } else {
       join = std::make_shared<JoinType>(left, right, mode, primary_predicate);
