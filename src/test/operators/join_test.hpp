--- conflicted
+++ resolved
@@ -11,10 +11,7 @@
 
 #include "operators/abstract_join_operator.hpp"
 #include "operators/join_hash.hpp"
-<<<<<<< HEAD
-=======
 #include "operators/join_nested_loop.hpp"
->>>>>>> cc29edb1
 #include "operators/join_sort_merge.hpp"
 #include "operators/table_wrapper.hpp"
 #include "storage/chunk_encoder.hpp"
@@ -122,17 +119,10 @@
     // build and execute join
     std::shared_ptr<AbstractJoinOperator> join;
 
-<<<<<<< HEAD
-    if (std::is_same<JoinType, JoinHash>::value) {
-      join = std::make_shared<JoinHash>(left, right, mode, primary_predicate, std::nullopt, secondary_join_predicates);
-    } else if (std::is_same<JoinType, JoinSortMerge>::value) {
-      join = std::make_shared<JoinSortMerge>(left, right, mode, primary_predicate, secondary_join_predicates);
-=======
     if constexpr (std::is_same_v<JoinType, JoinHash>) {
       join = std::make_shared<JoinHash>(left, right, mode, primary_predicate, std::nullopt, secondary_join_predicates);
     } else if constexpr (std::is_same_v<JoinType, JoinSortMerge> || std::is_same_v<JoinType, JoinNestedLoop>) {
       join = std::make_shared<JoinType>(left, right, mode, primary_predicate, secondary_join_predicates);
->>>>>>> cc29edb1
     } else {
       join = std::make_shared<JoinType>(left, right, mode, primary_predicate);
     }
