--- conflicted
+++ resolved
@@ -45,12 +45,6 @@
       _table_wrapper_semi_b;
 };
 
-<<<<<<< HEAD
-TEST_F(JoinSemiAntiTest, SemiJoin) {
-  test_join_output<JoinHash>(_table_wrapper_k, _table_wrapper_a,
-                             {{ColumnID{0}, ColumnID{0}}, PredicateCondition::Equals}, JoinMode::Semi,
-                             "resources/test_data/tbl/int.tbl", 1);
-=======
 using JoinSemiAntiTypes = ::testing::Types<JoinHash, JoinNestedLoop>;
 TYPED_TEST_CASE(JoinSemiAntiTest, JoinSemiAntiTypes, );  // NOLINT(whitespace/parens)
 
@@ -58,7 +52,6 @@
   this->template test_join_output<TypeParam>(this->_table_wrapper_k, this->_table_wrapper_a,
                                              {{ColumnID{0}, ColumnID{0}}, PredicateCondition::Equals}, JoinMode::Semi,
                                              "resources/test_data/tbl/int.tbl", 1);
->>>>>>> cc29edb1
 }
 
 TYPED_TEST(JoinSemiAntiTest, SemiJoinRefSegments) {
@@ -68,29 +61,6 @@
   auto scan_b = this->create_table_scan(this->_table_wrapper_a, ColumnID{0}, PredicateCondition::GreaterThanEquals, 0);
   scan_b->execute();
 
-<<<<<<< HEAD
-  test_join_output<JoinHash>(scan_a, scan_b, {{ColumnID{0}, ColumnID{0}}, PredicateCondition::Equals}, JoinMode::Semi,
-                             "resources/test_data/tbl/int.tbl", 1);
-}
-
-TEST_F(JoinSemiAntiTest, SemiJoinBig) {
-  test_join_output<JoinHash>(_table_wrapper_semi_a, _table_wrapper_semi_b,
-                             {{ColumnID{0}, ColumnID{0}}, PredicateCondition::Equals}, JoinMode::Semi,
-                             "resources/test_data/tbl/join_operators/semi_result.tbl", 1);
-}
-
-TEST_F(JoinSemiAntiTest, AntiJoinWithoutNulls) {
-  test_join_output<JoinHash>(_table_wrapper_k, _table_wrapper_a,
-                             {{ColumnID{0}, ColumnID{0}}, PredicateCondition::Equals}, JoinMode::AntiNullAsTrue,
-                             "resources/test_data/tbl/join_operators/anti_int4.tbl");
-  test_join_output<JoinHash>(_table_wrapper_k, _table_wrapper_a,
-                             {{ColumnID{0}, ColumnID{0}}, PredicateCondition::Equals}, JoinMode::AntiNullAsFalse,
-                             "resources/test_data/tbl/join_operators/anti_int4.tbl");
-}
-
-TEST_F(JoinSemiAntiTest, AntiJoinWithoutNullsJoinRefSegments) {
-  auto scan_a = this->create_table_scan(_table_wrapper_k, ColumnID{0}, PredicateCondition::GreaterThanEquals, 0);
-=======
   this->template test_join_output<TypeParam>(scan_a, scan_b, {{ColumnID{0}, ColumnID{0}}, PredicateCondition::Equals},
                                              JoinMode::Semi, "resources/test_data/tbl/int.tbl", 1);
 }
@@ -112,96 +82,11 @@
 
 TYPED_TEST(JoinSemiAntiTest, AntiJoinWithoutNullsJoinRefSegments) {
   auto scan_a = this->create_table_scan(this->_table_wrapper_k, ColumnID{0}, PredicateCondition::GreaterThanEquals, 0);
->>>>>>> cc29edb1
   scan_a->execute();
 
   auto scan_b = this->create_table_scan(this->_table_wrapper_a, ColumnID{0}, PredicateCondition::GreaterThanEquals, 0);
   scan_b->execute();
 
-<<<<<<< HEAD
-  test_join_output<JoinHash>(scan_a, scan_b, {{ColumnID{0}, ColumnID{0}}, PredicateCondition::Equals},
-                             JoinMode::AntiNullAsTrue, "resources/test_data/tbl/join_operators/anti_int4.tbl", 1);
-  test_join_output<JoinHash>(scan_a, scan_b, {{ColumnID{0}, ColumnID{0}}, PredicateCondition::Equals},
-                             JoinMode::AntiNullAsFalse, "resources/test_data/tbl/join_operators/anti_int4.tbl", 1);
-}
-
-TEST_F(JoinSemiAntiTest, AntiWithoutNullsBig) {
-  test_join_output<JoinHash>(_table_wrapper_semi_a, _table_wrapper_semi_b,
-                             {{ColumnID{0}, ColumnID{0}}, PredicateCondition::Equals}, JoinMode::AntiNullAsTrue,
-                             "resources/test_data/tbl/join_operators/anti_result.tbl", 1);
-  test_join_output<JoinHash>(_table_wrapper_semi_a, _table_wrapper_semi_b,
-                             {{ColumnID{0}, ColumnID{0}}, PredicateCondition::Equals}, JoinMode::AntiNullAsFalse,
-                             "resources/test_data/tbl/join_operators/anti_result.tbl", 1);
-}
-
-TEST_F(JoinSemiAntiTest, SemiWithNulls) {
-  test_join_output<JoinHash>(_table_wrapper_r, _table_wrapper_r,
-                             {{ColumnID{0}, ColumnID{1}}, PredicateCondition::Equals}, JoinMode::Semi,
-                             "resources/test_data/tbl/join_operators/int_int_null_empty.tbl");
-  test_join_output<JoinHash>(_table_wrapper_r, _table_wrapper_r,
-                             {{ColumnID{1}, ColumnID{0}}, PredicateCondition::Equals}, JoinMode::Semi,
-                             "resources/test_data/tbl/join_operators/int_int_null_empty.tbl");
-  test_join_output<JoinHash>(_table_wrapper_r, _table_wrapper_r,
-                             {{ColumnID{0}, ColumnID{0}}, PredicateCondition::Equals}, JoinMode::Semi,
-                             "resources/test_data/tbl/join_operators/int_int_null_empty.tbl");
-  test_join_output<JoinHash>(_table_wrapper_r, _table_wrapper_r,
-                             {{ColumnID{1}, ColumnID{1}}, PredicateCondition::Equals}, JoinMode::Semi,
-                             "resources/test_data/tbl/int_int_with_zero_and_null.tbl");
-}
-
-TEST_F(JoinSemiAntiTest, AntiNullAsFalseWithNullsBasic) {
-  test_join_output<JoinHash>(_table_wrapper_r, _table_wrapper_r,
-                             {{ColumnID{0}, ColumnID{1}}, PredicateCondition::Equals}, JoinMode::AntiNullAsFalse,
-                             "resources/test_data/tbl/int_int_with_zero_and_null.tbl");
-  test_join_output<JoinHash>(_table_wrapper_r, _table_wrapper_r,
-                             {{ColumnID{1}, ColumnID{0}}, PredicateCondition::Equals}, JoinMode::AntiNullAsFalse,
-                             "resources/test_data/tbl/int_int_with_zero_and_null.tbl");
-  test_join_output<JoinHash>(_table_wrapper_r, _table_wrapper_r,
-                             {{ColumnID{0}, ColumnID{0}}, PredicateCondition::Equals}, JoinMode::AntiNullAsFalse,
-                             "resources/test_data/tbl/int_int_with_zero_and_null.tbl");
-  test_join_output<JoinHash>(_table_wrapper_r, _table_wrapper_r,
-                             {{ColumnID{1}, ColumnID{1}}, PredicateCondition::Equals}, JoinMode::AntiNullAsFalse,
-                             "resources/test_data/tbl/join_operators/int_int_null_empty.tbl");
-}
-
-TEST_F(JoinSemiAntiTest, AntiNullAsFalseWithNullsLarger) {
-  test_join_output<JoinHash>(_table_wrapper_int_int_string_nulls_random, _table_wrapper_int_int_string_nulls_random,
-                             {{ColumnID{0}, ColumnID{0}}, PredicateCondition::Equals}, JoinMode::AntiNullAsFalse,
-                             "resources/test_data/tbl/join_operators/anti_null_as_false_result_a.tbl");
-  test_join_output<JoinHash>(_table_wrapper_int_int_string_nulls_random, _table_wrapper_int_int_string_nulls_random,
-                             {{ColumnID{0}, ColumnID{1}}, PredicateCondition::Equals}, JoinMode::AntiNullAsFalse,
-                             "resources/test_data/tbl/join_operators/anti_null_as_false_result_b.tbl");
-  test_join_output<JoinHash>(_table_wrapper_int_int_string_nulls_random, _table_wrapper_int_int_string_nulls_random,
-                             {{ColumnID{0}, ColumnID{2}}, PredicateCondition::Equals}, JoinMode::AntiNullAsFalse,
-                             "resources/test_data/tbl/join_operators/anti_null_as_false_result_c.tbl");
-}
-
-TEST_F(JoinSemiAntiTest, AntiNullAsTrueWithNullsBasic) {
-  test_join_output<JoinHash>(_table_wrapper_r, _table_wrapper_r,
-                             {{ColumnID{0}, ColumnID{1}}, PredicateCondition::Equals}, JoinMode::AntiNullAsTrue,
-                             "resources/test_data/tbl/join_operators/int_int_null_empty.tbl");
-  test_join_output<JoinHash>(_table_wrapper_r, _table_wrapper_r,
-                             {{ColumnID{1}, ColumnID{0}}, PredicateCondition::Equals}, JoinMode::AntiNullAsTrue,
-                             "resources/test_data/tbl/join_operators/int_int_null_empty.tbl");
-  test_join_output<JoinHash>(_table_wrapper_r, _table_wrapper_r,
-                             {{ColumnID{1}, ColumnID{0}}, PredicateCondition::Equals}, JoinMode::AntiNullAsTrue,
-                             "resources/test_data/tbl/join_operators/int_int_null_empty.tbl");
-  test_join_output<JoinHash>(_table_wrapper_r, _table_wrapper_r,
-                             {{ColumnID{1}, ColumnID{0}}, PredicateCondition::Equals}, JoinMode::AntiNullAsTrue,
-                             "resources/test_data/tbl/join_operators/int_int_null_empty.tbl");
-}
-
-TEST_F(JoinSemiAntiTest, AntiNullAsTrueWithNullsLarger) {
-  test_join_output<JoinHash>(_table_wrapper_int_int_string_nulls_random, _table_wrapper_int_int_string_nulls_random,
-                             {{ColumnID{0}, ColumnID{0}}, PredicateCondition::Equals}, JoinMode::AntiNullAsTrue,
-                             "resources/test_data/tbl/join_operators/anti_null_as_true_result_a.tbl");
-  test_join_output<JoinHash>(_table_wrapper_int_int_string_nulls_random, _table_wrapper_int_int_string_nulls_random,
-                             {{ColumnID{0}, ColumnID{1}}, PredicateCondition::Equals}, JoinMode::AntiNullAsTrue,
-                             "resources/test_data/tbl/join_operators/anti_null_as_true_result_b.tbl");
-  test_join_output<JoinHash>(_table_wrapper_int_int_string_nulls_random, _table_wrapper_int_int_string_nulls_random,
-                             {{ColumnID{0}, ColumnID{2}}, PredicateCondition::Equals}, JoinMode::AntiNullAsTrue,
-                             "resources/test_data/tbl/join_operators/anti_null_as_true_result_c.tbl");
-=======
   this->template test_join_output<TypeParam>(scan_a, scan_b, {{ColumnID{0}, ColumnID{0}}, PredicateCondition::Equals},
                                              JoinMode::AntiNullAsTrue,
                                              "resources/test_data/tbl/join_operators/anti_int4.tbl", 1);
@@ -294,7 +179,6 @@
       this->_table_wrapper_int_int_string_nulls_random, this->_table_wrapper_int_int_string_nulls_random,
       {{ColumnID{0}, ColumnID{2}}, PredicateCondition::Equals}, JoinMode::AntiNullAsTrue,
       "resources/test_data/tbl/join_operators/anti_null_as_true_result_c.tbl");
->>>>>>> cc29edb1
 }
 
 }  // namespace opossum