--- conflicted
+++ resolved
@@ -167,15 +167,9 @@
     const auto all_input_table_types =
         std::vector{InputTableType::Data, InputTableType::IndividualPosLists, InputTableType::SharedPosList};
 
-<<<<<<< HEAD
-    const auto all_encoding_types =
-        std::vector{EncodingType::Unencoded, EncodingType::Dictionary, EncodingType::FrameOfReference,
-                    EncodingType::FixedStringDictionary, EncodingType::RunLength, EncodingType::LZ4};
-=======
     const auto all_encoding_types = std::vector{EncodingType::Unencoded,        EncodingType::Dictionary,
                                                 EncodingType::FrameOfReference, EncodingType::FixedStringDictionary,
                                                 EncodingType::RunLength,        EncodingType::LZ4};
->>>>>>> 16f0a872
 
     // clang-format off
     JoinTestConfiguration default_configuration{
