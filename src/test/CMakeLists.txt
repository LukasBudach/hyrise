--- conflicted
+++ resolved
@@ -208,6 +208,7 @@
     lib/utils/log_manager_test.cpp
     lib/utils/lossless_predicate_cast_test.cpp
     lib/utils/meta_table_manager_test.cpp
+    lib/utils/meta_tables/meta_cache_tables_test.cpp
     lib/utils/meta_tables/meta_log_table_test.cpp
     lib/utils/meta_tables/meta_mock_table.cpp
     lib/utils/meta_tables/meta_mock_table.hpp
@@ -228,32 +229,6 @@
     plugins/mvcc_delete_plugin_test.cpp
     testing_assert.cpp
     testing_assert.hpp
-<<<<<<< HEAD
-    utils/column_ids_after_pruning_test.cpp
-    utils/format_bytes_test.cpp
-    utils/format_duration_test.cpp
-    utils/lossless_predicate_cast_test.cpp
-    utils/meta_table_manager_test.cpp
-    utils/meta_tables/meta_cache_tables_test.cpp
-    utils/meta_tables/meta_log_test.cpp
-    utils/meta_tables/meta_mock_table.cpp
-    utils/meta_tables/meta_mock_table.hpp
-    utils/meta_tables/meta_table_test.cpp
-    utils/meta_tables/meta_plugins_test.cpp
-    utils/meta_tables/meta_settings_test.cpp
-    utils/meta_tables/meta_system_utilization_test.cpp
-    utils/mock_setting.hpp
-    utils/mock_setting.cpp
-    utils/plugin_manager_test.cpp
-    utils/plugin_test_utils.cpp
-    utils/plugin_test_utils.hpp
-    utils/setting_test.cpp
-    utils/settings_manager_test.cpp
-    utils/singleton_test.cpp
-    utils/size_estimation_utils_test.cpp
-    utils/string_utils_test.cpp
-=======
->>>>>>> b856b57b
 )
 
 set (
