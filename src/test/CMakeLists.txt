set(
    SHARED_SOURCES
    base_test.hpp
    testing_assert.cpp
    testing_assert.hpp
    sql/sqlite_testrunner/sqlite_testrunner.cpp
    sql/sqlite_testrunner/sqlite_testrunner.hpp
)

set(
    HYRISE_UNIT_TEST_SOURCES
    ${SHARED_SOURCES}
    benchmarklib/sqlite_add_indices_test.cpp
    benchmarklib/table_builder_test.cpp
    cache/cache_test.cpp
    concurrency/commit_context_test.cpp
    concurrency/transaction_context_test.cpp
    concurrency/transaction_manager_test.cpp
    cost_estimation/abstract_cost_estimator_test.cpp
    expression/expression_evaluator_to_pos_list_test.cpp
    expression/expression_evaluator_to_values_test.cpp
    expression/expression_result_test.cpp
    expression/expression_test.cpp
    expression/expression_utils_test.cpp
    expression/like_matcher_test.cpp
    expression/lqp_subquery_expression_test.cpp
    expression/pqp_subquery_expression_test.cpp
    gtest_case_template.cpp
    gtest_main.cpp
    lib/all_parameter_variant_test.cpp
    lib/all_type_variant_test.cpp
    lib/hyrise_test.cpp
    lib/import_export/binary/binary_parser_test.cpp
    lib/import_export/binary/binary_writer_test.cpp
    lib/import_export/csv/csv_meta_test.cpp
    lib/import_export/csv/csv_parser_test.cpp
    lib/import_export/csv/csv_writer_test.cpp
    lib/fixed_string_test.cpp
    lib/null_value_test.cpp
    lib/utils/load_table_test.cpp
    lib/utils/verify_tables_test.cpp
    logical_query_plan/aggregate_node_test.cpp
    logical_query_plan/alias_node_test.cpp
    logical_query_plan/create_view_node_test.cpp
    logical_query_plan/create_prepared_plan_node_test.cpp
    logical_query_plan/create_table_node_test.cpp
    logical_query_plan/delete_node_test.cpp
    logical_query_plan/drop_table_node_test.cpp
    logical_query_plan/drop_view_node_test.cpp
    logical_query_plan/dummy_table_node_test.cpp
    logical_query_plan/import_node_test.cpp
    logical_query_plan/insert_node_test.cpp
    logical_query_plan/join_node_test.cpp
    logical_query_plan/limit_node_test.cpp
    logical_query_plan/logical_query_plan_test.cpp
    logical_query_plan/lqp_find_subplan_mismatch_test.cpp
    logical_query_plan/lqp_utils_test.cpp
    logical_query_plan/lqp_translator_test.cpp
    logical_query_plan/mock_node_test.cpp
    logical_query_plan/predicate_node_test.cpp
    logical_query_plan/projection_node_test.cpp
    logical_query_plan/sort_node_test.cpp
    logical_query_plan/static_table_node_test.cpp
    logical_query_plan/stored_table_node_test.cpp
    logical_query_plan/union_node_test.cpp
    logical_query_plan/update_node_test.cpp
    logical_query_plan/validate_node_test.cpp
    lossless_cast_test.cpp
    memory/numa_memory_resource_test.cpp
    operators/aggregate_test.cpp
    operators/alias_operator_test.cpp
    operators/delete_test.cpp
    operators/difference_test.cpp
    operators/export_test.cpp
    operators/get_table_test.cpp
    operators/import_test.cpp
    operators/index_scan_test.cpp
    operators/insert_test.cpp
    operators/join_hash_test.cpp
    operators/join_hash_types_test.cpp
    operators/join_hash_steps_test.cpp
    operators/join_hash_traits_test.cpp
    operators/join_index_test.cpp
    operators/join_nested_loop_test.cpp
    operators/join_sort_merge_test.cpp
    operators/join_test_runner.cpp
    operators/join_verification_test.cpp
    operators/limit_test.cpp
    operators/maintenance/create_view_test.cpp
    operators/maintenance/create_prepared_plan_test.cpp
    operators/maintenance/create_table_test.cpp
    operators/maintenance/drop_view_test.cpp
    operators/maintenance/drop_table_test.cpp
    operators/operator_deep_copy_test.cpp
    operators/operator_join_predicate_test.cpp
    operators/operator_scan_predicate_test.cpp
    operators/print_test.cpp
    operators/product_test.cpp
    operators/projection_test.cpp
    operators/sort_test.cpp
    operators/table_scan_between_test.cpp
    operators/table_scan_sorted_segment_search_test.cpp
    operators/table_scan_string_test.cpp
    operators/table_scan_test.cpp
    operators/typed_operator_base_test.hpp
    operators/union_all_test.cpp
    operators/union_positions_test.cpp
    operators/update_test.cpp
    operators/validate_test.cpp
    operators/validate_visibility_test.cpp
    optimizer/dp_ccp_test.cpp
    optimizer/greedy_operator_ordering_test.cpp
    optimizer/enumerate_ccp_test.cpp
    optimizer/join_graph_builder_test.cpp
    optimizer/join_graph_test.cpp
    optimizer/optimizer_test.cpp
    optimizer/strategy/between_composition_rule_test.cpp
    optimizer/strategy/chunk_pruning_rule_test.cpp
    optimizer/strategy/column_pruning_rule_test.cpp
    optimizer/strategy/expression_reduction_rule_test.cpp
    optimizer/strategy/dependent_group_by_reduction_rule_test.cpp
    optimizer/strategy/index_scan_rule_test.cpp
    optimizer/strategy/in_expression_rewrite_rule_test.cpp
    optimizer/strategy/join_ordering_rule_test.cpp
    optimizer/strategy/join_predicate_ordering_rule_test.cpp
    optimizer/strategy/predicate_merge_rule_test.cpp
    optimizer/strategy/predicate_placement_rule_test.cpp
    optimizer/strategy/predicate_reordering_rule_test.cpp
    optimizer/strategy/predicate_split_up_rule_test.cpp
    optimizer/strategy/semi_join_reduction_rule_test.cpp
    optimizer/strategy/strategy_base_test.cpp
    optimizer/strategy/strategy_base_test.hpp
    optimizer/strategy/subquery_to_join_rule_test.cpp
    plugins/mvcc_delete_plugin_test.cpp
    scheduler/scheduler_test.cpp
    server/mock_socket.hpp
    server/postgres_protocol_handler_test.cpp
    server/query_handler_test.cpp
    server/read_buffer_test.cpp
    server/result_serializer_test.cpp
    server/write_buffer_test.cpp
    sql/sql_identifier_resolver_test.cpp
    sql/sql_pipeline_statement_test.cpp
    sql/sql_pipeline_test.cpp
    sql/query_plan_cache_test.cpp
    sql/sql_translator_test.cpp
    sql/sqlite_testrunner/sqlite_testrunner_unencoded.cpp
    sql/sqlite_testrunner/sqlite_wrapper_test.cpp
    lossy_cast_test.cpp
    statistics/cardinality_estimator_test.cpp
    statistics/attribute_statistics_test.cpp
    statistics/join_graph_statistics_cache_test.cpp
    statistics/statistics_objects/equal_distinct_count_histogram_test.cpp
    statistics/statistics_objects/generic_histogram_test.cpp
    statistics/statistics_objects/string_histogram_domain_test.cpp
    statistics/statistics_objects/min_max_filter_test.cpp
    statistics/statistics_objects/counting_quotient_filter_test.cpp
    statistics/statistics_objects/range_filter_test.cpp
    statistics/table_statistics_test.cpp
    storage/adaptive_radix_tree_index_test.cpp
    storage/any_segment_iterable_test.cpp
    storage/btree_index_test.cpp
    storage/chunk_encoder_test.cpp
    storage/chunk_test.cpp
    storage/composite_group_key_index_test.cpp
    storage/compressed_vector_test.cpp
    storage/constraints_test.cpp
    storage/dictionary_segment_test.cpp
    storage/encoded_segment_test.cpp
    storage/encoded_string_segment_test.cpp
    storage/encoding_test.hpp
    storage/fixed_string_dictionary_segment_test.cpp
    storage/fixed_string_vector_test.cpp
    storage/group_key_index_test.cpp
    storage/iterables_test.cpp
    storage/lz4_segment_test.cpp
    storage/materialize_test.cpp
    storage/multi_segment_index_test.cpp
    storage/prepared_plan_test.cpp
    storage/reference_segment_test.cpp
    storage/segment_accessor_test.cpp
    storage/segment_iterators_test.cpp
    storage/simd_bp128_test.cpp
    storage/single_segment_index_test.cpp
    storage/storage_manager_test.cpp
    storage/table_test.cpp
    storage/table_column_definition_test.cpp
    storage/value_segment_test.cpp
    storage/variable_length_key_base_test.cpp
    storage/variable_length_key_store_test.cpp
    storage/variable_length_key_test.cpp
    tasks/chunk_compression_task_test.cpp
    tasks/operator_task_test.cpp
    testing_assert.cpp
    testing_assert.hpp
    utils/format_bytes_test.cpp
    utils/format_duration_test.cpp
    utils/lossless_predicate_cast_test.cpp
    utils/meta_table_manager_test.cpp
    utils/plugin_manager_test.cpp
    utils/plugin_test_utils.cpp
    utils/plugin_test_utils.hpp
    utils/column_ids_after_pruning_test.cpp
    utils/singleton_test.cpp
    utils/string_utils_test.cpp
)

set (
    SYSTEM_TEST_SOURCES
    ${SHARED_SOURCES}
    concurrency/stress_test.cpp
    server/server_test_runner.cpp
    sql/sqlite_testrunner/sqlite_testrunner_encodings.cpp
    tpc/tpcc_test.cpp
    synthetic_table_generator_test.cpp
    tpc/tpcds_db_generator_test.cpp
    tpc/tpch_db_generator_test.cpp
    gtest_main.cpp
    utils/plugin_test_utils.cpp
    utils/plugin_test_utils.hpp
    plugins/mvcc_delete_plugin_system_test.cpp
)

# Both hyriseTest and hyriseSystemTest link against these
set(
    LIBRARIES
    gtest
    gmock
    sqlite3
<<<<<<< HEAD
    hyriseBenchmarkLib
=======
    MvccDeletePlugin  # So that we can test member methods without going through dlsym
>>>>>>> 79e75f4d
)

# This warning does not play well with SCOPED_TRACE
add_compile_options(-Wno-used-but-marked-unused)

# We define TEST_PLUGIN_DIR to always load plugins from the correct directory for testing purposes
add_definitions(-DTEST_PLUGIN_DIR="${CMAKE_BINARY_DIR}/lib/")

# Build special sanitizer version of googletest
include_directories(../../third_party/googletest/googletest/)

include_directories(${CMAKE_CURRENT_SOURCE_DIR})

# Configure hyriseTest
add_executable(hyriseTest ${HYRISE_UNIT_TEST_SOURCES})
add_dependencies(hyriseTest hyriseTestPlugin hyriseTestNonInstantiablePlugin)
target_link_libraries(hyriseTest hyrise ${LIBRARIES})
target_link_libraries_system(hyriseTest nlohmann_json::nlohmann_json)

# Configure hyriseSystemTest
add_executable(hyriseSystemTest ${SYSTEM_TEST_SOURCES})
target_link_libraries(hyriseSystemTest hyrise hyriseBenchmarkLib ${LIBRARIES})
target_link_libraries_system(hyriseSystemTest nlohmann_json::nlohmann_json pqxx_static)
target_compile_options(hyriseSystemTest PRIVATE -DPQXX_HIDE_EXP_OPTIONAL)<|MERGE_RESOLUTION|>--- conflicted
+++ resolved
@@ -227,11 +227,7 @@
     gtest
     gmock
     sqlite3
-<<<<<<< HEAD
-    hyriseBenchmarkLib
-=======
     MvccDeletePlugin  # So that we can test member methods without going through dlsym
->>>>>>> 79e75f4d
 )
 
 # This warning does not play well with SCOPED_TRACE
