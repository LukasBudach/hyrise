#include "gtest/gtest.h"

#include "expression/expression_functional.hpp"
#include "logical_query_plan/join_node.hpp"
#include "logical_query_plan/limit_node.hpp"
#include "logical_query_plan/logical_plan_root_node.hpp"
#include "logical_query_plan/lqp_utils.hpp"
#include "logical_query_plan/mock_node.hpp"
#include "logical_query_plan/predicate_node.hpp"
#include "logical_query_plan/projection_node.hpp"
#include "logical_query_plan/sort_node.hpp"
#include "optimizer/optimization_context.hpp"
#include "optimizer/optimizer.hpp"
#include "optimizer/strategy/abstract_rule.hpp"
#include "testing_assert.hpp"

using namespace opossum::expression_functional;  // NOLINT

namespace opossum {

class OptimizerTest : public ::testing::Test {
 public:
  void SetUp() override {
    node_a = MockNode::make(MockNode::ColumnDefinitions{{DataType::Int, "a"}, {DataType::Int, "b"}});
    a = node_a->get_column("a");
    b = node_a->get_column("b");

    node_b = MockNode::make(MockNode::ColumnDefinitions{{DataType::Int, "x"}, {DataType::Int, "y"}});
    x = node_b->get_column("x");
    y = node_b->get_column("y");

    node_c = MockNode::make(MockNode::ColumnDefinitions{{DataType::Int, "u"}});
    u = node_c->get_column("u");

    select_lqp_a = LimitNode::make(to_expression(1), node_b);
    select_a = lqp_select_(select_lqp_a);
    select_lqp_b = LimitNode::make(to_expression(1), PredicateNode::make(greater_than_(x, y), node_b));
    select_b = lqp_select_(select_lqp_b);
  }

  std::shared_ptr<MockNode> node_a, node_b, node_c;
  LQPColumnReference a, b, x, y, u;
  std::shared_ptr<AbstractLQPNode> select_lqp_a, select_lqp_b;
  std::shared_ptr<LQPSelectExpression> select_a, select_b;
};

<<<<<<< HEAD
TEST_F(OptimizerTest, RuleBatches) {
  struct MockRule : public AbstractRule {
    explicit MockRule(size_t num_iterations) : num_iterations(num_iterations) {}

    std::string name() const override { return "MockNode"; }

    bool apply_to(const std::shared_ptr<AbstractLQPNode>& root, const AbstractCostEstimator& cost_estimator,
                  const std::shared_ptr<OptimizationContext>& context = {}) const override {
      num_iterations = num_iterations > 0 ? num_iterations - 1 : 0;
      return num_iterations != 0;
    }

    mutable uint32_t num_iterations;
  };

  auto iterative_rule_a = std::make_shared<MockRule>(4u);
  auto iterative_rule_b = std::make_shared<MockRule>(8u);
  auto iterative_rule_c = std::make_shared<MockRule>(12u);
  auto iterative_rule_d = std::make_shared<MockRule>(7u);

  RuleBatch iterative_batch(RuleBatchExecutionPolicy::Iterative);
  iterative_batch.add_rule(iterative_rule_a);
  iterative_batch.add_rule(iterative_rule_b);
  iterative_batch.add_rule(iterative_rule_c);

  RuleBatch once_batch(RuleBatchExecutionPolicy::Once);
  once_batch.add_rule(iterative_rule_d);

  Optimizer optimizer{10};
  optimizer.add_rule_batch(iterative_batch);
  optimizer.add_rule_batch(once_batch);

  auto lqp = MockNode::make(MockNode::ColumnDefinitions{{DataType::Int, "a"}});

  optimizer.optimize(lqp);

  EXPECT_EQ(iterative_rule_a->num_iterations, 0u);
  EXPECT_EQ(iterative_rule_b->num_iterations, 0u);
  EXPECT_EQ(iterative_rule_c->num_iterations, 2u);

  EXPECT_EQ(iterative_rule_d->num_iterations, 6u);
}

=======
>>>>>>> 12c851b3
TEST_F(OptimizerTest, OptimizesSubqueries) {
  /**
   * Test that the Optimizer's rules reach subqueries
   */

  // A "rule" that just collects the nodes it was applied to
  class MockRule : public AbstractRule {
   public:
    std::string name() const override { return "Mock"; }

<<<<<<< HEAD
    bool apply_to(const std::shared_ptr<AbstractLQPNode>& root, const AbstractCostEstimator& cost_estimator,
                  const std::shared_ptr<OptimizationContext>& context) const override {
      nodes.emplace(root);
      _apply_to_inputs(root, cost_estimator, context);
      return false;
=======
    void apply_to(const std::shared_ptr<AbstractLQPNode>& root) const override {
      nodes.emplace(root);
      _apply_to_inputs(root);
>>>>>>> 12c851b3
    }

    mutable std::unordered_set<std::shared_ptr<AbstractLQPNode>> nodes;
  };

  // clang-format off
  const auto lqp =
  ProjectionNode::make(expression_vector(add_(b, select_a)),
    PredicateNode::make(greater_than_(a, select_b),
      node_a));
  // clang-format on

  const auto rule = std::make_shared<MockRule>();

  Optimizer optimizer{};
  optimizer.add_rule(rule);

  optimizer.optimize(lqp);

  // Test that the optimizer has reached all nodes (the number includes all nodes created above and the root nodes
  // created by the optimizer for the lqp and each select)
  EXPECT_EQ(rule->nodes.size(), 10u);
}

TEST_F(OptimizerTest, OptimizesSubqueriesExactlyOnce) {
  /**
   * This one is important. An LQP can contain the same Subselect multiple times (see the LQP constructed below).
   * We need make sure that each LQP is only optimized once and that all SelectExpressions point to the same LQP after
   * optimization.
   * 
   * This is not just "nice to have". If we do not do this properly and multiple SelectExpressions point to the same LQP
   * then we would potentially break all the other SelectExpressions while moving nodes around when optimizing a single 
   * one of them.
   */

  // clang-format off
  /** Initialise an LQP that contains the same select expression twice */
  auto lqp = std::static_pointer_cast<AbstractLQPNode>(
  PredicateNode::make(greater_than_(add_(b, select_a), 2),
    ProjectionNode::make(expression_vector(add_(b, select_a)),
      PredicateNode::make(greater_than_(a, select_b),
        node_a))));
  // clang-format on

  /**
   * 1. Optional: Deep copy the LQP, thereby making its SelectExpressions point to different copies of the same LQP
   *    (The optimizer should incidentally make them point to the same LQP again)
   */
  lqp = lqp->deep_copy();
  auto predicate_node_a = std::dynamic_pointer_cast<PredicateNode>(lqp);
  ASSERT_TRUE(predicate_node_a);
  auto select_a_a =
      std::dynamic_pointer_cast<LQPSelectExpression>(predicate_node_a->predicate()->arguments.at(0)->arguments.at(1));
  ASSERT_TRUE(select_a_a);
  auto projection_node = std::dynamic_pointer_cast<ProjectionNode>(lqp->left_input());
  ASSERT_TRUE(projection_node);
  auto select_a_b =
      std::dynamic_pointer_cast<LQPSelectExpression>(projection_node->node_expressions.at(0)->arguments.at(1));
  ASSERT_TRUE(select_a_b);

  EXPECT_NE(select_a_a->lqp, select_a_b->lqp);

  /**
   * 2. Optimize the LQP with a telemetric Rule
   */

  // A "rule" that counts how often it was `apply_to()`ed. We use this
  // to check whether SelectExpressions pointing to the same LQP before optimization still point to the same (though
  // deep_copy()ed) LQP afterwards
  class MockRule : public AbstractRule {
   public:
    std::string name() const override { return "Mock"; }

<<<<<<< HEAD
    bool apply_to(const std::shared_ptr<AbstractLQPNode>& root, const AbstractCostEstimator& cost_estimator,
                  const std::shared_ptr<OptimizationContext>& context = {}) const override {
      ++counter;
      return false;
    }
=======
    void apply_to(const std::shared_ptr<AbstractLQPNode>& root) const override { ++counter; }
>>>>>>> 12c851b3

    mutable size_t counter{0};
  };

  const auto rule = std::make_shared<MockRule>();

  Optimizer optimizer{};
  optimizer.add_rule(rule);

  optimizer.optimize(lqp);

  /**
   * 3. Check that the rule was invoked 3 times. Once for the main LQP, once for select_a and once for select_b
   */
  EXPECT_EQ(rule->counter, 3u);

  /**
   * 4. Check that now - after optimizing - both SelectExpression using select_lqp_a point to the same LQP object again
   */
  predicate_node_a = std::dynamic_pointer_cast<PredicateNode>(lqp);
  ASSERT_TRUE(predicate_node_a);
  select_a_a =
      std::dynamic_pointer_cast<LQPSelectExpression>(predicate_node_a->predicate()->arguments.at(0)->arguments.at(1));
  ASSERT_TRUE(select_a_a);
  projection_node = std::dynamic_pointer_cast<ProjectionNode>(lqp->left_input());
  ASSERT_TRUE(projection_node);
  select_a_b = std::dynamic_pointer_cast<LQPSelectExpression>(projection_node->node_expressions.at(0)->arguments.at(1));
  ASSERT_TRUE(select_a_b);
  auto predicate_node_b = std::dynamic_pointer_cast<PredicateNode>(lqp->left_input()->left_input());
  ASSERT_TRUE(predicate_node_b);
  auto select_b_a = std::dynamic_pointer_cast<LQPSelectExpression>(predicate_node_b->predicate()->arguments.at(1));
  ASSERT_TRUE(select_b_a);

  EXPECT_EQ(select_a_a->lqp, select_a_b->lqp);
  EXPECT_LQP_EQ(select_b_a->lqp, select_lqp_b);
}

TEST_F(OptimizerTest, PopulateOptimizationContext) {
  // clang-format off
  const auto u_equals_5 = equals_(u, 5);
  const auto subselect_lqp = PredicateNode::make(u_equals_5, node_c);
  const auto subselect = lqp_select_(subselect_lqp);

  const auto a_greater_than_subselect = greater_than_(a, subselect);
  const auto a_less_than_x = less_than_(a, x);
  const auto b_equals_y = equals_(b, y);

  const auto input_lqp =
  SortNode::make(expression_vector(a), std::vector<OrderByMode>{OrderByMode::Ascending},
    PredicateNode::make(a_greater_than_subselect,
      PredicateNode::make(a_less_than_x,
        JoinNode::make(JoinMode::Inner, b_equals_y,
          node_a,
          node_b))));
  // clang-format on

  const auto optimization_context = Optimizer::create_optimization_context(input_lqp);

  ASSERT_EQ(optimization_context->plan_leaf_indices.size(), 3u);
  ASSERT_EQ(optimization_context->predicate_indices.size(), 4u);

  EXPECT_EQ(optimization_context->plan_leaf_indices.at(node_c), 0u);
  EXPECT_EQ(optimization_context->plan_leaf_indices.at(node_a), 1u);
  EXPECT_EQ(optimization_context->plan_leaf_indices.at(node_b), 2u);

  EXPECT_EQ(optimization_context->predicate_indices.at(a_greater_than_subselect), 0u);
  EXPECT_EQ(optimization_context->predicate_indices.at(u_equals_5), 1u);
  EXPECT_EQ(optimization_context->predicate_indices.at(a_less_than_x), 2u);
  EXPECT_EQ(optimization_context->predicate_indices.at(b_equals_y), 3u);
}

}  // namespace opossum<|MERGE_RESOLUTION|>--- conflicted
+++ resolved
@@ -44,52 +44,6 @@
   std::shared_ptr<LQPSelectExpression> select_a, select_b;
 };
 
-<<<<<<< HEAD
-TEST_F(OptimizerTest, RuleBatches) {
-  struct MockRule : public AbstractRule {
-    explicit MockRule(size_t num_iterations) : num_iterations(num_iterations) {}
-
-    std::string name() const override { return "MockNode"; }
-
-    bool apply_to(const std::shared_ptr<AbstractLQPNode>& root, const AbstractCostEstimator& cost_estimator,
-                  const std::shared_ptr<OptimizationContext>& context = {}) const override {
-      num_iterations = num_iterations > 0 ? num_iterations - 1 : 0;
-      return num_iterations != 0;
-    }
-
-    mutable uint32_t num_iterations;
-  };
-
-  auto iterative_rule_a = std::make_shared<MockRule>(4u);
-  auto iterative_rule_b = std::make_shared<MockRule>(8u);
-  auto iterative_rule_c = std::make_shared<MockRule>(12u);
-  auto iterative_rule_d = std::make_shared<MockRule>(7u);
-
-  RuleBatch iterative_batch(RuleBatchExecutionPolicy::Iterative);
-  iterative_batch.add_rule(iterative_rule_a);
-  iterative_batch.add_rule(iterative_rule_b);
-  iterative_batch.add_rule(iterative_rule_c);
-
-  RuleBatch once_batch(RuleBatchExecutionPolicy::Once);
-  once_batch.add_rule(iterative_rule_d);
-
-  Optimizer optimizer{10};
-  optimizer.add_rule_batch(iterative_batch);
-  optimizer.add_rule_batch(once_batch);
-
-  auto lqp = MockNode::make(MockNode::ColumnDefinitions{{DataType::Int, "a"}});
-
-  optimizer.optimize(lqp);
-
-  EXPECT_EQ(iterative_rule_a->num_iterations, 0u);
-  EXPECT_EQ(iterative_rule_b->num_iterations, 0u);
-  EXPECT_EQ(iterative_rule_c->num_iterations, 2u);
-
-  EXPECT_EQ(iterative_rule_d->num_iterations, 6u);
-}
-
-=======
->>>>>>> 12c851b3
 TEST_F(OptimizerTest, OptimizesSubqueries) {
   /**
    * Test that the Optimizer's rules reach subqueries
@@ -100,17 +54,10 @@
    public:
     std::string name() const override { return "Mock"; }
 
-<<<<<<< HEAD
-    bool apply_to(const std::shared_ptr<AbstractLQPNode>& root, const AbstractCostEstimator& cost_estimator,
-                  const std::shared_ptr<OptimizationContext>& context) const override {
-      nodes.emplace(root);
-      _apply_to_inputs(root, cost_estimator, context);
-      return false;
-=======
-    void apply_to(const std::shared_ptr<AbstractLQPNode>& root) const override {
+    void apply_to(const std::shared_ptr<AbstractLQPNode>& root, const AbstractCostEstimator& cost_estimator,
+      const std::shared_ptr<OptimizationContext>& context) const override {
       nodes.emplace(root);
       _apply_to_inputs(root);
->>>>>>> 12c851b3
     }
 
     mutable std::unordered_set<std::shared_ptr<AbstractLQPNode>> nodes;
@@ -184,15 +131,8 @@
    public:
     std::string name() const override { return "Mock"; }
 
-<<<<<<< HEAD
-    bool apply_to(const std::shared_ptr<AbstractLQPNode>& root, const AbstractCostEstimator& cost_estimator,
-                  const std::shared_ptr<OptimizationContext>& context = {}) const override {
-      ++counter;
-      return false;
-    }
-=======
-    void apply_to(const std::shared_ptr<AbstractLQPNode>& root) const override { ++counter; }
->>>>>>> 12c851b3
+    void apply_to(const std::shared_ptr<AbstractLQPNode>& root, const AbstractCostEstimator& cost_estimator,
+                  const std::shared_ptr<OptimizationContext>& context = {}) const override { ++counter; }
 
     mutable size_t counter{0};
   };
