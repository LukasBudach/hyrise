#include "base_test.hpp"

#include "./meta_tables/meta_mock_table.hpp"
#include "operators/table_wrapper.hpp"
#include "storage/chunk_encoder.hpp"
#include "utils/load_table.hpp"
#include "utils/meta_table_manager.hpp"
#include "utils/meta_tables/meta_chunk_sort_orders_table.hpp"
#include "utils/meta_tables/meta_chunks_table.hpp"
#include "utils/meta_tables/meta_columns_table.hpp"
#include "utils/meta_tables/meta_log_table.hpp"
#include "utils/meta_tables/meta_plugins_table.hpp"
#include "utils/meta_tables/meta_segments_accurate_table.hpp"
#include "utils/meta_tables/meta_segments_table.hpp"
#include "utils/meta_tables/meta_settings_table.hpp"
#include "utils/meta_tables/meta_system_information_table.hpp"
#include "utils/meta_tables/meta_system_utilization_table.hpp"
#include "utils/meta_tables/meta_tables_table.hpp"

namespace opossum {

using MetaTable = std::shared_ptr<AbstractMetaTable>;
using MetaTables = std::vector<MetaTable>;
using MetaTableNames = std::vector<std::string>;

class MetaTableManagerTest : public BaseTest {
 public:
  static MetaTables meta_tables() {
    return {std::make_shared<MetaTablesTable>(),
            std::make_shared<MetaColumnsTable>(),
            std::make_shared<MetaChunksTable>(),
            std::make_shared<MetaChunkSortOrdersTable>(),
            std::make_shared<MetaSegmentsTable>(),
            std::make_shared<MetaSegmentsAccurateTable>(),
            std::make_shared<MetaPluginsTable>(),
            std::make_shared<MetaSettingsTable>(),
            std::make_shared<MetaLogTable>(),
            std::make_shared<MetaSystemInformationTable>(),
            std::make_shared<MetaSystemUtilizationTable>()};
  }

  static MetaTableNames meta_table_names() {
    MetaTableNames names;
    for (auto& table : MetaTableManagerTest::meta_tables()) {
      names.push_back(table->name());
    }

    return names;
  }

<<<<<<< HEAD
  // We need this as the add method of MetaTableManager is protected.
  // Won't compile if add is not called by test class, which is a friend of MetaTableManager.
  static void add_meta_table(const MetaTable& table) { Hyrise::get().meta_table_manager.add(table); }

=======
>>>>>>> 7047d089
 protected:
  std::shared_ptr<const Table> mock_manipulation_values;

  void SetUp() override {
    Hyrise::reset();

    const auto column_definitions = MetaMockTable().column_definitions();
    const auto table = std::make_shared<Table>(column_definitions, TableType::Data, 2);
    table->append({pmr_string{"foo"}});
    auto table_wrapper = std::make_shared<TableWrapper>(std::move(table));
    table_wrapper->execute();
    mock_manipulation_values = table_wrapper->get_output();
  }

  void TearDown() override { Hyrise::reset(); }
};

class MetaTableManagerMultiTablesTest : public MetaTableManagerTest, public ::testing::WithParamInterface<MetaTable> {};

auto meta_table_manager_test_formatter = [](const ::testing::TestParamInfo<MetaTable> info) {
  auto stream = std::stringstream{};
  stream << info.param->name();

  auto string = stream.str();
  string.erase(std::remove_if(string.begin(), string.end(), [](char c) { return !std::isalnum(c); }), string.end());

  return string;
};

INSTANTIATE_TEST_SUITE_P(MetaTableManager, MetaTableManagerMultiTablesTest,
                         ::testing::ValuesIn(MetaTableManagerTest::meta_tables()), meta_table_manager_test_formatter);

TEST_F(MetaTableManagerTest, ListAllTables) {
  auto table_names = MetaTableManagerTest::meta_table_names();
  std::sort(table_names.begin(), table_names.end());

  EXPECT_EQ(Hyrise::get().meta_table_manager.table_names(), table_names);
}

TEST_F(MetaTableManagerTest, ForwardsMethodCalls) {
  const auto mock_table = std::make_shared<MetaMockTable>();
  auto& mtm = Hyrise::get().meta_table_manager;

  Hyrise::get().meta_table_manager.add_table(mock_table);
  mtm.insert_into(mock_table->name(), mock_manipulation_values);
  mtm.delete_from(mock_table->name(), mock_manipulation_values);
  mtm.update(mock_table->name(), mock_manipulation_values, mock_manipulation_values);

  EXPECT_EQ(mock_table->insert_calls(), 1);
  EXPECT_EQ(mock_table->remove_calls(), 1);
  EXPECT_EQ(mock_table->update_calls(), 1);
}

TEST_F(MetaTableManagerTest, RetrieveAddedTable) {
  const auto mock_table = std::make_shared<MetaMockTable>();
  Hyrise::get().meta_table_manager.add_table(mock_table);

  // Check that added table can be retrieved
  const auto mock_table2 = Hyrise::get().meta_table_manager.get_table("mock");
  EXPECT_EQ(mock_table, std::static_pointer_cast<MetaMockTable>(mock_table2));
}

TEST_P(MetaTableManagerMultiTablesTest, HasAllTables) {
  EXPECT_TRUE(Hyrise::get().meta_table_manager.has_table(GetParam()->name()));
}

TEST_P(MetaTableManagerMultiTablesTest, ForwardsMutationInfo) {
  const auto& table = GetParam();
  const auto& mtm = Hyrise::get().meta_table_manager;
  EXPECT_EQ(mtm.can_insert_into(table->name()), table->can_insert());
  EXPECT_EQ(mtm.can_delete_from(table->name()), table->can_delete());
  EXPECT_EQ(mtm.can_update(table->name()), table->can_update());
}
}  // namespace opossum<|MERGE_RESOLUTION|>--- conflicted
+++ resolved
@@ -48,13 +48,6 @@
     return names;
   }
 
-<<<<<<< HEAD
-  // We need this as the add method of MetaTableManager is protected.
-  // Won't compile if add is not called by test class, which is a friend of MetaTableManager.
-  static void add_meta_table(const MetaTable& table) { Hyrise::get().meta_table_manager.add(table); }
-
-=======
->>>>>>> 7047d089
  protected:
   std::shared_ptr<const Table> mock_manipulation_values;
 
