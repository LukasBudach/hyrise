#include <memory>
#include <string>
#include <utility>
#include <vector>

#include "base_test.hpp"

#include "expression/pqp_column_expression.hpp"
#include "operators/projection.hpp"
#include "operators/table_wrapper.hpp"
#include "operators/union_all.hpp"
#include "storage/table.hpp"
#include "types.hpp"

namespace opossum {
class OperatorsUnionAllTest : public BaseTest {
 protected:
  void SetUp() override {
    _table_wrapper_a =
        std::make_shared<TableWrapper>(load_table("resources/test_data/tbl/int_float.tbl", ChunkOffset{2}));

    _table_wrapper_b =
        std::make_shared<TableWrapper>(load_table("resources/test_data/tbl/int_float2.tbl", ChunkOffset{2}));

    _table_wrapper_c =
        std::make_shared<TableWrapper>(load_table("resources/test_data/tbl/int_int.tbl", ChunkOffset{2}));

    execute_all({_table_wrapper_a, _table_wrapper_b, _table_wrapper_c});
  }

  std::shared_ptr<TableWrapper> _table_wrapper_a;
  std::shared_ptr<TableWrapper> _table_wrapper_b;
  std::shared_ptr<TableWrapper> _table_wrapper_c;
};

TEST_F(OperatorsUnionAllTest, UnionOfValueTables) {
  std::shared_ptr<Table> expected_result = load_table("resources/test_data/tbl/int_float_union.tbl", ChunkOffset{2});

  auto union_all = std::make_shared<UnionAll>(_table_wrapper_a, _table_wrapper_b);
  union_all->execute();

  EXPECT_TABLE_EQ_UNORDERED(union_all->get_output(), expected_result);
}

TEST_F(OperatorsUnionAllTest, UnionOfValueReferenceTables) {
  std::shared_ptr<Table> expected_result = load_table("resources/test_data/tbl/int_float_union.tbl", ChunkOffset{2});

  const auto a = PQPColumnExpression::from_table(*_table_wrapper_a->get_output(), "a");
  const auto b = PQPColumnExpression::from_table(*_table_wrapper_a->get_output(), "b");

  auto projection =
      std::make_shared<Projection>(_table_wrapper_a, std::vector<std::shared_ptr<AbstractExpression>>{{a, b}});
  projection->execute();

  auto union_all = std::make_shared<UnionAll>(projection, _table_wrapper_b);
  union_all->execute();

  EXPECT_TABLE_EQ_UNORDERED(union_all->get_output(), expected_result);
}

TEST_F(OperatorsUnionAllTest, ThrowWrongColumnNumberException) {
<<<<<<< HEAD
  if (!HYRISE_DEBUG) {
    GTEST_SKIP();
  }
=======
  if constexpr (!HYRISE_DEBUG) GTEST_SKIP();
>>>>>>> 1a624ece
  std::shared_ptr<Table> test_table_c = load_table("resources/test_data/tbl/int.tbl", ChunkOffset{2});
  auto gt_c = std::make_shared<TableWrapper>(std::move(test_table_c));
  gt_c->execute();

  auto union_all = std::make_shared<UnionAll>(_table_wrapper_a, gt_c);

  EXPECT_THROW(union_all->execute(), std::logic_error);
}

TEST_F(OperatorsUnionAllTest, ThrowWrongColumnOrderException) {
<<<<<<< HEAD
  if (!HYRISE_DEBUG) {
    GTEST_SKIP();
  }
=======
  if constexpr (!HYRISE_DEBUG) GTEST_SKIP();
>>>>>>> 1a624ece
  std::shared_ptr<Table> test_table_d = load_table("resources/test_data/tbl/float_int.tbl", ChunkOffset{2});
  auto gt_d = std::make_shared<TableWrapper>(std::move(test_table_d));
  gt_d->execute();

  auto union_all = std::make_shared<UnionAll>(_table_wrapper_a, gt_d);

  EXPECT_THROW(union_all->execute(), std::logic_error);
}

TEST_F(OperatorsUnionAllTest, ThrowWrongColumnDefinitions) {
  auto union_all = std::make_shared<UnionAll>(_table_wrapper_a, _table_wrapper_c);

  EXPECT_THROW(union_all->execute(), std::logic_error);
}

}  // namespace opossum<|MERGE_RESOLUTION|>--- conflicted
+++ resolved
@@ -59,13 +59,10 @@
 }
 
 TEST_F(OperatorsUnionAllTest, ThrowWrongColumnNumberException) {
-<<<<<<< HEAD
-  if (!HYRISE_DEBUG) {
+  if constexpr (!HYRISE_DEBUG) {
     GTEST_SKIP();
   }
-=======
-  if constexpr (!HYRISE_DEBUG) GTEST_SKIP();
->>>>>>> 1a624ece
+
   std::shared_ptr<Table> test_table_c = load_table("resources/test_data/tbl/int.tbl", ChunkOffset{2});
   auto gt_c = std::make_shared<TableWrapper>(std::move(test_table_c));
   gt_c->execute();
@@ -76,13 +73,10 @@
 }
 
 TEST_F(OperatorsUnionAllTest, ThrowWrongColumnOrderException) {
-<<<<<<< HEAD
-  if (!HYRISE_DEBUG) {
+  if constexpr (!HYRISE_DEBUG) {
     GTEST_SKIP();
   }
-=======
-  if constexpr (!HYRISE_DEBUG) GTEST_SKIP();
->>>>>>> 1a624ece
+
   std::shared_ptr<Table> test_table_d = load_table("resources/test_data/tbl/float_int.tbl", ChunkOffset{2});
   auto gt_d = std::make_shared<TableWrapper>(std::move(test_table_d));
   gt_d->execute();
