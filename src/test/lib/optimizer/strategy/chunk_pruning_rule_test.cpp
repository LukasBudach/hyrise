--- conflicted
+++ resolved
@@ -406,18 +406,11 @@
 
   // clang-format off
   auto input_lqp =
-<<<<<<< HEAD
-  PredicateNode::make(less_than_(table_2_a, 10000),  // prune chunk 0 and 1 on table 2
-    JoinNode::make(JoinMode::Cross,
-      PredicateNode::make(less_than_(table_1_a, 200), stored_table_node_1),  // prune chunk 0 on table 1
-      PredicateNode::make(less_than_(table_2_a, 13000), stored_table_node_2)));  // prune chunk 3 on table 2
-=======
   PredicateNode::make(less_than_(table_2_a, 10000),                              // prune chunk 0 and 1 on table 2
     JoinNode::make(JoinMode::Cross,
       PredicateNode::make(less_than_(table_1_a, 200), stored_table_node_1),      // prune chunk 0 on table 1
       PredicateNode::make(less_than_(table_2_a, 13000), stored_table_node_2)));  // prune chunk 3 on table 2
 
->>>>>>> 8cc653b8
   // clang-format on
 
   auto actual_lqp = StrategyBaseTest::apply_rule(_rule, input_lqp);
