#include "gtest/gtest.h"

#include "encoding_test.hpp"
#include "expression/expression_functional.hpp"
#include "operators/table_scan.hpp"
#include "operators/table_wrapper.hpp"
#include "storage/chunk.hpp"
#include "storage/materialize.hpp"
#include "storage/table.hpp"

using namespace opossum::expression_functional;  // NOLINT

namespace opossum {

class MaterializeTest : public EncodingTest {
 public:
  void SetUp() override {
    _data_table = load_table_with_encoding("resources/test_data/tbl/int_float.tbl", 2);
    _data_table_with_nulls = load_table_with_encoding("resources/test_data/tbl/int_float_with_null.tbl", 2);

    const auto table_wrapper = std::make_shared<TableWrapper>(_data_table);
    table_wrapper->execute();

    const auto a = PQPColumnExpression::from_table(*_data_table, "a");
    const auto table_scan = std::make_shared<TableScan>(table_wrapper, greater_than_(a, 0));

    table_scan->execute();
    _references_table = table_scan->get_output();
  }

  template <typename T>
  std::vector<T> materialize_values_to_vector(const BaseSegment& segment) {
    std::vector<T> values;
    materialize_values(segment, values);
    return values;
  }

  template <typename T>
  std::vector<std::pair<bool, T>> materialize_values_and_nulls_to_vector(const BaseSegment& segment) {
    std::vector<std::pair<bool, T>> values_and_nulls;
    materialize_values_and_nulls(segment, values_and_nulls);
    return values_and_nulls;
  }

  template <typename T>
  std::vector<bool> materialize_nulls_to_vector(const BaseSegment& segment) {
    std::vector<bool> nulls;
    materialize_nulls<T>(segment, nulls);
    return nulls;
  }

  std::shared_ptr<const Table> _data_table;
  std::shared_ptr<const Table> _references_table;
  std::shared_ptr<const Table> _data_table_with_nulls;
};

TEST_P(MaterializeTest, MaterializeIntData) {
  EXPECT_EQ(std::vector<int32_t>({12345, 123}),
            materialize_values_to_vector<int32_t>(*_data_table->get_chunk(ChunkID(0))->get_segment(ColumnID(0))));
  EXPECT_EQ(std::vector<int32_t>({1234}),
            materialize_values_to_vector<int32_t>(*_data_table->get_chunk(ChunkID(1))->get_segment(ColumnID(0))));
}

TEST_P(MaterializeTest, MaterializeTwoIntSegments) {
  std::vector<int32_t> values;
  materialize_values(*_data_table->get_chunk(ChunkID(0))->get_segment(ColumnID(0)), values);
  materialize_values(*_data_table->get_chunk(ChunkID(1))->get_segment(ColumnID(0)), values);
  EXPECT_EQ(values, (std::vector<int32_t>{12345, 123, 1234}));
}

TEST_P(MaterializeTest, MaterializeIntReferences) {
  EXPECT_EQ(std::vector<int32_t>({12345, 123}),
            materialize_values_to_vector<int32_t>(*_references_table->get_chunk(ChunkID(0))->get_segment(ColumnID(0))));
  EXPECT_EQ(std::vector<int32_t>({1234}),
            materialize_values_to_vector<int32_t>(*_references_table->get_chunk(ChunkID(1))->get_segment(ColumnID(0))));
}

TEST_P(MaterializeTest, MaterializeTwoIntReferenceSegments) {
  std::vector<int32_t> values;
  materialize_values(*_references_table->get_chunk(ChunkID(1))->get_segment(ColumnID(0)), values);
  materialize_values(*_references_table->get_chunk(ChunkID(0))->get_segment(ColumnID(0)), values);
  EXPECT_EQ(values, (std::vector<int32_t>{1234, 12345, 123}));
}

TEST_P(MaterializeTest, MaterializeFloatData) {
  const auto floats_0 =
      materialize_values_to_vector<float>(*_data_table->get_chunk(ChunkID(0))->get_segment(ColumnID(1)));
  ASSERT_EQ(floats_0.size(), 2u);
  EXPECT_FLOAT_EQ(458.7, floats_0.at(0));
  EXPECT_FLOAT_EQ(456.7f, floats_0.at(1));

  const auto floats_1 =
      materialize_values_to_vector<float>(*_data_table->get_chunk(ChunkID(1))->get_segment(ColumnID(1)));
  ASSERT_EQ(floats_1.size(), 1u);
  EXPECT_FLOAT_EQ(457.7, floats_1.at(0));
}

TEST_P(MaterializeTest, MaterializeFloatReferences) {
  const auto floats_0 =
      materialize_values_to_vector<float>(*_references_table->get_chunk(ChunkID(0))->get_segment(ColumnID(1)));
  ASSERT_EQ(floats_0.size(), 2u);
  EXPECT_FLOAT_EQ(458.7, floats_0.at(0));
  EXPECT_FLOAT_EQ(456.7f, floats_0.at(1));

  const auto floats_1 =
      materialize_values_to_vector<float>(*_references_table->get_chunk(ChunkID(1))->get_segment(ColumnID(1)));
  ASSERT_EQ(floats_1.size(), 1u);
  EXPECT_FLOAT_EQ(457.7, floats_1.at(0));
}

TEST_P(MaterializeTest, MaterializeValuesAndNulls) {
  const auto values_and_nulls = materialize_values_and_nulls_to_vector<int32_t>(
      *_data_table_with_nulls->get_chunk(ChunkID(1))->get_segment(ColumnID(0)));

  ASSERT_EQ(values_and_nulls.size(), 2u);
  EXPECT_EQ(values_and_nulls[0].first, true);
  EXPECT_EQ(values_and_nulls[1].first, false);
  EXPECT_EQ(values_and_nulls[1].second, 1234);
}

TEST_P(MaterializeTest, MaterializeValuesAndNullsTwoSegments) {
  std::vector<std::pair<bool, int32_t>> values_and_nulls;
  materialize_values_and_nulls(*_data_table_with_nulls->get_chunk(ChunkID(0))->get_segment(ColumnID(0)),
                               values_and_nulls);
  materialize_values_and_nulls(*_data_table_with_nulls->get_chunk(ChunkID(1))->get_segment(ColumnID(0)),
                               values_and_nulls);
  ASSERT_EQ(values_and_nulls.size(), 4u);
  EXPECT_EQ(values_and_nulls[0].first, false);
  EXPECT_EQ(values_and_nulls[0].second, 12345);
  EXPECT_EQ(values_and_nulls[1].first, false);
  EXPECT_EQ(values_and_nulls[1].second, 123);
  EXPECT_EQ(values_and_nulls[2].first, true);
  EXPECT_EQ(values_and_nulls[3].first, false);
  EXPECT_EQ(values_and_nulls[3].second, 1234);
}

TEST_P(MaterializeTest, MaterializeNulls) {
  const auto nulls =
      materialize_nulls_to_vector<float>(*_data_table_with_nulls->get_chunk(ChunkID(0))->get_segment(ColumnID(1)));
  auto expected = std::vector<bool>{false, true};

  EXPECT_EQ(expected, nulls);
}

TEST_P(MaterializeTest, MaterializeNullsTwoSegments) {
  std::vector<bool> nulls;
  materialize_nulls<float>(*_data_table_with_nulls->get_chunk(ChunkID(0))->get_segment(ColumnID(1)), nulls);
  materialize_nulls<float>(*_data_table_with_nulls->get_chunk(ChunkID(1))->get_segment(ColumnID(1)), nulls);
  auto expected = std::vector<bool>{false, true, false, false};

  EXPECT_EQ(expected, nulls);
}

<<<<<<< HEAD
INSTANTIATE_TEST_SUITE_P(
    MaterializeTestInstances, MaterializeTest,
    ::testing::ValuesIn(std::begin(all_segment_encoding_specs),
                        std::end(all_segment_encoding_specs)));
=======
INSTANTIATE_TEST_SUITE_P(MaterializeTestInstances, MaterializeTest,
                         ::testing::ValuesIn(std::begin(all_segment_encoding_specs),
                                             std::end(all_segment_encoding_specs)));
>>>>>>> 9bc49384

}  // namespace opossum<|MERGE_RESOLUTION|>--- conflicted
+++ resolved
@@ -151,15 +151,8 @@
   EXPECT_EQ(expected, nulls);
 }
 
-<<<<<<< HEAD
-INSTANTIATE_TEST_SUITE_P(
-    MaterializeTestInstances, MaterializeTest,
-    ::testing::ValuesIn(std::begin(all_segment_encoding_specs),
-                        std::end(all_segment_encoding_specs)));
-=======
 INSTANTIATE_TEST_SUITE_P(MaterializeTestInstances, MaterializeTest,
                          ::testing::ValuesIn(std::begin(all_segment_encoding_specs),
                                              std::end(all_segment_encoding_specs)));
->>>>>>> 9bc49384
 
 }  // namespace opossum