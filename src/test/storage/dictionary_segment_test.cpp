#include <memory>
#include <string>
#include <utility>

#include "base_test.hpp"
#include "gtest/gtest.h"

#include "storage/chunk_encoder.hpp"
#include "storage/dictionary_segment.hpp"
#include "storage/segment_encoding_utils.hpp"
#include "storage/value_segment.hpp"
#include "storage/vector_compression/fixed_size_byte_aligned/fixed_size_byte_aligned_vector.hpp"
#include "storage/vector_compression/vector_compression.hpp"

namespace opossum {

class StorageDictionarySegmentTest : public BaseTestWithParam<VectorCompressionType> {
 protected:
  std::shared_ptr<ValueSegment<int>> vs_int = std::make_shared<ValueSegment<int>>();
  std::shared_ptr<ValueSegment<pmr_string>> vs_str = std::make_shared<ValueSegment<pmr_string>>();
  std::shared_ptr<ValueSegment<double>> vs_double = std::make_shared<ValueSegment<double>>();
};

auto formatter = [](const ::testing::TestParamInfo<VectorCompressionType> info) {
  const auto vector_compression = info.param;

  auto stream = std::stringstream{};
  stream << vector_compression;
  auto string = stream.str();
  string.erase(std::remove_if(string.begin(), string.end(), [](char c) { return !std::isalnum(c); }), string.end());

  return string;
};

INSTANTIATE_TEST_SUITE_P(VectorCompressionTypes, StorageDictionarySegmentTest,
<<<<<<< HEAD
                        ::testing::Values(VectorCompressionType::SimdBp128,
                                          VectorCompressionType::FixedSizeByteAligned),
                        formatter);
=======
                         ::testing::Values(VectorCompressionType::SimdBp128,
                                           VectorCompressionType::FixedSizeByteAligned),
                         formatter);
>>>>>>> 9bc49384

TEST_P(StorageDictionarySegmentTest, LowerUpperBound) {
  for (int i = 0; i <= 10; i += 2) vs_int->append(i);

  auto segment =
      encode_and_compress_segment(vs_int, DataType::Int, SegmentEncodingSpec{EncodingType::Dictionary, GetParam()});
  auto dict_segment = std::dynamic_pointer_cast<DictionarySegment<int>>(segment);

  // Test for AllTypeVariant as parameter
  EXPECT_EQ(dict_segment->lower_bound(AllTypeVariant(4)), ValueID{2});
  EXPECT_EQ(dict_segment->upper_bound(AllTypeVariant(4)), ValueID{3});

  EXPECT_EQ(dict_segment->lower_bound(AllTypeVariant(5)), ValueID{3});
  EXPECT_EQ(dict_segment->upper_bound(AllTypeVariant(5)), ValueID{3});

  EXPECT_EQ(dict_segment->lower_bound(AllTypeVariant(15)), INVALID_VALUE_ID);
  EXPECT_EQ(dict_segment->upper_bound(AllTypeVariant(15)), INVALID_VALUE_ID);
}

TEST_P(StorageDictionarySegmentTest, CompressSegmentInt) {
  vs_int->append(4);
  vs_int->append(4);
  vs_int->append(3);
  vs_int->append(4);
  vs_int->append(5);
  vs_int->append(3);

  auto segment =
      encode_and_compress_segment(vs_int, DataType::Int, SegmentEncodingSpec{EncodingType::Dictionary, GetParam()});
  auto dict_segment = std::dynamic_pointer_cast<DictionarySegment<int>>(segment);

  // Test attribute_vector size
  EXPECT_EQ(dict_segment->size(), 6u);

  // Test dictionary size (uniqueness)
  EXPECT_EQ(dict_segment->unique_values_count(), 3u);

  // Test sorting
  auto dict = dict_segment->dictionary();
  EXPECT_EQ((*dict)[0], 3);
  EXPECT_EQ((*dict)[1], 4);
  EXPECT_EQ((*dict)[2], 5);
}

TEST_P(StorageDictionarySegmentTest, CompressSegmentString) {
  vs_str->append("Bill");
  vs_str->append("Steve");
  vs_str->append("Alexander");
  vs_str->append("Steve");
  vs_str->append("Hasso");
  vs_str->append("Bill");

  auto segment =
      encode_and_compress_segment(vs_str, DataType::String, SegmentEncodingSpec{EncodingType::Dictionary, GetParam()});
  auto dict_segment = std::dynamic_pointer_cast<DictionarySegment<pmr_string>>(segment);

  // Test attribute_vector size
  EXPECT_EQ(dict_segment->size(), 6u);

  // Test dictionary size (uniqueness)
  EXPECT_EQ(dict_segment->unique_values_count(), 4u);

  // Test sorting
  auto dict = dict_segment->dictionary();
  EXPECT_EQ((*dict)[0], "Alexander");
  EXPECT_EQ((*dict)[1], "Bill");
  EXPECT_EQ((*dict)[2], "Hasso");
  EXPECT_EQ((*dict)[3], "Steve");
}

TEST_P(StorageDictionarySegmentTest, CompressSegmentDouble) {
  vs_double->append(0.9);
  vs_double->append(1.0);
  vs_double->append(1.0);
  vs_double->append(1.1);
  vs_double->append(0.9);
  vs_double->append(1.1);

  auto segment = encode_and_compress_segment(vs_double, DataType::Double,
                                             SegmentEncodingSpec{EncodingType::Dictionary, GetParam()});
  auto dict_segment = std::dynamic_pointer_cast<DictionarySegment<double>>(segment);

  // Test attribute_vector size
  EXPECT_EQ(dict_segment->size(), 6u);

  // Test dictionary size (uniqueness)
  EXPECT_EQ(dict_segment->unique_values_count(), 3u);

  // Test sorting
  auto dict = dict_segment->dictionary();
  EXPECT_EQ((*dict)[0], 0.9);
  EXPECT_EQ((*dict)[1], 1.0);
  EXPECT_EQ((*dict)[2], 1.1);
}

TEST_P(StorageDictionarySegmentTest, CompressNullableSegmentInt) {
  vs_int = std::make_shared<ValueSegment<int>>(true);

  vs_int->append(4);
  vs_int->append(4);
  vs_int->append(3);
  vs_int->append(4);
  vs_int->append(NULL_VALUE);
  vs_int->append(3);

  auto segment =
      encode_and_compress_segment(vs_int, DataType::Int, SegmentEncodingSpec{EncodingType::Dictionary, GetParam()});
  auto dict_segment = std::dynamic_pointer_cast<DictionarySegment<int>>(segment);

  // Test attribute_vector size
  EXPECT_EQ(dict_segment->size(), 6u);

  // Test dictionary size (uniqueness)
  EXPECT_EQ(dict_segment->unique_values_count(), 2u);

  // Test sorting
  auto dict = dict_segment->dictionary();
  EXPECT_EQ((*dict)[0], 3);
  EXPECT_EQ((*dict)[1], 4);

  // Test retrieval of null value
  EXPECT_TRUE(variant_is_null((*dict_segment)[4]));
}

TEST_F(StorageDictionarySegmentTest, FixedSizeByteAlignedVectorSize) {
  vs_int->append(0);
  vs_int->append(1);
  vs_int->append(2);

  auto segment = encode_and_compress_segment(
      vs_int, DataType::Int,
      SegmentEncodingSpec{EncodingType::Dictionary, VectorCompressionType::FixedSizeByteAligned});
  auto dict_segment = std::dynamic_pointer_cast<DictionarySegment<int>>(segment);
  auto attribute_vector_uint8_t =
      std::dynamic_pointer_cast<const FixedSizeByteAlignedVector<uint8_t>>(dict_segment->attribute_vector());
  auto attribute_vector_uint16_t =
      std::dynamic_pointer_cast<const FixedSizeByteAlignedVector<uint16_t>>(dict_segment->attribute_vector());

  EXPECT_NE(attribute_vector_uint8_t, nullptr);
  EXPECT_EQ(attribute_vector_uint16_t, nullptr);

  for (int i = 3; i < 257; ++i) {
    vs_int->append(i);
  }

  segment = encode_and_compress_segment(
      vs_int, DataType::Int,
      SegmentEncodingSpec{EncodingType::Dictionary, VectorCompressionType::FixedSizeByteAligned});
  dict_segment = std::dynamic_pointer_cast<DictionarySegment<int>>(segment);
  attribute_vector_uint8_t =
      std::dynamic_pointer_cast<const FixedSizeByteAlignedVector<uint8_t>>(dict_segment->attribute_vector());
  attribute_vector_uint16_t =
      std::dynamic_pointer_cast<const FixedSizeByteAlignedVector<uint16_t>>(dict_segment->attribute_vector());

  EXPECT_EQ(attribute_vector_uint8_t, nullptr);
  EXPECT_NE(attribute_vector_uint16_t, nullptr);
}

TEST_F(StorageDictionarySegmentTest, FixedSizeByteAlignedMemoryUsageEstimation) {
  /**
   * WARNING: Since it's hard to assert what constitutes a correct "estimation", this just tests basic sanity of the
   * memory usage estimations
   */

  const auto empty_memory_usage =
      encode_and_compress_segment(
          vs_int, DataType::Int,
          SegmentEncodingSpec{EncodingType::Dictionary, VectorCompressionType::FixedSizeByteAligned})
          ->estimate_memory_usage();

  vs_int->append(0);
  vs_int->append(1);
  vs_int->append(2);
  auto compressed_segment = encode_and_compress_segment(
      vs_int, DataType::Int,
      SegmentEncodingSpec{EncodingType::Dictionary, VectorCompressionType::FixedSizeByteAligned});
  const auto dictionary_segment = std::dynamic_pointer_cast<DictionarySegment<int>>(compressed_segment);

  static constexpr auto size_of_attribute = 1u;

  EXPECT_GE(dictionary_segment->estimate_memory_usage(), empty_memory_usage + 3 * size_of_attribute);
}

}  // namespace opossum<|MERGE_RESOLUTION|>--- conflicted
+++ resolved
@@ -33,15 +33,9 @@
 };
 
 INSTANTIATE_TEST_SUITE_P(VectorCompressionTypes, StorageDictionarySegmentTest,
-<<<<<<< HEAD
-                        ::testing::Values(VectorCompressionType::SimdBp128,
-                                          VectorCompressionType::FixedSizeByteAligned),
-                        formatter);
-=======
                          ::testing::Values(VectorCompressionType::SimdBp128,
                                            VectorCompressionType::FixedSizeByteAligned),
                          formatter);
->>>>>>> 9bc49384
 
 TEST_P(StorageDictionarySegmentTest, LowerUpperBound) {
   for (int i = 0; i <= 10; i += 2) vs_int->append(i);
