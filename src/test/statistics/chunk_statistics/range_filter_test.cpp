--- conflicted
+++ resolved
@@ -2,11 +2,6 @@
 #include <functional>
 #include <limits>
 #include <memory>
-<<<<<<< HEAD
-#include <random>
-#include <set>
-=======
->>>>>>> 25ebcc36
 #include <string>
 #include <utility>
 #include <vector>
@@ -36,71 +31,8 @@
 
     // `_value_in_gap` in a value in the largest gap of the test data.
     _value_in_gap = T{1024};
-
-<<<<<<< HEAD
-    _before_range = _min_value - 1;  // value smaller than the minimum
-    _after_range = _max_value + 1;   // value larger than the maximum
-  }
-
-  // values ought to be sorted!
-  std::shared_ptr<RangeFilter<T>> test_varying_range_filter_size(const size_t gap_count, const pmr_vector<T>& values) {
-    // RangeFilter constructor takes range count, not gap count
-    auto filter = RangeFilter<T>::build_filter(values, static_cast<uint32_t>(gap_count + 1));
-
-    for (const auto& value : values) {
-      EXPECT_EQ(filter->estimate_cardinality(PredicateCondition::Equals, {value}).type,
-                EstimateType::MatchesApproximately);
-    }
-
-    // Find `gap_count` largest gaps. We use an std::{{set}} to discard repeated
-    // values and directly iterate over them in sorted order.
-    const auto value_set = std::set<T>(values.cbegin(), values.cend(), std::less<T>());
-    std::vector<std::pair<std::pair<T, T>, T>> interval_length_pairs;
-
-    for (auto it = value_set.begin(); it != std::prev(value_set.end()); ++it) {
-      const auto begin = *it;
-      const auto end = *(std::next(it));
-      interval_length_pairs.push_back({{begin, end}, abs(end - begin)});
-    }
-
-    std::sort(interval_length_pairs.begin(), interval_length_pairs.end(),
-              [](auto& left, auto& right) { return left.second > right.second; });
-
-    for (auto gap_index = size_t{0}; gap_index < gap_count && gap_index < interval_length_pairs.size(); ++gap_index) {
-      const auto gap = interval_length_pairs[gap_index];
-      const auto begin = gap.first.first;
-      const auto end = gap.first.second;
-      const auto length = gap.second;
-
-      // The self-calculated gaps are non-inclusive!
-      EXPECT_EQ(filter->estimate_cardinality(PredicateCondition::Equals, {begin}).type,
-                EstimateType::MatchesApproximately);
-      EXPECT_EQ(filter->estimate_cardinality(PredicateCondition::Equals, {end}).type,
-                EstimateType::MatchesApproximately);
-
-      if constexpr (std::numeric_limits<T>::is_iec559) {
-        auto value_in_gap = begin + 0.5 * length;
-        EXPECT_EQ(filter->estimate_cardinality(PredicateCondition::Equals, {value_in_gap}).type,
-                  EstimateType::MatchesNone);
-      } else if constexpr (std::is_integral_v<T>) {  // NOLINT
-        if (length > 1) {
-          EXPECT_EQ(filter->estimate_cardinality(PredicateCondition::Equals, {begin + 1}).type,
-                    EstimateType::MatchesNone);
-          EXPECT_EQ(filter->estimate_cardinality(PredicateCondition::Equals, {end - 1}).type,
-                    EstimateType::MatchesNone);
-        }
-      }
-    }
-
-    // _in_between should always prune if we have more than one range
-    if (gap_count > 1) {
-      EXPECT_EQ(filter->estimate_cardinality(PredicateCondition::Equals, _in_between).type, EstimateType::MatchesNone);
-    }
-    return filter;
-=======
     _value_smaller_than_minimum = _min_value - 1;  // value smaller than the minimum
     _value_larger_than_maximum = _max_value + 1;   // value larger than the maximum
->>>>>>> 25ebcc36
   }
 
   pmr_vector<T> _values;
@@ -121,15 +53,10 @@
   // distances. In this case, only a filter with a single range is built.
   auto filter = RangeFilter<TypeParam>::build_filter(test_vector, 5);
   // Having only one range means the filter cannot prune 0 right in the largest gap.
-  EXPECT_EQ(filter->estimate_cardinality(PredicateCondition::Equals, 0).type, EstimateType::MatchesApproximately);
+  EXPECT_FALSE(filter->does_not_contain(PredicateCondition::Equals, 0));
+  
   // Nonetheless, the filter should prune values outside the single range.
-<<<<<<< HEAD
-  EXPECT_EQ(
-      filter->estimate_cardinality(PredicateCondition::Equals, std::numeric_limits<TypeParam>::lowest() * 0.95).type,
-      EstimateType::MatchesNone);
-=======
-  EXPECT_TRUE(filter->can_prune(PredicateCondition::Equals, lowest * 0.95));
->>>>>>> 25ebcc36
+  EXPECT_TRUE(filter->does_not_contain(PredicateCondition::Equals, lowest * 0.95));
 }
 
 TYPED_TEST(RangeFilterTest, ThrowOnUnsortedData) {
@@ -147,41 +74,20 @@
   const auto filter = RangeFilter<TypeParam>::build_filter(this->_values, 1);
 
   for (const auto& value : this->_values) {
-<<<<<<< HEAD
-    EXPECT_EQ(filter->estimate_cardinality(PredicateCondition::Equals, {value}).type,
-              EstimateType::MatchesApproximately);
+    EXPECT_FALSE(filter->does_not_contain(PredicateCondition::Equals, {value}));
   }
 
   // testing for interval bounds
-  EXPECT_EQ(filter->estimate_cardinality(PredicateCondition::LessThan, {this->_min_value}).type,
-            EstimateType::MatchesNone);
-  EXPECT_EQ(filter->estimate_cardinality(PredicateCondition::GreaterThan, {this->_min_value}).type,
-            EstimateType::MatchesApproximately);
+  EXPECT_TRUE(filter->does_not_contain(PredicateCondition::LessThan, {this->_min_value}));
+  EXPECT_FALSE(filter->does_not_contain(PredicateCondition::GreaterThan, {this->_min_value}));
 
   // cannot prune values in between, even though non-existent
-  EXPECT_EQ(filter->estimate_cardinality(PredicateCondition::Equals, {this->_in_between}).type,
-            EstimateType::MatchesApproximately);
-
-  EXPECT_EQ(filter->estimate_cardinality(PredicateCondition::LessThanEquals, {this->_max_value}).type,
-            EstimateType::MatchesApproximately);
-  EXPECT_EQ(filter->estimate_cardinality(PredicateCondition::GreaterThan, {this->_max_value}).type,
-            EstimateType::MatchesNone);
-=======
-    EXPECT_FALSE(filter->can_prune(PredicateCondition::Equals, TypeParam{value}));
-  }
-
-  // testing for interval bounds
-  EXPECT_TRUE(filter->can_prune(PredicateCondition::LessThan, TypeParam{this->_min_value}));
-  EXPECT_FALSE(filter->can_prune(PredicateCondition::GreaterThan, TypeParam{this->_min_value}));
-
-  // cannot prune values in between, even though non-existent
-  EXPECT_FALSE(filter->can_prune(PredicateCondition::Equals, TypeParam{this->_value_in_gap}));
-
-  EXPECT_FALSE(filter->can_prune(PredicateCondition::LessThanEquals, TypeParam{this->_max_value}));
-  EXPECT_TRUE(filter->can_prune(PredicateCondition::GreaterThan, TypeParam{this->_max_value}));
-
-  EXPECT_TRUE(filter->can_prune(PredicateCondition::Between, TypeParam{-3000}, TypeParam{-2000}));
->>>>>>> 25ebcc36
+  EXPECT_EQ(filter->estimate_cardinality(PredicateCondition::Equals, TypeParam{this->_value_in_gap}).type, EstimateType::MatchesApproximately);
+
+  EXPECT_TRUE(filter->does_not_contain(PredicateCondition::Between, TypeParam{-3000}, TypeParam{-2000}));
+
+  EXPECT_FALSE(filter->does_not_contain(PredicateCondition::LessThanEquals, {this->_max_value}));
+  EXPECT_TRUE(filter->does_not_contain(PredicateCondition::GreaterThan, {this->_max_value}));
 }
 
 // create range filters with varying number of ranges/gaps
@@ -195,43 +101,36 @@
   const auto third_gap_min = TypeParam{18};
   const auto third_gap_max = TypeParam{99};
 
-<<<<<<< HEAD
-    // _in_between should always prune if   we have more than one range
-    if (gap_count > 1) {
-      EXPECT_EQ(filter->estimate_cardinality(PredicateCondition::Equals, this->_in_between).type,
-                EstimateType::MatchesNone);
-=======
   {
     const auto filter = RangeFilter<TypeParam>::build_filter(this->_values, 2);
-    EXPECT_TRUE(filter->can_prune(PredicateCondition::Equals, this->_value_in_gap));
-    EXPECT_TRUE(filter->can_prune(PredicateCondition::Equals, first_gap_min));
-    EXPECT_TRUE(filter->can_prune(PredicateCondition::Between, first_gap_min, first_gap_max));
-
-    EXPECT_FALSE(filter->can_prune(PredicateCondition::Between, second_gap_min, second_gap_max));
-    EXPECT_FALSE(filter->can_prune(PredicateCondition::Between, third_gap_min, third_gap_max));
+    EXPECT_TRUE(filter->does_not_contain(PredicateCondition::Equals, this->_value_in_gap));
+    EXPECT_TRUE(filter->does_not_contain(PredicateCondition::Equals, first_gap_min));
+    EXPECT_TRUE(filter->does_not_contain(PredicateCondition::Between, first_gap_min, first_gap_max));
+
+    EXPECT_FALSE(filter->does_not_contain(PredicateCondition::Between, second_gap_min, second_gap_max));
+    EXPECT_FALSE(filter->does_not_contain(PredicateCondition::Between, third_gap_min, third_gap_max));
   }
   {
     const auto filter = RangeFilter<TypeParam>::build_filter(this->_values, 3);
-    EXPECT_TRUE(filter->can_prune(PredicateCondition::Equals, this->_value_in_gap));
-    EXPECT_TRUE(filter->can_prune(PredicateCondition::Equals, first_gap_min));
-    EXPECT_TRUE(filter->can_prune(PredicateCondition::Between, first_gap_min, first_gap_max));
-    EXPECT_TRUE(filter->can_prune(PredicateCondition::Equals, second_gap_min));
-    EXPECT_TRUE(filter->can_prune(PredicateCondition::Between, second_gap_min, second_gap_max));
-
-    EXPECT_FALSE(filter->can_prune(PredicateCondition::Between, third_gap_min, third_gap_max));
+    EXPECT_TRUE(filter->does_not_contain(PredicateCondition::Equals, this->_value_in_gap));
+    EXPECT_TRUE(filter->does_not_contain(PredicateCondition::Equals, first_gap_min));
+    EXPECT_TRUE(filter->does_not_contain(PredicateCondition::Between, first_gap_min, first_gap_max));
+    EXPECT_TRUE(filter->does_not_contain(PredicateCondition::Equals, second_gap_min));
+    EXPECT_TRUE(filter->does_not_contain(PredicateCondition::Between, second_gap_min, second_gap_max));
+
+    EXPECT_FALSE(filter->does_not_contain(PredicateCondition::Between, third_gap_min, third_gap_max));
   }
   // starting with 4 ranges, all tested gaps should be covered
   for (auto range_count : {4, 5, 100, 1'000}) {
     {
       const auto filter = RangeFilter<TypeParam>::build_filter(this->_values, range_count);
-      EXPECT_TRUE(filter->can_prune(PredicateCondition::Equals, this->_value_in_gap));
-      EXPECT_TRUE(filter->can_prune(PredicateCondition::Equals, first_gap_min));
-      EXPECT_TRUE(filter->can_prune(PredicateCondition::Between, first_gap_min, first_gap_max));
-      EXPECT_TRUE(filter->can_prune(PredicateCondition::Equals, second_gap_min));
-      EXPECT_TRUE(filter->can_prune(PredicateCondition::Between, second_gap_min, second_gap_max));
-      EXPECT_TRUE(filter->can_prune(PredicateCondition::Equals, third_gap_min));
-      EXPECT_TRUE(filter->can_prune(PredicateCondition::Between, third_gap_min, third_gap_max));
->>>>>>> 25ebcc36
+      EXPECT_TRUE(filter->does_not_contain(PredicateCondition::Equals, this->_value_in_gap));
+      EXPECT_TRUE(filter->does_not_contain(PredicateCondition::Equals, first_gap_min));
+      EXPECT_TRUE(filter->does_not_contain(PredicateCondition::Between, first_gap_min, first_gap_max));
+      EXPECT_TRUE(filter->does_not_contain(PredicateCondition::Equals, second_gap_min));
+      EXPECT_TRUE(filter->does_not_contain(PredicateCondition::Between, second_gap_min, second_gap_max));
+      EXPECT_TRUE(filter->does_not_contain(PredicateCondition::Equals, third_gap_min));
+      EXPECT_TRUE(filter->does_not_contain(PredicateCondition::Between, third_gap_min, third_gap_max));
     }
   }
   {
@@ -247,53 +146,15 @@
   const auto filter = RangeFilter<TypeParam>::build_filter(this->_values, 10'000);
 
   for (const auto& value : this->_values) {
-    EXPECT_EQ(filter->estimate_cardinality(PredicateCondition::Equals, {value}).type,
-              EstimateType::MatchesApproximately);
+    EXPECT_FALSE(filter->does_not_contain(PredicateCondition::Equals, {value}));
   }
 
   // testing for interval bounds
-<<<<<<< HEAD
-  EXPECT_EQ(filter->estimate_cardinality(PredicateCondition::LessThan, {this->_min_value}).type,
-            EstimateType::MatchesNone);
-  EXPECT_EQ(filter->estimate_cardinality(PredicateCondition::GreaterThan, {this->_min_value}).type,
-            EstimateType::MatchesApproximately);
-  EXPECT_EQ(filter->estimate_cardinality(PredicateCondition::Equals, {this->_in_between}).type,
-            EstimateType::MatchesNone);
-  EXPECT_EQ(filter->estimate_cardinality(PredicateCondition::LessThanEquals, {this->_max_value}).type,
-            EstimateType::MatchesApproximately);
-  EXPECT_EQ(filter->estimate_cardinality(PredicateCondition::GreaterThan, {this->_max_value}).type,
-            EstimateType::MatchesNone);
-}
-
-// Test predicates which are not supported by the range filter
-TYPED_TEST(RangeFilterTest, DoNotPruneUnsupportedPredicates) {
-  const auto filter = RangeFilter<TypeParam>::build_filter(this->_values);
-
-  EXPECT_EQ(filter->estimate_cardinality(PredicateCondition::IsNull, {17}).type, EstimateType::MatchesApproximately);
-  EXPECT_EQ(filter->estimate_cardinality(PredicateCondition::Like, {17}).type, EstimateType::MatchesApproximately);
-  EXPECT_EQ(filter->estimate_cardinality(PredicateCondition::NotLike, {17}).type, EstimateType::MatchesApproximately);
-  EXPECT_EQ(filter->estimate_cardinality(PredicateCondition::In, {17}).type, EstimateType::MatchesApproximately);
-  EXPECT_EQ(filter->estimate_cardinality(PredicateCondition::NotIn, {17}).type, EstimateType::MatchesApproximately);
-  EXPECT_EQ(filter->estimate_cardinality(PredicateCondition::IsNull, {17}).type, EstimateType::MatchesApproximately);
-  EXPECT_EQ(filter->estimate_cardinality(PredicateCondition::IsNotNull, {17}).type, EstimateType::MatchesApproximately);
-  EXPECT_EQ(filter->estimate_cardinality(PredicateCondition::IsNull, NULL_VALUE).type,
-            EstimateType::MatchesApproximately);
-  EXPECT_EQ(filter->estimate_cardinality(PredicateCondition::IsNotNull, NULL_VALUE).type,
-            EstimateType::MatchesApproximately);
-
-  // For the default filter, the following value is prunable.
-  EXPECT_EQ(filter->estimate_cardinality(PredicateCondition::Equals, {this->_in_between}).type,
-            EstimateType::MatchesNone);
-  // But malformed predicates are skipped intentially and are thus not prunable
-  EXPECT_EQ(filter->estimate_cardinality(PredicateCondition::Equals, {this->_in_between}, NULL_VALUE).type,
-            EstimateType::MatchesApproximately);
-=======
-  EXPECT_TRUE(filter->can_prune(PredicateCondition::LessThan, TypeParam{this->_min_value}));
-  EXPECT_FALSE(filter->can_prune(PredicateCondition::GreaterThan, TypeParam{this->_min_value}));
-  EXPECT_TRUE(filter->can_prune(PredicateCondition::Equals, TypeParam{this->_value_in_gap}));
-  EXPECT_FALSE(filter->can_prune(PredicateCondition::LessThanEquals, TypeParam{this->_max_value}));
-  EXPECT_TRUE(filter->can_prune(PredicateCondition::GreaterThan, TypeParam{this->_max_value}));
->>>>>>> 25ebcc36
+  EXPECT_TRUE(filter->does_not_contain(PredicateCondition::LessThan, TypeParam{this->_min_value}));
+  EXPECT_FALSE(filter->does_not_contain(PredicateCondition::GreaterThan, TypeParam{this->_min_value}));
+  EXPECT_TRUE(filter->does_not_contain(PredicateCondition::Equals, TypeParam{this->_value_in_gap}));
+  EXPECT_FALSE(filter->does_not_contain(PredicateCondition::LessThanEquals, TypeParam{this->_max_value}));
+  EXPECT_TRUE(filter->does_not_contain(PredicateCondition::GreaterThan, TypeParam{this->_max_value}));
 }
 
 // this test checks the correct pruning on the bounds (min/max) of the test data for various predicate conditions
@@ -302,95 +163,38 @@
   const auto filter = RangeFilter<TypeParam>::build_filter(this->_values);
 
   for (const auto& value : this->_values) {
-    EXPECT_EQ(filter->estimate_cardinality(PredicateCondition::Equals, {value}).type,
-              EstimateType::MatchesApproximately);
-  }
-
-<<<<<<< HEAD
-  EXPECT_EQ(filter->estimate_cardinality(PredicateCondition::LessThan, {this->_before_range}).type,
-            EstimateType::MatchesNone);
-  EXPECT_EQ(filter->estimate_cardinality(PredicateCondition::LessThan, {this->_min_value}).type,
-            EstimateType::MatchesNone);
-  EXPECT_EQ(filter->estimate_cardinality(PredicateCondition::LessThan, {this->_in_between}).type,
-            EstimateType::MatchesApproximately);
-  EXPECT_EQ(filter->estimate_cardinality(PredicateCondition::LessThan, {this->_max_value}).type,
-            EstimateType::MatchesApproximately);
-  EXPECT_EQ(filter->estimate_cardinality(PredicateCondition::LessThan, {this->_after_range}).type,
-            EstimateType::MatchesApproximately);
-
-  EXPECT_EQ(filter->estimate_cardinality(PredicateCondition::LessThanEquals, {this->_before_range}).type,
-            EstimateType::MatchesNone);
-  EXPECT_EQ(filter->estimate_cardinality(PredicateCondition::LessThanEquals, {this->_min_value}).type,
-            EstimateType::MatchesApproximately);
-  EXPECT_EQ(filter->estimate_cardinality(PredicateCondition::LessThanEquals, {this->_in_between}).type,
-            EstimateType::MatchesApproximately);
-  EXPECT_EQ(filter->estimate_cardinality(PredicateCondition::LessThanEquals, {this->_max_value}).type,
-            EstimateType::MatchesApproximately);
-  EXPECT_EQ(filter->estimate_cardinality(PredicateCondition::LessThanEquals, {this->_after_range}).type,
-            EstimateType::MatchesApproximately);
-
-  EXPECT_EQ(filter->estimate_cardinality(PredicateCondition::Equals, {this->_before_range}).type,
-            EstimateType::MatchesNone);
-  EXPECT_EQ(filter->estimate_cardinality(PredicateCondition::Equals, {this->_min_value}).type,
-            EstimateType::MatchesApproximately);
-  EXPECT_EQ(filter->estimate_cardinality(PredicateCondition::Equals, {this->_in_between}).type,
-            EstimateType::MatchesNone);
-  EXPECT_EQ(filter->estimate_cardinality(PredicateCondition::Equals, {this->_max_value}).type,
-            EstimateType::MatchesApproximately);
-  EXPECT_EQ(filter->estimate_cardinality(PredicateCondition::Equals, {this->_after_range}).type,
-            EstimateType::MatchesNone);
-
-  EXPECT_EQ(filter->estimate_cardinality(PredicateCondition::GreaterThanEquals, {this->_before_range}).type,
-            EstimateType::MatchesApproximately);
-  EXPECT_EQ(filter->estimate_cardinality(PredicateCondition::GreaterThanEquals, {this->_min_value}).type,
-            EstimateType::MatchesApproximately);
-  EXPECT_EQ(filter->estimate_cardinality(PredicateCondition::GreaterThanEquals, {this->_in_between}).type,
-            EstimateType::MatchesApproximately);
-  EXPECT_EQ(filter->estimate_cardinality(PredicateCondition::GreaterThanEquals, {this->_max_value}).type,
-            EstimateType::MatchesApproximately);
-  EXPECT_EQ(filter->estimate_cardinality(PredicateCondition::GreaterThanEquals, {this->_after_range}).type,
-            EstimateType::MatchesNone);
-
-  EXPECT_EQ(filter->estimate_cardinality(PredicateCondition::GreaterThan, {this->_before_range}).type,
-            EstimateType::MatchesApproximately);
-  EXPECT_EQ(filter->estimate_cardinality(PredicateCondition::GreaterThan, {this->_min_value}).type,
-            EstimateType::MatchesApproximately);
-  EXPECT_EQ(filter->estimate_cardinality(PredicateCondition::GreaterThan, {this->_in_between}).type,
-            EstimateType::MatchesApproximately);
-  EXPECT_EQ(filter->estimate_cardinality(PredicateCondition::GreaterThan, {this->_max_value}).type,
-            EstimateType::MatchesNone);
-  EXPECT_EQ(filter->estimate_cardinality(PredicateCondition::GreaterThan, {this->_after_range}).type,
-            EstimateType::MatchesNone);
-=======
-  EXPECT_TRUE(filter->can_prune(PredicateCondition::LessThan, {this->_value_smaller_than_minimum}));
-  EXPECT_TRUE(filter->can_prune(PredicateCondition::LessThan, {this->_min_value}));
-  EXPECT_FALSE(filter->can_prune(PredicateCondition::LessThan, {this->_value_in_gap}));
-  EXPECT_FALSE(filter->can_prune(PredicateCondition::LessThan, {this->_max_value}));
-  EXPECT_FALSE(filter->can_prune(PredicateCondition::LessThan, {this->_value_larger_than_maximum}));
-
-  EXPECT_TRUE(filter->can_prune(PredicateCondition::LessThanEquals, {this->_value_smaller_than_minimum}));
-  EXPECT_FALSE(filter->can_prune(PredicateCondition::LessThanEquals, {this->_min_value}));
-  EXPECT_FALSE(filter->can_prune(PredicateCondition::LessThanEquals, {this->_value_in_gap}));
-  EXPECT_FALSE(filter->can_prune(PredicateCondition::LessThanEquals, {this->_max_value}));
-  EXPECT_FALSE(filter->can_prune(PredicateCondition::LessThanEquals, {this->_value_larger_than_maximum}));
-
-  EXPECT_TRUE(filter->can_prune(PredicateCondition::Equals, {this->_value_smaller_than_minimum}));
-  EXPECT_FALSE(filter->can_prune(PredicateCondition::Equals, {this->_min_value}));
-  EXPECT_TRUE(filter->can_prune(PredicateCondition::Equals, {this->_value_in_gap}));
-  EXPECT_FALSE(filter->can_prune(PredicateCondition::Equals, {this->_max_value}));
-  EXPECT_TRUE(filter->can_prune(PredicateCondition::Equals, {this->_value_larger_than_maximum}));
-
-  EXPECT_FALSE(filter->can_prune(PredicateCondition::GreaterThanEquals, {this->_value_smaller_than_minimum}));
-  EXPECT_FALSE(filter->can_prune(PredicateCondition::GreaterThanEquals, {this->_min_value}));
-  EXPECT_FALSE(filter->can_prune(PredicateCondition::GreaterThanEquals, {this->_value_in_gap}));
-  EXPECT_FALSE(filter->can_prune(PredicateCondition::GreaterThanEquals, {this->_max_value}));
-  EXPECT_TRUE(filter->can_prune(PredicateCondition::GreaterThanEquals, {this->_value_larger_than_maximum}));
-
-  EXPECT_FALSE(filter->can_prune(PredicateCondition::GreaterThan, {this->_value_smaller_than_minimum}));
-  EXPECT_FALSE(filter->can_prune(PredicateCondition::GreaterThan, {this->_min_value}));
-  EXPECT_FALSE(filter->can_prune(PredicateCondition::GreaterThan, {this->_value_in_gap}));
-  EXPECT_TRUE(filter->can_prune(PredicateCondition::GreaterThan, {this->_max_value}));
-  EXPECT_TRUE(filter->can_prune(PredicateCondition::GreaterThan, {this->_value_larger_than_maximum}));
+    EXPECT_FALSE(filter->does_not_contain(PredicateCondition::Equals, {value}));
+  }
+
+  EXPECT_TRUE(filter->does_not_contain(PredicateCondition::LessThan, {this->_value_smaller_than_minimum}));
+  EXPECT_TRUE(filter->does_not_contain(PredicateCondition::LessThan, {this->_min_value}));
+  EXPECT_FALSE(filter->does_not_contain(PredicateCondition::LessThan, {this->_value_in_gap}));
+  EXPECT_FALSE(filter->does_not_contain(PredicateCondition::LessThan, {this->_max_value}));
+  EXPECT_FALSE(filter->does_not_contain(PredicateCondition::LessThan, {this->_value_larger_than_maximum}));
+
+  EXPECT_TRUE(filter->does_not_contain(PredicateCondition::LessThanEquals, {this->_value_smaller_than_minimum}));
+  EXPECT_FALSE(filter->does_not_contain(PredicateCondition::LessThanEquals, {this->_min_value}));
+  EXPECT_FALSE(filter->does_not_contain(PredicateCondition::LessThanEquals, {this->_value_in_gap}));
+  EXPECT_FALSE(filter->does_not_contain(PredicateCondition::LessThanEquals, {this->_max_value}));
+  EXPECT_FALSE(filter->does_not_contain(PredicateCondition::LessThanEquals, {this->_value_larger_than_maximum}));
+
+  EXPECT_TRUE(filter->does_not_contain(PredicateCondition::Equals, {this->_value_smaller_than_minimum}));
+  EXPECT_FALSE(filter->does_not_contain(PredicateCondition::Equals, {this->_min_value}));
+  EXPECT_TRUE(filter->does_not_contain(PredicateCondition::Equals, {this->_value_in_gap}));
+  EXPECT_FALSE(filter->does_not_contain(PredicateCondition::Equals, {this->_max_value}));
+  EXPECT_TRUE(filter->does_not_contain(PredicateCondition::Equals, {this->_value_larger_than_maximum}));
+
+  EXPECT_FALSE(filter->does_not_contain(PredicateCondition::GreaterThanEquals, {this->_value_smaller_than_minimum}));
+  EXPECT_FALSE(filter->does_not_contain(PredicateCondition::GreaterThanEquals, {this->_min_value}));
+  EXPECT_FALSE(filter->does_not_contain(PredicateCondition::GreaterThanEquals, {this->_value_in_gap}));
+  EXPECT_FALSE(filter->does_not_contain(PredicateCondition::GreaterThanEquals, {this->_max_value}));
+  EXPECT_TRUE(filter->does_not_contain(PredicateCondition::GreaterThanEquals, {this->_value_larger_than_maximum}));
+
+  EXPECT_FALSE(filter->does_not_contain(PredicateCondition::GreaterThan, {this->_value_smaller_than_minimum}));
+  EXPECT_FALSE(filter->does_not_contain(PredicateCondition::GreaterThan, {this->_min_value}));
+  EXPECT_FALSE(filter->does_not_contain(PredicateCondition::GreaterThan, {this->_value_in_gap}));
+  EXPECT_TRUE(filter->does_not_contain(PredicateCondition::GreaterThan, {this->_max_value}));
+  EXPECT_TRUE(filter->does_not_contain(PredicateCondition::GreaterThan, {this->_value_larger_than_maximum}));
 }
 
 // Test larger value ranges.
@@ -399,24 +203,23 @@
 
   // This one has bounds in gaps, but cannot prune.
   EXPECT_FALSE(
-      filter->can_prune(PredicateCondition::Between, {this->_max_value - 1}, {this->_value_larger_than_maximum}));
-
-  EXPECT_TRUE(filter->can_prune(PredicateCondition::Between, TypeParam{-3000}, TypeParam{-2000}));
-  EXPECT_TRUE(filter->can_prune(PredicateCondition::Between, TypeParam{-999}, TypeParam{1}));
-  EXPECT_TRUE(filter->can_prune(PredicateCondition::Between, TypeParam{104}, TypeParam{1004}));
-  EXPECT_TRUE(filter->can_prune(PredicateCondition::Between, TypeParam{10'000'000}, TypeParam{20'000'000}));
-
-  EXPECT_FALSE(filter->can_prune(PredicateCondition::Between, TypeParam{-3000}, TypeParam{-500}));
-  EXPECT_FALSE(filter->can_prune(PredicateCondition::Between, TypeParam{101}, TypeParam{103}));
-  EXPECT_FALSE(filter->can_prune(PredicateCondition::Between, TypeParam{102}, TypeParam{1004}));
+      filter->does_not_contain(PredicateCondition::Between, {this->_max_value - 1}, {this->_value_larger_than_maximum}));
+
+  EXPECT_TRUE(filter->does_not_contain(PredicateCondition::Between, TypeParam{-3000}, TypeParam{-2000}));
+  EXPECT_TRUE(filter->does_not_contain(PredicateCondition::Between, TypeParam{-999}, TypeParam{1}));
+  EXPECT_TRUE(filter->does_not_contain(PredicateCondition::Between, TypeParam{104}, TypeParam{1004}));
+  EXPECT_TRUE(filter->does_not_contain(PredicateCondition::Between, TypeParam{10'000'000}, TypeParam{20'000'000}));
+
+  EXPECT_FALSE(filter->does_not_contain(PredicateCondition::Between, TypeParam{-3000}, TypeParam{-500}));
+  EXPECT_FALSE(filter->does_not_contain(PredicateCondition::Between, TypeParam{101}, TypeParam{103}));
+  EXPECT_FALSE(filter->does_not_contain(PredicateCondition::Between, TypeParam{102}, TypeParam{1004}));
 
   // SQL's between is inclusive
-  EXPECT_FALSE(filter->can_prune(PredicateCondition::Between, TypeParam{103}, TypeParam{123456}));
+  EXPECT_FALSE(filter->does_not_contain(PredicateCondition::Between, TypeParam{103}, TypeParam{123456}));
 
   // TODO(bensk1): as soon as non-inclusive between predicates are implemented, testing
   // a non-inclusive between with the bounds exactly on the value bounds would be humongous:
-  //  EXPECT_TRUE(filter->can_prune(PredicateCondition::BetweenNONINCLUSIVE, TypeParam{103}, TypeParam{123456}));
->>>>>>> 25ebcc36
+  //  EXPECT_TRUE(filter->does_not_contain(PredicateCondition::BetweenNONINCLUSIVE, TypeParam{103}, TypeParam{123456}));
 }
 
 // Test larger value ranges.
@@ -431,36 +234,25 @@
 
   const auto filter = RangeFilter<TypeParam>::build_filter(values, 3);
 
-<<<<<<< HEAD
-    // Additionally, test for further values in between the large random value ranges.
-    for (auto i = size_t{0}; i < 20; ++i) {
-      EXPECT_EQ(filter
-                    ->estimate_cardinality(PredicateCondition::Equals,
-                                           {get_random_number<TypeParam>(rng, middle_gap_distribution)})
-                    .type,
-                EstimateType::MatchesNone);
-    }
-  }
-=======
   // A filter with 3 ranges, has two gaps: (i) 0.28*lowest-0.36*max and (ii) 0.36*lowest-0.30*lowest
-  EXPECT_TRUE(filter->can_prune(PredicateCondition::Between, 0.27 * lowest, 0.35 * max));
-  EXPECT_TRUE(filter->can_prune(PredicateCondition::Between, 0.35 * lowest, 0.31 * lowest));
-
-  EXPECT_TRUE(filter->can_prune(PredicateCondition::Equals, TypeParam{0}));  // in gap
-  EXPECT_TRUE(filter->can_prune(PredicateCondition::Equals, 0.5 * lowest));
-  EXPECT_TRUE(filter->can_prune(PredicateCondition::Equals, 0.5 * max));
-
-  EXPECT_FALSE(filter->can_prune(PredicateCondition::Equals, values.front(), values[4]));
-  EXPECT_FALSE(filter->can_prune(PredicateCondition::Equals, values[5], values.back()));
+  EXPECT_TRUE(filter->does_not_contain(PredicateCondition::Between, 0.27 * lowest, 0.35 * max));
+  EXPECT_TRUE(filter->does_not_contain(PredicateCondition::Between, 0.35 * lowest, 0.31 * lowest));
+
+  EXPECT_TRUE(filter->does_not_contain(PredicateCondition::Equals, TypeParam{0}));  // in gap
+  EXPECT_TRUE(filter->does_not_contain(PredicateCondition::Equals, 0.5 * lowest));
+  EXPECT_TRUE(filter->does_not_contain(PredicateCondition::Equals, 0.5 * max));
+
+  EXPECT_FALSE(filter->does_not_contain(PredicateCondition::Equals, values.front(), values[4]));
+  EXPECT_FALSE(filter->does_not_contain(PredicateCondition::Equals, values[5], values.back()));
 
   // As SQL-between is inclusive, this range cannot be pruned.
-  EXPECT_FALSE(filter->can_prune(PredicateCondition::Equals, values[4], values[5]));
-
-  EXPECT_FALSE(filter->can_prune(PredicateCondition::Equals, 0.4 * lowest));
-  EXPECT_FALSE(filter->can_prune(PredicateCondition::Equals, 0.4 * max));
+  EXPECT_FALSE(filter->does_not_contain(PredicateCondition::Equals, values[4], values[5]));
+
+  EXPECT_FALSE(filter->does_not_contain(PredicateCondition::Equals, 0.4 * lowest));
+  EXPECT_FALSE(filter->does_not_contain(PredicateCondition::Equals, 0.4 * max));
 
   // With two gaps, the following should not exist.
-  EXPECT_FALSE(filter->can_prune(PredicateCondition::Between, 0.4 * lowest, 0.38 * lowest));
+  EXPECT_FALSE(filter->does_not_contain(PredicateCondition::Between, 0.4 * lowest, 0.38 * lowest));
 }
 
 // Test predicates which are not supported by the range filter
@@ -468,74 +260,20 @@
   const pmr_vector<int> values{-1000, -900, 900, 1000};
   const auto filter = RangeFilter<int>::build_filter(values);
 
-  EXPECT_FALSE(filter->can_prune(PredicateCondition::IsNull, {17}));
-  EXPECT_FALSE(filter->can_prune(PredicateCondition::Like, {17}));
-  EXPECT_FALSE(filter->can_prune(PredicateCondition::NotLike, {17}));
-  EXPECT_FALSE(filter->can_prune(PredicateCondition::In, {17}));
-  EXPECT_FALSE(filter->can_prune(PredicateCondition::NotIn, {17}));
-  EXPECT_FALSE(filter->can_prune(PredicateCondition::IsNull, {17}));
-  EXPECT_FALSE(filter->can_prune(PredicateCondition::IsNotNull, {17}));
-  EXPECT_FALSE(filter->can_prune(PredicateCondition::IsNull, NULL_VALUE));
-  EXPECT_FALSE(filter->can_prune(PredicateCondition::IsNotNull, NULL_VALUE));
+  EXPECT_FALSE(filter->does_not_contain(PredicateCondition::IsNull, {17}));
+  EXPECT_FALSE(filter->does_not_contain(PredicateCondition::Like, {17}));
+  EXPECT_FALSE(filter->does_not_contain(PredicateCondition::NotLike, {17}));
+  EXPECT_FALSE(filter->does_not_contain(PredicateCondition::In, {17}));
+  EXPECT_FALSE(filter->does_not_contain(PredicateCondition::NotIn, {17}));
+  EXPECT_FALSE(filter->does_not_contain(PredicateCondition::IsNull, {17}));
+  EXPECT_FALSE(filter->does_not_contain(PredicateCondition::IsNotNull, {17}));
+  EXPECT_FALSE(filter->does_not_contain(PredicateCondition::IsNull, NULL_VALUE));
+  EXPECT_FALSE(filter->does_not_contain(PredicateCondition::IsNotNull, NULL_VALUE));
 
   // For the default filter, the following value is prunable.
-  EXPECT_TRUE(filter->can_prune(PredicateCondition::Equals, 1));
+  EXPECT_TRUE(filter->does_not_contain(PredicateCondition::Equals, 1));
   // But malformed predicates are skipped intentionally and are thus not prunable
-  EXPECT_FALSE(filter->can_prune(PredicateCondition::Equals, 1, NULL_VALUE));
->>>>>>> 25ebcc36
-}
-
-/**
- * TODO(moritz) Two tests for BETWEEN. Is this bad?
- */
-
-TYPED_TEST(RangeFilterTest, Between1) {
-  const auto ranges = std::vector<std::pair<TypeParam, TypeParam>>{{5, 10}, {20, 25}, {35, 100}};
-  const auto filter = std::make_shared<RangeFilter<TypeParam>>(ranges);
-
-  EXPECT_EQ(filter->estimate_cardinality(PredicateCondition::Between, 6, 8).type, EstimateType::MatchesApproximately);
-  EXPECT_EQ(filter->estimate_cardinality(PredicateCondition::Between, 6, 12).type, EstimateType::MatchesApproximately);
-  EXPECT_EQ(filter->estimate_cardinality(PredicateCondition::Between, 18, 21).type, EstimateType::MatchesApproximately);
-  EXPECT_EQ(filter->estimate_cardinality(PredicateCondition::Between, 18, 30).type, EstimateType::MatchesApproximately);
-
-  EXPECT_EQ(filter->estimate_cardinality(PredicateCondition::Between, 100, 0).type, EstimateType::MatchesNone);
-  EXPECT_EQ(filter->estimate_cardinality(PredicateCondition::Between, 1, 3).type, EstimateType::MatchesNone);
-  EXPECT_EQ(filter->estimate_cardinality(PredicateCondition::Between, 12, 18).type, EstimateType::MatchesNone);
-  EXPECT_EQ(filter->estimate_cardinality(PredicateCondition::Between, 110, 200).type, EstimateType::MatchesNone);
-
-  // Bounds
-  EXPECT_EQ(filter->estimate_cardinality(PredicateCondition::Between, 1, 4).type, EstimateType::MatchesNone);
-  EXPECT_EQ(filter->estimate_cardinality(PredicateCondition::Between, 1, 5).type, EstimateType::MatchesApproximately);
-  EXPECT_EQ(filter->estimate_cardinality(PredicateCondition::Between, 10, 12).type, EstimateType::MatchesApproximately);
-  EXPECT_EQ(filter->estimate_cardinality(PredicateCondition::Between, 11, 12).type, EstimateType::MatchesNone);
-}
-
-// Test larger value ranges.
-TYPED_TEST(RangeFilterTest, Between2) {
-  const auto filter = RangeFilter<TypeParam>::build_filter(this->_values);
-
-  // This one has bounds in gaps, but cannot prune.
-  EXPECT_EQ(
-      filter->estimate_cardinality(PredicateCondition::Between, {this->_max_value - 1}, {this->_after_range}).type,
-      EstimateType::MatchesApproximately);
-
-  EXPECT_EQ(filter->estimate_cardinality(PredicateCondition::Between, {-3000}, {-2000}).type,
-            EstimateType::MatchesNone);
-  EXPECT_EQ(filter->estimate_cardinality(PredicateCondition::Between, {-999}, {1}).type, EstimateType::MatchesNone);
-  EXPECT_EQ(filter->estimate_cardinality(PredicateCondition::Between, {104}, {1004}).type, EstimateType::MatchesNone);
-  EXPECT_EQ(filter->estimate_cardinality(PredicateCondition::Between, {10'000'000}, {20'000'000}).type,
-            EstimateType::MatchesNone);
-
-  EXPECT_EQ(filter->estimate_cardinality(PredicateCondition::Between, {-3000}, {-500}).type,
-            EstimateType::MatchesApproximately);
-  EXPECT_EQ(filter->estimate_cardinality(PredicateCondition::Between, {101}, {103}).type,
-            EstimateType::MatchesApproximately);
-  EXPECT_EQ(filter->estimate_cardinality(PredicateCondition::Between, {102}, {1004}).type,
-            EstimateType::MatchesApproximately);
-
-  // SQL's between is inclusive
-  EXPECT_EQ(filter->estimate_cardinality(PredicateCondition::Between, {103}, {123456}).type,
-            EstimateType::MatchesApproximately);
+  EXPECT_FALSE(filter->does_not_contain(PredicateCondition::Equals, 1, NULL_VALUE));
 }
 
 TYPED_TEST(RangeFilterTest, SliceWithPredicate) {
@@ -543,16 +281,12 @@
   const auto ranges = std::vector<std::pair<TypeParam, TypeParam>>{{5, 10}, {20, 25}, {35, 100}};
 
   const auto filter = std::make_shared<RangeFilter<TypeParam>>(ranges);
-  EXPECT_EQ(filter->estimate_cardinality(PredicateCondition::LessThan, ranges.front().first).type,
-            EstimateType::MatchesNone);
-  EXPECT_EQ(filter->estimate_cardinality(PredicateCondition::LessThanEquals, ranges.front().first).type,
-            EstimateType::MatchesApproximately);
-  EXPECT_EQ(filter->estimate_cardinality(PredicateCondition::Equals, 15).type, EstimateType::MatchesNone);
-  EXPECT_EQ(filter->estimate_cardinality(PredicateCondition::Equals, 30).type, EstimateType::MatchesNone);
-  EXPECT_EQ(filter->estimate_cardinality(PredicateCondition::GreaterThanEquals, ranges.back().second).type,
-            EstimateType::MatchesApproximately);
-  EXPECT_EQ(filter->estimate_cardinality(PredicateCondition::GreaterThan, ranges.back().second).type,
-            EstimateType::MatchesNone);
+  EXPECT_TRUE(filter->does_not_contain(PredicateCondition::LessThan, ranges.front().first));
+  EXPECT_FALSE(filter->does_not_contain(PredicateCondition::LessThanEquals, ranges.front().first));
+  EXPECT_TRUE(filter->does_not_contain(PredicateCondition::Equals, 15));
+  EXPECT_TRUE(filter->does_not_contain(PredicateCondition::Equals, 30));
+  EXPECT_FALSE(filter->does_not_contain(PredicateCondition::GreaterThanEquals, ranges.back().second));
+  EXPECT_TRUE(filter->does_not_contain(PredicateCondition::GreaterThan, ranges.back().second));
 
   new_filter =
       std::static_pointer_cast<RangeFilter<TypeParam>>(filter->slice_with_predicate(PredicateCondition::NotEquals, 7));
@@ -561,8 +295,8 @@
             EstimateType::MatchesNone);
   EXPECT_EQ(new_filter->estimate_cardinality(PredicateCondition::LessThanEquals, ranges.front().first).type,
             EstimateType::MatchesApproximately);
-  EXPECT_EQ(filter->estimate_cardinality(PredicateCondition::Equals, 15).type, EstimateType::MatchesNone);
-  EXPECT_EQ(filter->estimate_cardinality(PredicateCondition::Equals, 30).type, EstimateType::MatchesNone);
+  EXPECT_TRUE(filter->does_not_contain(PredicateCondition::Equals, 15));
+  EXPECT_TRUE(filter->does_not_contain(PredicateCondition::Equals, 30));
   EXPECT_EQ(new_filter->estimate_cardinality(PredicateCondition::GreaterThanEquals, ranges.back().second).type,
             EstimateType::MatchesApproximately);
   EXPECT_EQ(new_filter->estimate_cardinality(PredicateCondition::GreaterThan, ranges.back().second).type,
