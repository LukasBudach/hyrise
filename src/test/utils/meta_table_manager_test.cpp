#include "../base_test.hpp"

#include "./meta_tables/meta_mock_table.hpp"
#include "operators/table_wrapper.hpp"
#include "storage/chunk_encoder.hpp"
#include "utils/load_table.hpp"
#include "utils/meta_table_manager.hpp"
#include "utils/meta_tables/meta_cached_operators_table.hpp"
#include "utils/meta_tables/meta_cached_queries_table.hpp"
#include "utils/meta_tables/meta_chunk_sort_orders_table.hpp"
#include "utils/meta_tables/meta_chunks_table.hpp"
#include "utils/meta_tables/meta_columns_table.hpp"
#include "utils/meta_tables/meta_log_table.hpp"
#include "utils/meta_tables/meta_plugins_table.hpp"
#include "utils/meta_tables/meta_segments_accurate_table.hpp"
#include "utils/meta_tables/meta_segments_table.hpp"
#include "utils/meta_tables/meta_settings_table.hpp"
#include "utils/meta_tables/meta_system_information_table.hpp"
#include "utils/meta_tables/meta_system_utilization_table.hpp"
#include "utils/meta_tables/meta_tables_table.hpp"

namespace opossum {

using MetaTable = std::shared_ptr<AbstractMetaTable>;
using MetaTables = std::vector<MetaTable>;
using MetaTableNames = std::vector<std::string>;

class MetaTableManagerTest : public BaseTest {
 public:
  static MetaTables meta_tables() {
    return {std::make_shared<MetaTablesTable>(),
            std::make_shared<MetaColumnsTable>(),
            std::make_shared<MetaChunksTable>(),
            std::make_shared<MetaChunkSortOrdersTable>(),
            std::make_shared<MetaSegmentsTable>(),
            std::make_shared<MetaSegmentsAccurateTable>(),
            std::make_shared<MetaPluginsTable>(),
            std::make_shared<MetaSettingsTable>(),
<<<<<<< HEAD
            std::make_shared<MetaLogTable>(),
            std::make_shared<MetaSystemInformationTable>(),
            std::make_shared<MetaSystemUtilizationTable>()};
=======
            std::make_shared<MetaCachedQueriesTable>(),
            std::make_shared<MetaCachedOperatorsTable>(),
            std::make_shared<MetaLogTable>()};
>>>>>>> 9012bffc
  }

  static MetaTableNames meta_table_names() {
    MetaTableNames names;
    for (auto& table : MetaTableManagerTest::meta_tables()) {
      names.push_back(table->name());
    }

    return names;
  }

  // We need this as the add method of MetaTableManager is protected.
  // Won't compile if add is not called by test class, which is a friend of MetaTableManager.
  static void add_meta_table(const MetaTable& table) { Hyrise::get().meta_table_manager._add(table); }

 protected:
  std::shared_ptr<const Table> mock_manipulation_values;

  void SetUp() {
    Hyrise::reset();

    const auto column_definitions = MetaMockTable().column_definitions();
    const auto table = std::make_shared<Table>(column_definitions, TableType::Data, 2);
    table->append({pmr_string{"foo"}});
    auto table_wrapper = std::make_shared<TableWrapper>(std::move(table));
    table_wrapper->execute();
    mock_manipulation_values = table_wrapper->get_output();
  }

  void TearDown() { Hyrise::reset(); }
};

class MetaTableManagerMultiTablesTest : public MetaTableManagerTest, public ::testing::WithParamInterface<MetaTable> {};

auto meta_table_manager_test_formatter = [](const ::testing::TestParamInfo<MetaTable> info) {
  auto stream = std::stringstream{};
  stream << info.param->name();

  auto string = stream.str();
  string.erase(std::remove_if(string.begin(), string.end(), [](char c) { return !std::isalnum(c); }), string.end());

  return string;
};

INSTANTIATE_TEST_SUITE_P(MetaTableManager, MetaTableManagerMultiTablesTest,
                         ::testing::ValuesIn(MetaTableManagerTest::meta_tables()), meta_table_manager_test_formatter);

TEST_F(MetaTableManagerTest, ListAllTables) {
  auto table_names = MetaTableManagerTest::meta_table_names();
  std::sort(table_names.begin(), table_names.end());

  EXPECT_EQ(Hyrise::get().meta_table_manager.table_names(), table_names);
}

TEST_F(MetaTableManagerTest, ForwardsMethodCalls) {
  const auto mock_table = std::make_shared<MetaMockTable>();
  auto& mtm = Hyrise::get().meta_table_manager;

  MetaTableManagerTest::add_meta_table(mock_table);
  mtm.insert_into(mock_table->name(), mock_manipulation_values);
  mtm.delete_from(mock_table->name(), mock_manipulation_values);
  mtm.update(mock_table->name(), mock_manipulation_values, mock_manipulation_values);

  EXPECT_EQ(mock_table->insert_calls(), 1);
  EXPECT_EQ(mock_table->remove_calls(), 1);
  EXPECT_EQ(mock_table->update_calls(), 1);
}

TEST_P(MetaTableManagerMultiTablesTest, HasAllTables) {
  EXPECT_TRUE(Hyrise::get().meta_table_manager.has_table(GetParam()->name()));
}

TEST_P(MetaTableManagerMultiTablesTest, ForwardsMutationInfo) {
  const auto& table = GetParam();
  const auto& mtm = Hyrise::get().meta_table_manager;
  EXPECT_EQ(mtm.can_insert_into(table->name()), table->can_insert());
  EXPECT_EQ(mtm.can_delete_from(table->name()), table->can_delete());
  EXPECT_EQ(mtm.can_update(table->name()), table->can_update());
}
}  // namespace opossum<|MERGE_RESOLUTION|>--- conflicted
+++ resolved
@@ -36,15 +36,12 @@
             std::make_shared<MetaSegmentsAccurateTable>(),
             std::make_shared<MetaPluginsTable>(),
             std::make_shared<MetaSettingsTable>(),
-<<<<<<< HEAD
             std::make_shared<MetaLogTable>(),
             std::make_shared<MetaSystemInformationTable>(),
-            std::make_shared<MetaSystemUtilizationTable>()};
-=======
+            std::make_shared<MetaSystemUtilizationTable>(),
             std::make_shared<MetaCachedQueriesTable>(),
             std::make_shared<MetaCachedOperatorsTable>(),
             std::make_shared<MetaLogTable>()};
->>>>>>> 9012bffc
   }
 
   static MetaTableNames meta_table_names() {
