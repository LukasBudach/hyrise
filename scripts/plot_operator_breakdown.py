--- conflicted
+++ resolved
@@ -66,22 +66,11 @@
 df = df.fillna(0)
 
 # Calculate share of total execution time (i.e., longer running benchmark items are weighted more)
-<<<<<<< HEAD
-# df.loc["Absolute"] = df.sum() / df.count()
-=======
 df.loc["Total"] = df.sum() / df.count()
->>>>>>> cfb074ec
 
 # Normalize data from nanoseconds to milliseconds
 df.iloc[:, 0:] = df.iloc[:, 0:].apply(lambda x: x / 1000000, axis=1)
 
-<<<<<<< HEAD
-# Calculate relative share of operator (i.e., weighing all benchmark items the same) - have to ignore the "Absolute"
-# row for that
-# df.loc["Relative"] = df.head(-1).sum() / df.head(-1).count()
-
-=======
->>>>>>> cfb074ec
 # Print the dataframe for easy access to the raw numbers
 print(df)
 print(df["AggregateHash"].sum())
@@ -128,14 +117,8 @@
         bar.set_linewidth(0)
 
 # Set labels
-<<<<<<< HEAD
-# ax.set_ylim(top=2000)
-ax.set_yticklabels(["{:0}".format(x) for x in ax.get_yticks()])
-ax.set_ylabel("Total runtime per operator and query in ms")
-=======
 ax.yaxis.set_major_formatter(ticker.PercentFormatter(xmax=1.0))
 ax.set_ylabel("Share of run time\n(Hiding ops <1%)")
->>>>>>> cfb074ec
 
 # Reverse legend so that it matches the stacked bars
 handles, labels = ax.get_legend_handles_labels()
