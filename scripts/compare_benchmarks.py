#!/usr/bin/env python3

import json
import sys
from terminaltables import AsciiTable
from termcolor import colored
from scipy.stats import ttest_ind
from array import array

p_value_significance_threshold = 0.001
min_iterations = 10
min_runtime_ns = 59 * 1000 * 1000 * 1000

<<<<<<< HEAD
def format_diff(diff):
    diff -= 1  # adapt to show change in percent
    if diff < 0.0:
        return f"{diff:.0%}"
    else:
        return f"+{diff:.0%}"

def color_diff(diff, inverse_colors = False):
    select_color = lambda value, color: color if abs(value - 1) > 0.05 else 'white'

    diff_str = format_diff(diff)
    color = 'green' if (diff_str[0] == '+') != (inverse_colors) else 'red'

    return colored(format_diff(diff), select_color(diff, color))
=======

def format_diff(diff, inverse_colors=False):
    def select_color(value, color):
        if abs(value) > 0.05:
            return color
        return "white"

    diff -= 1  # adapt to show change in percent
    if diff < 0.0:
        color = "green" if inverse_colors else "red"
        return colored("{0:.0%}".format(diff), select_color(diff, color))
    else:
        color = "red" if inverse_colors else "green"
        return colored("+{0:.0%}".format(diff), select_color(diff, color))
>>>>>>> 368437d6


def geometric_mean(values):
    product = 1
    for value in values:
        product *= value

    return product ** (1 / float(len(values)))


def get_iteration_durations(iterations):
    # Sum up the parsing/optimization/execution/... durations of all statement of a query iteration
    # to a single entry in the result list.

    iteration_durations = []
    for iteration in iterations:
        iteration_duration = 0
        iteration_duration += iteration

        iteration_durations.append(iteration_duration)

    return iteration_durations


def calculate_and_format_p_value(old, new):
    old_durations = [run["duration"] for run in old["successful_runs"]]
    new_durations = [run["duration"] for run in new["successful_runs"]]

    p_value = ttest_ind(array("d", old_durations), array("d", new_durations))[1]
    is_significant = p_value < p_value_significance_threshold

    old_runtime = sum(runtime for runtime in old_durations)
    new_runtime = sum(runtime for runtime in new_durations)
    if old_runtime < min_runtime_ns or new_runtime < min_runtime_ns:
        is_significant = False
        return "(run time too short)"
    elif len(old_durations) < min_iterations or len(new_durations) < min_iterations:
        is_significant = False
        global add_note_for_insufficient_pvalue_runs
        add_note_for_insufficient_pvalue_runs = True
        return colored('˅', 'yellow', attrs=['bold'])
    else:
<<<<<<< HEAD
        if is_significant:
            return colored(f"{p_value:.4f}", 'white')
        else:
            return colored(f"{p_value:.4f}", 'yellow', attrs=['bold'])

def print_context_overview(old_config, new_config):
    ignore_difference_for = ['GIT-HASH', 'date']
    table_lines = [["Parameter", sys.argv[1], sys.argv[2]]]
    for (old_key, old_value), (new_key, new_value) in zip(old_config['context'].items(), new_config['context'].items()):
        color = 'white'
        note = ' '
        if old_value != new_value and old_key not in ignore_difference_for:
            color = 'red'
            note = '≠'
        table_lines.append([colored(note + old_key, color), old_value, new_value])

    table = AsciiTable(table_lines)
    table.title = 'Configuration Overview'
    print(table.table)
=======
        color = "green" if is_significant else "white"
        return colored("{0:.4f}".format(p_value), color)
>>>>>>> 368437d6


if len(sys.argv) not in [3, 4]:
    exit("Usage: " + sys.argv[0] + " benchmark1.json benchmark2.json [--github]")

# Format the output as a diff (prepending - and +) so that Github shows colors
github_format = bool(len(sys.argv) == 4 and sys.argv[3] == "--github")

with open(sys.argv[1]) as old_file:
    old_data = json.load(old_file)

with open(sys.argv[2]) as new_file:
    new_data = json.load(new_file)

if old_data["context"]["benchmark_mode"] != new_data["context"]["benchmark_mode"]:
    exit("Benchmark runs with different modes (ordered/shuffled) are not comparable")

diffs_throughput = []
total_runtime_old = 0
total_runtime_new = 0

add_note_for_capped_runs = False
add_note_for_insufficient_pvalue_runs = False

print_context_overview(old_data, new_data)

table_data = []
# $latency and $thrghpt will be replaced later with a title spanning two columns
table_data.append(["Item", "", "$latency", "", "Change", "", "$thrghpt", "", "Change", "p-value"])
table_data.append(["", "", "old", "new", "", "", "old", "new", "", ""])

for old, new in zip(old_data["benchmarks"], new_data["benchmarks"]):
    name = old["name"]
    if old["name"] != new["name"]:
        name += " -> " + new["name"]

<<<<<<< HEAD
    total_runtime_old += old['avg_real_time_per_successful_iteration']
    total_runtime_new += new['avg_real_time_per_successful_iteration']

    if float(old['avg_real_time_per_successful_iteration']) > 0.0:
        diff_latency = float(new['avg_real_time_per_successful_iteration']) / float(old['avg_real_time_per_successful_iteration'])
    else:
        diff_latency = float('nan')

    if float(old['items_per_second']) > 0.0:
        diff_throughput = float(new['items_per_second']) / float(old['items_per_second'])
        diffs_throughput.append(diff_throughput)
    else:
        diff_throughput = float('nan')
=======
    if float(old["items_per_second"]) > 0.0:
        diff = float(new["items_per_second"]) / float(old["items_per_second"])
        diffs.append(diff)
    else:
        diff = float("nan")
>>>>>>> 368437d6

    diff_throughput_formatted = color_diff(diff_throughput)
    diff_latency_formatted = color_diff(diff_latency, True)
    p_value_formatted = calculate_and_format_p_value(old, new)

<<<<<<< HEAD
    if (old_data['context']['max_runs'] > 0 or new_data['context']['max_runs'] > 0) and \
       (old['iterations'] >= old_data['context']['max_runs'] or new['iterations'] >= new_data['context']['max_runs']):
        note = colored('˄', 'yellow', attrs=['bold'])
        add_note_for_capped_runs = True
    else:
        note = ' '

    # Note, we use a width of 7/8 for printing to ensure that we can later savely replace the latency/throughput marker
    # and everything still fits nicely.
    table_data.append([name, '', f'{(old["avg_real_time_per_successful_iteration"] / 1e6):>7.1f}',
                      f'{(new["avg_real_time_per_successful_iteration"] / 1e6):>7.1f}', diff_latency_formatted + note, '',
                      f'{old["items_per_second"]:>8.2f}', f'{new["items_per_second"]:>8.2f}',
                      diff_throughput_formatted + note, p_value_formatted])
=======
    table_data.append(
        [
            name,
            str(old["items_per_second"]),
            str(len(old["successful_runs"])),
            str(new["items_per_second"]),
            str(len(new["successful_runs"])),
            diff_formatted,
            p_value_formatted,
        ]
    )
>>>>>>> 368437d6

    if len(old["unsuccessful_runs"]) > 0 or len(new["unsuccessful_runs"]) > 0:
        old_unsuccessful_per_second = float(len(old["unsuccessful_runs"])) / (old["duration"] / 1e9)
        new_unsuccessful_per_second = float(len(new["unsuccessful_runs"])) / (new["duration"] / 1e9)

<<<<<<< HEAD
        if len(old['unsuccessful_runs']) > 0:
            diff_throughput_unsuccessful = float(new_unsuccessful_per_second / old_unsuccessful_per_second)
            diff_latency_unsuccessful = float(new['avg_real_time_per_unsuccessful_iteration']) / float(old['avg_real_time_per_unsuccessful_iteration'])
        else:
            diff_throughput_unsuccessful = float('nan')
            diff_latency_unsuccessful = float('nan')

        unsuccessful_info = [
            '   unsucc.:', '', f'{(old["avg_real_time_per_unsuccessful_iteration"] / 1e6):>7.1f}',
            f'{(new["avg_real_time_per_unsuccessful_iteration"] / 1e6):>7.1f}',
            format_diff(diff_latency_unsuccessful), '',
            f'{old_unsuccessful_per_second:>.2f}',
            f'{new_unsuccessful_per_second:>.2f}',
            format_diff(diff_throughput_unsuccessful) + ' '
=======
        if len(old["unsuccessful_runs"]) > 0:
            diff_unsuccessful = float(new_unsuccessful_per_second / old_unsuccessful_per_second)
        else:
            diff_unsuccessful = float("nan")

        unsuccessful_info = [
            "  unsucc.:",
            " " + str(old_unsuccessful_per_second),
            " " + str(len(old["unsuccessful_runs"])),
            " " + str(new_unsuccessful_per_second),
            " " + str(len(new["unsuccessful_runs"])),
            " " + format_diff(diff_unsuccessful, True),
>>>>>>> 368437d6
        ]

        unsuccessful_info_colored = [colored(text, attrs=["dark"]) for text in unsuccessful_info]
        table_data.append(unsuccessful_info_colored)

<<<<<<< HEAD
table_data.append(['Sum', '', f'{(total_runtime_old / 1e6):>7.1f}', f'{(total_runtime_new / 1e6):>7.1f}',
                   color_diff(total_runtime_new / total_runtime_old, True) + ' '])
table_data.append(['Geomean', '' , '', '', '', '', '', '', color_diff(geometric_mean(diffs_throughput)) + ' '])

table = AsciiTable(table_data)
for column_index in range(1, len(table_data[0])): # all columns justified to right, except for item name
    table.justify_columns[column_index] = 'right'

result = str(table.table)

new_result = ''
lines = result.splitlines()

# Narrow separation column
separation_columns = []
header_strings = lines[4].split('|') # use a result line without empty columns here
for column_id, text in enumerate(header_strings):
    # find empty columns
    # ignore first and last as this is "outside" of the actual table
    if text.strip() == "" and column_id > 0 and column_id < len(header_strings)-1:
        separation_columns.append(column_id)

if len(separation_columns) > 0:
    for sep_column_id in separation_columns:
        for line_id, line in enumerate(lines):
            separator = '|' if line[0] == '|' else '+'
            splits = line.split(separator)
            new_splits = splits[:sep_column_id] + [''] + splits[sep_column_id+1:]
            lines[line_id] = separator.join(new_splits)

# Span throughput/latency header columns
for (placeholder, final) in [('$thrghpt', 'Throughput (iter/s)'), ('$latency', 'Latency (ms/iter)')]:
    header_strings = lines[1].split('|')
    for column_id, text in enumerate(header_strings):
        if placeholder in text:
            title_column = header_strings[column_id]
            unit_column = header_strings[column_id + 1]
            previous_length = len(title_column) + len(unit_column) + 1
            new_title = f' {final} '.ljust(previous_length,' ')
            lines[1] = '|'.join(header_strings[:column_id] + [new_title] + header_strings[column_id+2:])

 # swap second line of header with automatically added separator
lines[2], lines[3] = lines[3], lines[2]
for (line_number, line) in enumerate(lines):
    if line_number == len(table_data):
        # Add another separation between benchmark items and aggregates
        new_result += lines[-1] + "\n"

    new_result += line + "\n"

if add_note_for_capped_runs or add_note_for_insufficient_pvalue_runs:
    first_column_width = len(lines[1].split('|')[1])
    width_for_note = len(lines[0]) - first_column_width - 5 # 5 for seperators and spaces
    if add_note_for_capped_runs:
        note = '˄' + f' Execution stopped at {new_data["context"]["max_runs"]} runs'
        new_result += '|' + (' Notes '.rjust(first_column_width, ' ')) +  '|| ' + note.ljust(width_for_note, ' ') + '|\n'
    if add_note_for_insufficient_pvalue_runs:
        note = '˅' + ' Insufficient number of runs for p-value calculation'
        new_result += '|' + (' ' * first_column_width) + '|| ' + note.ljust(width_for_note, ' ') + '|\n'
    new_result += lines[-1] + "\n"

result = new_result

=======
table_data.append(["geometric mean", "", "", "", "", format_diff(geometric_mean(diffs)), ""])

table = AsciiTable(table_data)
table.justify_columns[6] = "right"
>>>>>>> 368437d6

# If github_format is set, format the output in the style of a diff file where added lines (starting with +) are
# colored green, removed lines (starting with -) are red, and others (starting with an empty space) are black.
# Because terminaltables (unsurprisingly) does not support this hack, we need to post-process the result string,
# searching for the control codes that define text to be formatted as green or red.

if github_format:
    new_result = "```diff\n"
    green_control_sequence = colored("", "green")[0:5]
    red_control_sequence = colored("", "red")[0:5]

    for line in result.splitlines():
        if green_control_sequence + "+" in line:
            new_result += "+"
        elif red_control_sequence + "-" in line:
            new_result += "-"
        else:
            new_result += " "

        new_result += line + "\n"
    new_result += "```"
    result = new_result

print("")
print(result)
print("")<|MERGE_RESOLUTION|>--- conflicted
+++ resolved
@@ -1,17 +1,19 @@
 #!/usr/bin/env python3
 
 import json
+import math
+import numpy as np
+import re
 import sys
 from terminaltables import AsciiTable
 from termcolor import colored
 from scipy.stats import ttest_ind
-from array import array
 
 p_value_significance_threshold = 0.001
 min_iterations = 10
 min_runtime_ns = 59 * 1000 * 1000 * 1000
 
-<<<<<<< HEAD
+
 def format_diff(diff):
     diff -= 1  # adapt to show change in percent
     if diff < 0.0:
@@ -19,29 +21,15 @@
     else:
         return f"+{diff:.0%}"
 
-def color_diff(diff, inverse_colors = False):
-    select_color = lambda value, color: color if abs(value - 1) > 0.05 else 'white'
+
+def color_diff(diff, inverse_colors=False):
+    def select_color(value, color):
+        return color if abs(value - 1) > 0.05 else "white"
 
     diff_str = format_diff(diff)
-    color = 'green' if (diff_str[0] == '+') != (inverse_colors) else 'red'
+    color = "green" if (diff_str[0] == "+") != (inverse_colors) else "red"
 
     return colored(format_diff(diff), select_color(diff, color))
-=======
-
-def format_diff(diff, inverse_colors=False):
-    def select_color(value, color):
-        if abs(value) > 0.05:
-            return color
-        return "white"
-
-    diff -= 1  # adapt to show change in percent
-    if diff < 0.0:
-        color = "green" if inverse_colors else "red"
-        return colored("{0:.0%}".format(diff), select_color(diff, color))
-    else:
-        color = "red" if inverse_colors else "green"
-        return colored("+{0:.0%}".format(diff), select_color(diff, color))
->>>>>>> 368437d6
 
 
 def geometric_mean(values):
@@ -52,25 +40,8 @@
     return product ** (1 / float(len(values)))
 
 
-def get_iteration_durations(iterations):
-    # Sum up the parsing/optimization/execution/... durations of all statement of a query iteration
-    # to a single entry in the result list.
-
-    iteration_durations = []
-    for iteration in iterations:
-        iteration_duration = 0
-        iteration_duration += iteration
-
-        iteration_durations.append(iteration_duration)
-
-    return iteration_durations
-
-
-def calculate_and_format_p_value(old, new):
-    old_durations = [run["duration"] for run in old["successful_runs"]]
-    new_durations = [run["duration"] for run in new["successful_runs"]]
-
-    p_value = ttest_ind(array("d", old_durations), array("d", new_durations))[1]
+def calculate_and_format_p_value(old_durations, new_durations):
+    p_value = ttest_ind(old_durations, new_durations)[1]
     is_significant = p_value < p_value_significance_threshold
 
     old_runtime = sum(runtime for runtime in old_durations)
@@ -80,37 +51,85 @@
         return "(run time too short)"
     elif len(old_durations) < min_iterations or len(new_durations) < min_iterations:
         is_significant = False
+
+        # in case we cannot decide whether the change is significant due to an insufficient number of measurements, the
+        # add_note_for_insufficient_pvalue_runs flag it set, for which a note is later added to the table output
         global add_note_for_insufficient_pvalue_runs
         add_note_for_insufficient_pvalue_runs = True
-        return colored('˅', 'yellow', attrs=['bold'])
-    else:
-<<<<<<< HEAD
+        return colored("˅", "yellow", attrs=["bold"])
+    else:
         if is_significant:
-            return colored(f"{p_value:.4f}", 'white')
+            return colored(f"{p_value:.4f}", "white")
         else:
-            return colored(f"{p_value:.4f}", 'yellow', attrs=['bold'])
-
-def print_context_overview(old_config, new_config):
-    ignore_difference_for = ['GIT-HASH', 'date']
+            return colored(f"{p_value:.4f}", "yellow", attrs=["bold"])
+
+
+def create_context_overview(old_config, new_config, github_format):
+    ignore_difference_for = ["GIT-HASH", "date"]
+
+    old_context_keys = set(old_config["context"].keys())
+    new_context_keys = set(new_config["context"].keys())
+    common_context_keys = old_context_keys & new_context_keys
+
     table_lines = [["Parameter", sys.argv[1], sys.argv[2]]]
-    for (old_key, old_value), (new_key, new_value) in zip(old_config['context'].items(), new_config['context'].items()):
-        color = 'white'
-        note = ' '
-        if old_value != new_value and old_key not in ignore_difference_for:
-            color = 'red'
-            note = '≠'
-        table_lines.append([colored(note + old_key, color), old_value, new_value])
+    for key in sorted(common_context_keys):
+        old_value = old_config["context"][key]
+        new_value = new_config["context"][key]
+        color = "white"
+        marker = " "
+        if old_value != new_value and key not in ignore_difference_for:
+            color = "red"
+            marker = "≠"
+
+        if key == "build_type" and (old_value == "debug" or new_value == "debug"):
+            # Always warn when non-release builds are benchmarked
+            color = "red"
+            marker = "!"
+
+        table_lines.append([colored(marker + key, color), old_value, new_value])
+
+    # print keys that are not present in both contexts
+    for key in sorted(old_context_keys - common_context_keys):
+        value = old_config["context"][key]
+        table_lines.append([colored("≠" + key, "red"), value, "undefined"])
+
+    for key in sorted(new_context_keys - common_context_keys):
+        value = new_config["context"][key]
+        table_lines.append([colored("≠" + key, "red"), "undefined", value])
 
     table = AsciiTable(table_lines)
-    table.title = 'Configuration Overview'
-    print(table.table)
-=======
-        color = "green" if is_significant else "white"
-        return colored("{0:.4f}".format(p_value), color)
->>>>>>> 368437d6
-
-
-if len(sys.argv) not in [3, 4]:
+    table.title = "Configuration Overview"
+
+    table_output = str(table.table)
+
+    if github_format:
+        # In case of github formatting, the table's usage of '+' for the tables lines is interpreted as an improvement.
+        # Thus, we prepend an additional space for all lines, except for diverging config lines which get a '-' to mark
+        # the line in red.
+        new_output = ''
+        for line in table_output.splitlines():
+            marker = "-" if ("≠" in line or "!" in line) else " "
+            new_output += f"{marker}{line}\n"
+        return new_output
+
+    return table_output
+
+
+# Doubles the separators (can be | normal rows and + for horizontal separators within the table) given by the list
+# vertical_separators_to_duplicate. [0, 3] means that the first and fourth separator are doubled.
+def double_vertical_separators(lines, vertical_separators_to_duplicate):
+    for line_id, line in enumerate(lines):
+        vertical_separator = line[0]
+        # positions might change due to color coding
+        pos_separators = [m.start() for m in re.finditer(re.escape(vertical_separator), line)]
+        # 0 required for splicing
+        pos_splits = [0] + [pos_separators[index] for index in vertical_separators_to_duplicate]
+        new_line = [line[i:j] for i, j in zip(pos_splits, pos_splits[1:] + [None])]
+        lines[line_id] = vertical_separator.join(new_line)
+    return lines
+
+
+if not len(sys.argv) in [3, 4]:
     exit("Usage: " + sys.argv[0] + " benchmark1.json benchmark2.json [--github]")
 
 # Format the output as a diff (prepending - and +) so that Github shows colors
@@ -129,156 +148,156 @@
 total_runtime_old = 0
 total_runtime_new = 0
 
-add_note_for_capped_runs = False
-add_note_for_insufficient_pvalue_runs = False
-
-print_context_overview(old_data, new_data)
-
+add_note_for_capped_runs = False  # Flag set when max query runs was set for benchmark run
+add_note_for_insufficient_pvalue_runs = False  # Flag set when runs was insufficient for p-value calculation
+
+
+# Create table header:
+# $latency and $thrghpt (abbreviated to keep the column at a max width of 8 chars) will later be replaced with a title
+# spanning two columns
 table_data = []
-# $latency and $thrghpt will be replaced later with a title spanning two columns
-table_data.append(["Item", "", "$latency", "", "Change", "", "$thrghpt", "", "Change", "p-value"])
-table_data.append(["", "", "old", "new", "", "", "old", "new", "", ""])
+table_data.append(["Item", "$latency", "", "Change", "$thrghpt", "", "Change", "p-value"])
+table_data.append(["", "old", "new", "", "old", "new", "", ""])
 
 for old, new in zip(old_data["benchmarks"], new_data["benchmarks"]):
     name = old["name"]
     if old["name"] != new["name"]:
         name += " -> " + new["name"]
 
-<<<<<<< HEAD
-    total_runtime_old += old['avg_real_time_per_successful_iteration']
-    total_runtime_new += new['avg_real_time_per_successful_iteration']
-
-    if float(old['avg_real_time_per_successful_iteration']) > 0.0:
-        diff_latency = float(new['avg_real_time_per_successful_iteration']) / float(old['avg_real_time_per_successful_iteration'])
-    else:
-        diff_latency = float('nan')
-
-    if float(old['items_per_second']) > 0.0:
-        diff_throughput = float(new['items_per_second']) / float(old['items_per_second'])
+    # Create numpy arrays for old/new successful/unsuccessful runs from benchmark dictionary
+    old_successful_durations = np.array([run["duration"] for run in old["successful_runs"]], dtype=np.float64)
+    new_successful_durations = np.array([run["duration"] for run in new["successful_runs"]], dtype=np.float64)
+    old_unsuccessful_durations = np.array([run["duration"] for run in old["unsuccessful_runs"]], dtype=np.float64)
+    new_unsuccessful_durations = np.array([run["duration"] for run in new["unsuccessful_runs"]], dtype=np.float64)
+    old_avg_successful_duration = np.mean(old_successful_durations)  # defaults to np.float64 for int input
+    new_avg_successful_duration = np.mean(new_successful_durations)
+
+    total_runtime_old += old_avg_successful_duration if not math.isnan(old_avg_successful_duration) else 0.0
+    total_runtime_new += new_avg_successful_duration if not math.isnan(new_avg_successful_duration) else 0.0
+
+    # Check for duration==0 to avoid div/0
+    if float(old_avg_successful_duration) > 0.0:
+        diff_duration = float(new_avg_successful_duration / old_avg_successful_duration)
+    else:
+        diff_duration = float("nan")
+
+    if float(old["items_per_second"]) > 0.0:
+        diff_throughput = float(new["items_per_second"]) / float(old["items_per_second"])
         diffs_throughput.append(diff_throughput)
     else:
-        diff_throughput = float('nan')
-=======
-    if float(old["items_per_second"]) > 0.0:
-        diff = float(new["items_per_second"]) / float(old["items_per_second"])
-        diffs.append(diff)
-    else:
-        diff = float("nan")
->>>>>>> 368437d6
-
+        diff_throughput = float("nan")
+
+    # Format the diffs (add colors and percentage output) and calculate p-value
     diff_throughput_formatted = color_diff(diff_throughput)
-    diff_latency_formatted = color_diff(diff_latency, True)
-    p_value_formatted = calculate_and_format_p_value(old, new)
-
-<<<<<<< HEAD
-    if (old_data['context']['max_runs'] > 0 or new_data['context']['max_runs'] > 0) and \
-       (old['iterations'] >= old_data['context']['max_runs'] or new['iterations'] >= new_data['context']['max_runs']):
-        note = colored('˄', 'yellow', attrs=['bold'])
+    diff_duration_formatted = color_diff(diff_duration, True)
+    p_value_formatted = calculate_and_format_p_value(old_successful_durations, new_successful_durations)
+
+    old_iteration_count = len(old_successful_durations) + len(old_unsuccessful_durations)
+    new_iteration_count = len(new_successful_durations) + len(new_unsuccessful_durations)
+    if (old_data["context"]["max_runs"] > 0 or new_data["context"]["max_runs"] > 0) and (
+        old_iteration_count == old_data["context"]["max_runs"] or new_iteration_count == new_data["context"]["max_runs"]
+    ):
+        note = colored("˄", "yellow", attrs=["bold"])
         add_note_for_capped_runs = True
     else:
-        note = ' '
-
-    # Note, we use a width of 7/8 for printing to ensure that we can later savely replace the latency/throughput marker
-    # and everything still fits nicely.
-    table_data.append([name, '', f'{(old["avg_real_time_per_successful_iteration"] / 1e6):>7.1f}',
-                      f'{(new["avg_real_time_per_successful_iteration"] / 1e6):>7.1f}', diff_latency_formatted + note, '',
-                      f'{old["items_per_second"]:>8.2f}', f'{new["items_per_second"]:>8.2f}',
-                      diff_throughput_formatted + note, p_value_formatted])
-=======
+        note = " "
+
+    # We use column widths of 7 (latency) and 8 (throughput) for printing to ensure that we have enough space to
+    # replace the latency/throughput marker with a column header spanning multiple columns.
     table_data.append(
         [
             name,
-            str(old["items_per_second"]),
-            str(len(old["successful_runs"])),
-            str(new["items_per_second"]),
-            str(len(new["successful_runs"])),
-            diff_formatted,
+            f"{(old_avg_successful_duration / 1e6):>7.1f}" if old_avg_successful_duration else "nan",
+            f"{(new_avg_successful_duration / 1e6):>7.1f}" if new_avg_successful_duration else "nan",
+            diff_duration_formatted + note if not math.isnan(diff_duration) else "",
+            f'{old["items_per_second"]:>8.2f}',
+            f'{new["items_per_second"]:>8.2f}',
+            diff_throughput_formatted + note,
             p_value_formatted,
         ]
     )
->>>>>>> 368437d6
 
     if len(old["unsuccessful_runs"]) > 0 or len(new["unsuccessful_runs"]) > 0:
-        old_unsuccessful_per_second = float(len(old["unsuccessful_runs"])) / (old["duration"] / 1e9)
-        new_unsuccessful_per_second = float(len(new["unsuccessful_runs"])) / (new["duration"] / 1e9)
-
-<<<<<<< HEAD
-        if len(old['unsuccessful_runs']) > 0:
+        if old_data["context"]["benchmark_mode"] == "Ordered":
+            old_unsuccessful_per_second = float(len(old_unsuccessful_durations)) / (float(old["duration"]) / 1e9)
+            new_unsuccessful_per_second = float(len(new_unsuccessful_durations)) / (float(new["duration"]) / 1e9)
+        else:
+            old_unsuccessful_per_second = float(len(old_unsuccessful_durations)) / (
+                float(old_data["summary"]["total_duration"]) / 1e9
+            )
+            new_unsuccessful_per_second = float(len(new_unsuccessful_durations)) / (
+                float(new_data["summary"]["total_duration"]) / 1e9
+            )
+
+        old_avg_unsuccessful_iteration = np.mean(old_unsuccessful_durations)
+        new_avg_unsuccessful_iteration = np.mean(new_unsuccessful_durations)
+        if len(old_unsuccessful_durations) > 0 and len(new_unsuccessful_durations) > 0:
             diff_throughput_unsuccessful = float(new_unsuccessful_per_second / old_unsuccessful_per_second)
-            diff_latency_unsuccessful = float(new['avg_real_time_per_unsuccessful_iteration']) / float(old['avg_real_time_per_unsuccessful_iteration'])
+            diff_duration_unsuccessful = new_avg_unsuccessful_iteration / old_avg_unsuccessful_iteration
         else:
-            diff_throughput_unsuccessful = float('nan')
-            diff_latency_unsuccessful = float('nan')
+            diff_throughput_unsuccessful = float("nan")
+            diff_duration_unsuccessful = float("nan")
 
         unsuccessful_info = [
-            '   unsucc.:', '', f'{(old["avg_real_time_per_unsuccessful_iteration"] / 1e6):>7.1f}',
-            f'{(new["avg_real_time_per_unsuccessful_iteration"] / 1e6):>7.1f}',
-            format_diff(diff_latency_unsuccessful), '',
-            f'{old_unsuccessful_per_second:>.2f}',
-            f'{new_unsuccessful_per_second:>.2f}',
-            format_diff(diff_throughput_unsuccessful) + ' '
-=======
-        if len(old["unsuccessful_runs"]) > 0:
-            diff_unsuccessful = float(new_unsuccessful_per_second / old_unsuccessful_per_second)
-        else:
-            diff_unsuccessful = float("nan")
-
-        unsuccessful_info = [
-            "  unsucc.:",
-            " " + str(old_unsuccessful_per_second),
-            " " + str(len(old["unsuccessful_runs"])),
-            " " + str(new_unsuccessful_per_second),
-            " " + str(len(new["unsuccessful_runs"])),
-            " " + format_diff(diff_unsuccessful, True),
->>>>>>> 368437d6
+            "   unsucc.:",
+            f"{(old_avg_unsuccessful_iteration / 1e6):>7.1f}"
+            if not math.isnan(old_avg_unsuccessful_iteration)
+            else "nan",
+            f"{(new_avg_unsuccessful_iteration / 1e6):>7.1f}"
+            if not math.isnan(new_avg_unsuccessful_iteration)
+            else "nan",
+            format_diff(diff_duration_unsuccessful) + " " if not math.isnan(diff_duration_unsuccessful) else " ",
+            f"{old_unsuccessful_per_second:>.2f}",
+            f"{new_unsuccessful_per_second:>.2f}",
+            format_diff(diff_throughput_unsuccessful) + " " if not math.isnan(diff_throughput_unsuccessful) else " ",
         ]
 
         unsuccessful_info_colored = [colored(text, attrs=["dark"]) for text in unsuccessful_info]
         table_data.append(unsuccessful_info_colored)
 
-<<<<<<< HEAD
-table_data.append(['Sum', '', f'{(total_runtime_old / 1e6):>7.1f}', f'{(total_runtime_new / 1e6):>7.1f}',
-                   color_diff(total_runtime_new / total_runtime_old, True) + ' '])
-table_data.append(['Geomean', '' , '', '', '', '', '', '', color_diff(geometric_mean(diffs_throughput)) + ' '])
+table_data.append(
+    [
+        "Sum",
+        f"{(total_runtime_old / 1e6):>7.1f}",
+        f"{(total_runtime_new / 1e6):>7.1f}",
+        color_diff(total_runtime_new / total_runtime_old, True) + " ",
+    ]
+)
+table_data.append(["Geomean", "", "", "", "", "", color_diff(geometric_mean(diffs_throughput)) + " "])
 
 table = AsciiTable(table_data)
-for column_index in range(1, len(table_data[0])): # all columns justified to right, except for item name
-    table.justify_columns[column_index] = 'right'
+for column_index in range(1, len(table_data[0])):  # all columns justified to right, except for item name
+    table.justify_columns[column_index] = "right"
 
 result = str(table.table)
 
-new_result = ''
+new_result = ""
 lines = result.splitlines()
 
-# Narrow separation column
-separation_columns = []
-header_strings = lines[4].split('|') # use a result line without empty columns here
-for column_id, text in enumerate(header_strings):
-    # find empty columns
-    # ignore first and last as this is "outside" of the actual table
-    if text.strip() == "" and column_id > 0 and column_id < len(header_strings)-1:
-        separation_columns.append(column_id)
-
-if len(separation_columns) > 0:
-    for sep_column_id in separation_columns:
-        for line_id, line in enumerate(lines):
-            separator = '|' if line[0] == '|' else '+'
-            splits = line.split(separator)
-            new_splits = splits[:sep_column_id] + [''] + splits[sep_column_id+1:]
-            lines[line_id] = separator.join(new_splits)
-
-# Span throughput/latency header columns
-for (placeholder, final) in [('$thrghpt', 'Throughput (iter/s)'), ('$latency', 'Latency (ms/iter)')]:
-    header_strings = lines[1].split('|')
+
+# Double the vertical line between the item names and the two major measurements.
+lines = double_vertical_separators(lines, [1, 4])
+
+# As the used terminaltables module does not support cells that span multiple columns, we do that manually for latency
+# and throughput in the header. We used two place holders that are narrow enough to not grow the column any wider than
+# necessary for the actual values. After manually changing the column title to span two column, we replace the place
+# holder with the actual full descriptions.
+for (placeholder, final) in [
+    ("$thrghpt", "Throughput (iter/s)"),
+    ("$latency", "Latency (ms/iter)"),
+]:
+    header_strings = lines[1].split("|")
     for column_id, text in enumerate(header_strings):
         if placeholder in text:
             title_column = header_strings[column_id]
             unit_column = header_strings[column_id + 1]
             previous_length = len(title_column) + len(unit_column) + 1
-            new_title = f' {final} '.ljust(previous_length,' ')
-            lines[1] = '|'.join(header_strings[:column_id] + [new_title] + header_strings[column_id+2:])
-
- # swap second line of header with automatically added separator
+            new_title = f" {final} ".ljust(previous_length, " ")
+            lines[1] = "|".join(header_strings[:column_id] + [new_title] + header_strings[column_id + 2:])
+
+
+# Swap second line of header with automatically added separator. Terminaltables does not support multi-line headers. So
+# we have the second header line as part of the results after a separator line. We need to swap these.
 lines[2], lines[3] = lines[3], lines[2]
 for (line_number, line) in enumerate(lines):
     if line_number == len(table_data):
@@ -287,36 +306,33 @@
 
     new_result += line + "\n"
 
+
+# In case the runs for the executed benchmark have been cut or the number of runs was insufficient for the p-value
+# calcution, we add notes to the end of the table.
 if add_note_for_capped_runs or add_note_for_insufficient_pvalue_runs:
-    first_column_width = len(lines[1].split('|')[1])
-    width_for_note = len(lines[0]) - first_column_width - 5 # 5 for seperators and spaces
+    first_column_width = len(lines[1].split("|")[1])
+    width_for_note = len(lines[0]) - first_column_width - 5  # 5 for seperators and spaces
     if add_note_for_capped_runs:
-        note = '˄' + f' Execution stopped at {new_data["context"]["max_runs"]} runs'
-        new_result += '|' + (' Notes '.rjust(first_column_width, ' ')) +  '|| ' + note.ljust(width_for_note, ' ') + '|\n'
+        note = "˄" + f' Execution stopped at {new_data["context"]["max_runs"]} runs'
+        new_result += "|" + (" Notes ".rjust(first_column_width, " ")) + "|| " + note.ljust(width_for_note, " ") + "|\n"
     if add_note_for_insufficient_pvalue_runs:
-        note = '˅' + ' Insufficient number of runs for p-value calculation'
-        new_result += '|' + (' ' * first_column_width) + '|| ' + note.ljust(width_for_note, ' ') + '|\n'
+        note = "˅" + " Insufficient number of runs for p-value calculation"
+        new_result += "|" + (" " * first_column_width) + "|| " + note.ljust(width_for_note, " ") + "|\n"
     new_result += lines[-1] + "\n"
 
 result = new_result
 
-=======
-table_data.append(["geometric mean", "", "", "", "", format_diff(geometric_mean(diffs)), ""])
-
-table = AsciiTable(table_data)
-table.justify_columns[6] = "right"
->>>>>>> 368437d6
 
 # If github_format is set, format the output in the style of a diff file where added lines (starting with +) are
 # colored green, removed lines (starting with -) are red, and others (starting with an empty space) are black.
 # Because terminaltables (unsurprisingly) does not support this hack, we need to post-process the result string,
 # searching for the control codes that define text to be formatted as green or red.
-
 if github_format:
-    new_result = "```diff\n"
     green_control_sequence = colored("", "green")[0:5]
     red_control_sequence = colored("", "red")[0:5]
 
+    new_result = "```diff\n"
+    new_result += create_context_overview(old_data, new_data, github_format) + "\n"
     for line in result.splitlines():
         if green_control_sequence + "+" in line:
             new_result += "+"
@@ -328,7 +344,7 @@
         new_result += line + "\n"
     new_result += "```"
     result = new_result
-
-print("")
-print(result)
-print("")+else:
+    result = create_context_overview(old_data, new_data, github_format) + "\n\n" + result
+
+print(result)