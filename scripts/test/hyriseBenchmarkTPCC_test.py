#!/usr/bin/env python3

<<<<<<< HEAD
from hyriseBenchmarkCore import *
from compareBenchmarkScriptTest import *
=======
import sys

from hyriseBenchmarkCore import close_benchmark, check_exit_status, initialize

>>>>>>> 75a7687e

def main():
  build_dir = initialize()
  compare_benchmarks_path = f'{build_dir}/../scripts/compare_benchmarks.py'
  output_filename_1 = f"{build_dir}/tpcc_output_1.json"

<<<<<<< HEAD
  # Not explicitly setting all parameters and not testing all lines of the output. Many are tested in the TPCH test
  # and we want to avoid duplication. First test single-threaded, then multi-threaded, followed by a third run for
  # compare_benchmark script tests.

  arguments = {}
  arguments["--scale"] = "2"
  arguments["--time"] = "30"
  arguments["--verify"] = "true"

  benchmark = run_benchmark(build_dir, arguments, "hyriseBenchmarkTPCC", True)

  benchmark.expect_exact("Running benchmark in 'Shuffled' mode")
  benchmark.expect_exact("TPC-C scale factor (number of warehouses) is 2")
  benchmark.expect_exact("Consistency checks passed")

  close_benchmark(benchmark)
  check_exit_status(benchmark)

  arguments = {}
  arguments["--scale"] = "1"
  arguments["--time"] = "60"
  arguments["--consistency_checks"] = "true"
  arguments["--scheduler"] = "true"
  arguments["--clients"] = "10"
  arguments["--output"] = output_filename_1

  benchmark = run_benchmark(build_dir, arguments, "hyriseBenchmarkTPCC", True)

  benchmark.expect_exact(f"Writing benchmark results to '{output_filename_1}'")
  benchmark.expect_exact("Running in multi-threaded mode using all available cores")
  benchmark.expect_exact("10 simulated clients are scheduling items in parallel")
  benchmark.expect_exact("Running benchmark in 'Shuffled' mode")
  benchmark.expect_exact("TPC-C scale factor (number of warehouses) is 1")
  benchmark.expect_exact("Results for Delivery")
  benchmark.expect_exact("-> Executed")
  benchmark.expect_exact("Results for New-Order")
  benchmark.expect_exact("-> Executed")
  benchmark.expect_exact("Results for Order-Status")
  benchmark.expect_exact("-> Executed")
  benchmark.expect_exact("Results for Payment")
  benchmark.expect_exact("-> Executed")
  benchmark.expect_exact("Results for Stock-Level")
  benchmark.expect_exact("-> Executed")
  benchmark.expect_exact("Consistency checks passed")

  close_benchmark(benchmark)
  check_exit_status(benchmark)

  output_filename_2 = f"{build_dir}/tpcc_output_2.json"

  arguments = {}
  arguments["--scale"] = "1"
  arguments["--time"] = "30"
  arguments["--clients"] = "1"
  arguments["--output"] = output_filename_2

  benchmark = run_benchmark(build_dir, arguments, "hyriseBenchmarkTPCC", True)
  benchmark.expect_exact(f"Writing benchmark results to '{output_filename_2}'")

  close_benchmark(benchmark)
  check_exit_status(benchmark)

  CompareBenchmarkScriptTest(compare_benchmarks_path, output_filename_1, output_filename_2).run()


if __name__ == '__main__':
  main()
=======
    # Not explicitly setting all parameters and not testing all lines of the output. Many are tested in the TPCH test
    # and we want to avoid duplication. First test single-threaded, then multi-threaded.

    return_error = False

    arguments = {}
    arguments["--scale"] = "2"
    arguments["--time"] = "30"
    arguments["--verify"] = "true"

    benchmark = initialize(arguments, "hyriseBenchmarkTPCC", True)

    benchmark.expect_exact("Running benchmark in 'Shuffled' mode")
    benchmark.expect_exact("TPC-C scale factor (number of warehouses) is 2")
    benchmark.expect_exact("Consistency checks passed")

    close_benchmark(benchmark)
    check_exit_status(benchmark)

    arguments = {}
    arguments["--scale"] = "1"
    arguments["--time"] = "60"
    arguments["--consistency_checks"] = "true"
    arguments["--scheduler"] = "true"
    arguments["--clients"] = "10"

    benchmark = initialize(arguments, "hyriseBenchmarkTPCC", True)

    benchmark.expect_exact("Running in multi-threaded mode using all available cores")
    benchmark.expect_exact("10 simulated clients are scheduling items in parallel")
    benchmark.expect_exact("Running benchmark in 'Shuffled' mode")
    benchmark.expect_exact("TPC-C scale factor (number of warehouses) is 1")
    benchmark.expect_exact("Results for Delivery")
    benchmark.expect_exact("-> Executed")
    benchmark.expect_exact("Results for New-Order")
    benchmark.expect_exact("-> Executed")
    benchmark.expect_exact("Results for Order-Status")
    benchmark.expect_exact("-> Executed")
    benchmark.expect_exact("Results for Payment")
    benchmark.expect_exact("-> Executed")
    benchmark.expect_exact("Results for Stock-Level")
    benchmark.expect_exact("-> Executed")
    benchmark.expect_exact("Consistency checks passed")

    close_benchmark(benchmark)
    check_exit_status(benchmark)

    if return_error:
        sys.exit(1)


if __name__ == "__main__":
    main()
>>>>>>> 75a7687e
<|MERGE_RESOLUTION|>--- conflicted
+++ resolved
@@ -1,89 +1,12 @@
 #!/usr/bin/env python3
 
-<<<<<<< HEAD
-from hyriseBenchmarkCore import *
-from compareBenchmarkScriptTest import *
-=======
 import sys
 
 from hyriseBenchmarkCore import close_benchmark, check_exit_status, initialize
 
->>>>>>> 75a7687e
 
 def main():
-  build_dir = initialize()
-  compare_benchmarks_path = f'{build_dir}/../scripts/compare_benchmarks.py'
-  output_filename_1 = f"{build_dir}/tpcc_output_1.json"
 
-<<<<<<< HEAD
-  # Not explicitly setting all parameters and not testing all lines of the output. Many are tested in the TPCH test
-  # and we want to avoid duplication. First test single-threaded, then multi-threaded, followed by a third run for
-  # compare_benchmark script tests.
-
-  arguments = {}
-  arguments["--scale"] = "2"
-  arguments["--time"] = "30"
-  arguments["--verify"] = "true"
-
-  benchmark = run_benchmark(build_dir, arguments, "hyriseBenchmarkTPCC", True)
-
-  benchmark.expect_exact("Running benchmark in 'Shuffled' mode")
-  benchmark.expect_exact("TPC-C scale factor (number of warehouses) is 2")
-  benchmark.expect_exact("Consistency checks passed")
-
-  close_benchmark(benchmark)
-  check_exit_status(benchmark)
-
-  arguments = {}
-  arguments["--scale"] = "1"
-  arguments["--time"] = "60"
-  arguments["--consistency_checks"] = "true"
-  arguments["--scheduler"] = "true"
-  arguments["--clients"] = "10"
-  arguments["--output"] = output_filename_1
-
-  benchmark = run_benchmark(build_dir, arguments, "hyriseBenchmarkTPCC", True)
-
-  benchmark.expect_exact(f"Writing benchmark results to '{output_filename_1}'")
-  benchmark.expect_exact("Running in multi-threaded mode using all available cores")
-  benchmark.expect_exact("10 simulated clients are scheduling items in parallel")
-  benchmark.expect_exact("Running benchmark in 'Shuffled' mode")
-  benchmark.expect_exact("TPC-C scale factor (number of warehouses) is 1")
-  benchmark.expect_exact("Results for Delivery")
-  benchmark.expect_exact("-> Executed")
-  benchmark.expect_exact("Results for New-Order")
-  benchmark.expect_exact("-> Executed")
-  benchmark.expect_exact("Results for Order-Status")
-  benchmark.expect_exact("-> Executed")
-  benchmark.expect_exact("Results for Payment")
-  benchmark.expect_exact("-> Executed")
-  benchmark.expect_exact("Results for Stock-Level")
-  benchmark.expect_exact("-> Executed")
-  benchmark.expect_exact("Consistency checks passed")
-
-  close_benchmark(benchmark)
-  check_exit_status(benchmark)
-
-  output_filename_2 = f"{build_dir}/tpcc_output_2.json"
-
-  arguments = {}
-  arguments["--scale"] = "1"
-  arguments["--time"] = "30"
-  arguments["--clients"] = "1"
-  arguments["--output"] = output_filename_2
-
-  benchmark = run_benchmark(build_dir, arguments, "hyriseBenchmarkTPCC", True)
-  benchmark.expect_exact(f"Writing benchmark results to '{output_filename_2}'")
-
-  close_benchmark(benchmark)
-  check_exit_status(benchmark)
-
-  CompareBenchmarkScriptTest(compare_benchmarks_path, output_filename_1, output_filename_2).run()
-
-
-if __name__ == '__main__':
-  main()
-=======
     # Not explicitly setting all parameters and not testing all lines of the output. Many are tested in the TPCH test
     # and we want to avoid duplication. First test single-threaded, then multi-threaded.
 
@@ -136,5 +59,4 @@
 
 
 if __name__ == "__main__":
-    main()
->>>>>>> 75a7687e
+    main()