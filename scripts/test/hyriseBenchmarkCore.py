--- conflicted
+++ resolved
@@ -31,20 +31,6 @@
     return return_error
 
 
-<<<<<<< HEAD
-def initialize():
-  if len(sys.argv) == 1:
-    print ("Usage: ./scripts/test/" + benchmark_name + "_test.py <build_dir>")
-    sys.exit(1)
-
-  build_dir = sys.argv[1]
-  return build_dir
-
-def run_benchmark(build_dir, arguments, benchmark_name, verbose):
-  if "--table_path" in arguments and not os.path.isdir(arguments["--table_path"].replace("'", "")):
-    print ("Cannot find " + arguments["--table_path"] + ". Are you running the test suite from the main folder of the Hyrise repository?")
-    sys.exit(1)
-=======
 def initialize(arguments, benchmark_name, verbose):
     if len(sys.argv) == 1:
         print("Usage: ./scripts/test/" + benchmark_name + "_test.py <build_dir>")
@@ -57,7 +43,6 @@
             + ". Are you running the test suite from the main folder of the Hyrise repository?"
         )
         sys.exit(1)
->>>>>>> 75a7687e
 
     if "--query_path" in arguments and not os.path.isdir(arguments["--query_path"].replace("'", "")):
         print(
@@ -67,13 +52,9 @@
         )
         sys.exit(1)
 
-<<<<<<< HEAD
-  concat_arguments = ' '.join(['='.join(map(str, x)) for x in arguments.items()])
-=======
     build_dir = sys.argv[1]
 
     concat_arguments = " ".join(["=".join(map(str, x)) for x in arguments.items()])
->>>>>>> 75a7687e
 
     benchmark = pexpect.spawn(
         build_dir + "/" + benchmark_name + " " + concat_arguments, maxread=1000000, timeout=1000, dimensions=(200, 64)
